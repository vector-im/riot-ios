PODS:
  - AFNetworking (4.0.1):
    - AFNetworking/NSURLSession (= 4.0.1)
    - AFNetworking/Reachability (= 4.0.1)
    - AFNetworking/Security (= 4.0.1)
    - AFNetworking/Serialization (= 4.0.1)
    - AFNetworking/UIKit (= 4.0.1)
  - AFNetworking/NSURLSession (4.0.1):
    - AFNetworking/Reachability
    - AFNetworking/Security
    - AFNetworking/Serialization
  - AFNetworking/Reachability (4.0.1)
  - AFNetworking/Security (4.0.1)
  - AFNetworking/Serialization (4.0.1)
  - AFNetworking/UIKit (4.0.1):
    - AFNetworking/NSURLSession
  - BlueCryptor (1.0.32)
  - BlueECC (1.2.5)
  - BlueRSA (1.0.34)
  - DGCollectionViewLeftAlignFlowLayout (1.0.4)
  - Down (0.9.4)
  - DTCoreText (1.6.25):
    - DTCoreText/Core (= 1.6.25)
    - DTFoundation/Core (~> 1.7.5)
    - DTFoundation/DTAnimatedGIF (~> 1.7.5)
    - DTFoundation/DTHTMLParser (~> 1.7.5)
    - DTFoundation/UIKit (~> 1.7.5)
  - DTCoreText/Core (1.6.25):
    - DTFoundation/Core (~> 1.7.5)
    - DTFoundation/DTAnimatedGIF (~> 1.7.5)
    - DTFoundation/DTHTMLParser (~> 1.7.5)
    - DTFoundation/UIKit (~> 1.7.5)
  - DTCoreText/Extension (1.6.25):
    - DTFoundation/Core (~> 1.7.5)
    - DTFoundation/DTAnimatedGIF (~> 1.7.5)
    - DTFoundation/DTHTMLParser (~> 1.7.5)
    - DTFoundation/UIKit (~> 1.7.5)
  - DTFoundation/Core (1.7.16)
  - DTFoundation/DTAnimatedGIF (1.7.16)
  - DTFoundation/DTHTMLParser (1.7.16):
    - DTFoundation/Core
  - DTFoundation/UIKit (1.7.16):
    - DTFoundation/Core
  - FlowCommoniOS (1.9.2)
  - GBDeviceInfo (6.4.0):
    - GBDeviceInfo/Core (= 6.4.0)
  - GBDeviceInfo/Core (6.4.0)
  - GZIP (1.3.0)
  - HPGrowingTextView (1.1)
  - JitsiMeetSDK (2.11.0)
  - KeychainAccess (4.2.1)
  - KituraContracts (1.2.1):
    - LoggerAPI (~> 1.7)
  - KTCenterFlowLayout (1.3.1)
  - libbase58 (0.1.4)
  - libPhoneNumber-iOS (0.9.15)
  - LoggerAPI (1.9.200):
    - Logging (~> 1.1)
  - Logging (1.4.0)
  - MatomoTracker (7.2.2):
    - MatomoTracker/Core (= 7.2.2)
  - MatomoTracker/Core (7.2.2)
  - MatrixKit (0.13.9):
    - Down (~> 0.9.3)
    - DTCoreText (~> 1.6.23)
    - HPGrowingTextView (~> 1.1)
    - libPhoneNumber-iOS (~> 0.9.13)
    - MatrixKit/Core (= 0.13.9)
    - MatrixSDK (= 0.17.11)
  - MatrixKit/AppExtension (0.13.9):
    - Down (~> 0.9.3)
    - DTCoreText (~> 1.6.23)
    - DTCoreText/Extension
    - HPGrowingTextView (~> 1.1)
    - libPhoneNumber-iOS (~> 0.9.13)
    - MatrixSDK (= 0.17.11)
  - MatrixKit/Core (0.13.9):
    - Down (~> 0.9.3)
    - DTCoreText (~> 1.6.23)
    - HPGrowingTextView (~> 1.1)
    - libPhoneNumber-iOS (~> 0.9.13)
    - MatrixSDK (= 0.17.11)
  - MatrixSDK (0.17.11):
    - MatrixSDK/Core (= 0.17.11)
  - MatrixSDK/Core (0.17.11):
    - AFNetworking (~> 4.0.0)
    - GZIP (~> 1.3.0)
    - libbase58 (~> 0.1.4)
    - OLMKit (~> 3.1.0)
    - Realm (= 10.1.4)
  - MatrixSDK/JingleCallStack (0.17.11):
    - JitsiMeetSDK (= 2.11.0)
    - MatrixSDK/Core
  - OLMKit (3.1.0):
    - OLMKit/olmc (= 3.1.0)
    - OLMKit/olmcpp (= 3.1.0)
  - OLMKit/olmc (3.1.0)
  - OLMKit/olmcpp (3.1.0)
  - ReadMoreTextView (3.0.1)
  - Realm (10.1.4):
    - Realm/Headers (= 10.1.4)
  - Realm/Headers (10.1.4)
  - Reusable (4.1.1):
    - Reusable/Storyboard (= 4.1.1)
    - Reusable/View (= 4.1.1)
  - Reusable/Storyboard (4.1.1)
  - Reusable/View (4.1.1)
  - SwiftBase32 (0.9.0)
  - SwiftGen (6.4.0)
  - SwiftJWT (3.5.3):
    - BlueCryptor (~> 1.0)
    - BlueECC (~> 1.1)
    - BlueRSA (~> 1.0)
    - KituraContracts (~> 1.1)
    - LoggerAPI (~> 1.7)
  - SwiftLint (0.40.3)
  - zxcvbn-ios (1.0.4)
  - ZXingObjC (3.6.5):
    - ZXingObjC/All (= 3.6.5)
  - ZXingObjC/All (3.6.5)

DEPENDENCIES:
  - DGCollectionViewLeftAlignFlowLayout (~> 1.0.4)
  - FlowCommoniOS (~> 1.9.0)
  - GBDeviceInfo (~> 6.4.0)
  - HPGrowingTextView
  - KeychainAccess (~> 4.2.1)
  - KTCenterFlowLayout (~> 1.3.1)
  - MatomoTracker (~> 7.2.2)
<<<<<<< HEAD
  - MatrixKit (from `https://github.com/matrix-org/matrix-ios-kit.git`, branch `voip_2746`)
  - MatrixKit/AppExtension (from `https://github.com/matrix-org/matrix-ios-kit.git`, branch `voip_2746`)
  - MatrixSDK (from `https://github.com/matrix-org/matrix-ios-sdk.git`, branch `voip_2746`)
  - MatrixSDK/JingleCallStack (from `https://github.com/matrix-org/matrix-ios-sdk.git`, branch `voip_2746`)
=======
  - MatrixKit (= 0.13.9)
  - MatrixKit/AppExtension (= 0.13.9)
  - MatrixSDK
  - MatrixSDK/JingleCallStack
>>>>>>> 190e111f
  - OLMKit
  - ReadMoreTextView (~> 3.0.1)
  - Reusable (~> 4.1)
  - SwiftBase32 (~> 0.9.0)
  - SwiftGen (~> 6.3)
  - SwiftJWT (~> 3.5.3)
  - SwiftLint (~> 0.40.3)
  - zxcvbn-ios
  - ZXingObjC (~> 3.6.5)

SPEC REPOS:
  trunk:
    - AFNetworking
    - BlueCryptor
    - BlueECC
    - BlueRSA
    - DGCollectionViewLeftAlignFlowLayout
    - Down
    - DTCoreText
    - DTFoundation
    - FlowCommoniOS
    - GBDeviceInfo
    - GZIP
    - HPGrowingTextView
    - JitsiMeetSDK
    - KeychainAccess
    - KituraContracts
    - KTCenterFlowLayout
    - libbase58
    - libPhoneNumber-iOS
    - LoggerAPI
    - Logging
    - MatomoTracker
    - OLMKit
    - ReadMoreTextView
    - Realm
    - Reusable
    - SwiftBase32
    - SwiftGen
    - SwiftJWT
    - SwiftLint
    - zxcvbn-ios
    - ZXingObjC

EXTERNAL SOURCES:
  MatrixKit:
    :branch: voip_2746
    :git: https://github.com/matrix-org/matrix-ios-kit.git
  MatrixSDK:
    :branch: voip_2746
    :git: https://github.com/matrix-org/matrix-ios-sdk.git

CHECKOUT OPTIONS:
  MatrixKit:
    :commit: dd4a397a95ff2e2b9a0d9b75a097ef63d428f683
    :git: https://github.com/matrix-org/matrix-ios-kit.git
  MatrixSDK:
    :commit: 7afc4c109249ab6a69da1c9f460a30f756cf6324
    :git: https://github.com/matrix-org/matrix-ios-sdk.git

SPEC CHECKSUMS:
  AFNetworking: 7864c38297c79aaca1500c33288e429c3451fdce
  BlueCryptor: b0aee3d9b8f367b49b30de11cda90e1735571c24
  BlueECC: 0d18e93347d3ec6d41416de21c1ffa4d4cd3c2cc
  BlueRSA: 6f9776d62d9773502415a7db3bcbb2bbb3f71fc3
  DGCollectionViewLeftAlignFlowLayout: a0fa58797373ded039cafba8133e79373d048399
  Down: 276f2c3eeeaf30345873bdad25f44b2640fcfa3a
  DTCoreText: e92f4cf6b36d9d71ce4436d12cf089d74ab0596b
  DTFoundation: e7781d9fd2f202bfd451fbbf8cab71ce83b46498
  FlowCommoniOS: e9353819a19764c8cafd3fa7efb98b00c9f68e7e
  GBDeviceInfo: f29249891446a392e64b9c9bbef9554aad2a6beb
  GZIP: 416858efbe66b41b206895ac6dfd5493200d95b3
  HPGrowingTextView: 88a716d97fb853bcb08a4a08e4727da17efc9b19
  JitsiMeetSDK: ddc915b751b0166aa4fdfee938bd60cc87aff9f3
  KeychainAccess: 9b07f665298d13c3a85881bd3171f6f49b8151c1
  KituraContracts: e845e60dc8627ad0a76fa55ef20a45451d8f830b
  KTCenterFlowLayout: 6e02b50ab2bd865025ae82fe266ed13b6d9eaf97
  libbase58: 7c040313537b8c44b6e2d15586af8e21f7354efd
  libPhoneNumber-iOS: 0a32a9525cf8744fe02c5206eb30d571e38f7d75
  LoggerAPI: ad9c4a6f1e32f518fdb43a1347ac14d765ab5e3d
  Logging: beeb016c9c80cf77042d62e83495816847ef108b
  MatomoTracker: a59ec4da0f580be57bdc6baa708a71a86532a832
  MatrixKit: 655625979013f387d351b828103465b4c6899333
  MatrixSDK: 55e0b78c2a5cdb48bdcff9f21c159f57fd803dc3
  OLMKit: 4ee0159d63feeb86d836fdcfefe418e163511639
  ReadMoreTextView: 19147adf93abce6d7271e14031a00303fe28720d
  Realm: 80f4fb2971ccb9adc27a47d0955ae8e533a7030b
  Reusable: 53a9acf5c536f229b31b5865782414b508252ddb
  SwiftBase32: 9399c25a80666dc66b51e10076bf591e3bbb8f17
  SwiftGen: 67860cc7c3cfc2ed25b9b74cfd55495fc89f9108
  SwiftJWT: 9a47a71090cae25767078756b5810e3b630aa9a7
  SwiftLint: dfd554ff0dff17288ee574814ccdd5cea85d76f7
  zxcvbn-ios: fef98b7c80f1512ff0eec47ac1fa399fc00f7e3c
  ZXingObjC: fdbb269f25dd2032da343e06f10224d62f537bdb

<<<<<<< HEAD
PODFILE CHECKSUM: 736d0c773f36aceb3334fdda58933e81360d5774
=======
PODFILE CHECKSUM: 26a42f7550dcb03d4048e4bb54cd711adda25e07
>>>>>>> 190e111f

COCOAPODS: 1.10.0<|MERGE_RESOLUTION|>--- conflicted
+++ resolved
@@ -47,7 +47,7 @@
   - GBDeviceInfo/Core (6.4.0)
   - GZIP (1.3.0)
   - HPGrowingTextView (1.1)
-  - JitsiMeetSDK (2.11.0)
+  - JitsiMeetSDK (3.1.0)
   - KeychainAccess (4.2.1)
   - KituraContracts (1.2.1):
     - LoggerAPI (~> 1.7)
@@ -89,7 +89,7 @@
     - OLMKit (~> 3.1.0)
     - Realm (= 10.1.4)
   - MatrixSDK/JingleCallStack (0.17.11):
-    - JitsiMeetSDK (= 2.11.0)
+    - JitsiMeetSDK (= 3.1.0)
     - MatrixSDK/Core
   - OLMKit (3.1.0):
     - OLMKit/olmc (= 3.1.0)
@@ -127,17 +127,10 @@
   - KeychainAccess (~> 4.2.1)
   - KTCenterFlowLayout (~> 1.3.1)
   - MatomoTracker (~> 7.2.2)
-<<<<<<< HEAD
   - MatrixKit (from `https://github.com/matrix-org/matrix-ios-kit.git`, branch `voip_2746`)
   - MatrixKit/AppExtension (from `https://github.com/matrix-org/matrix-ios-kit.git`, branch `voip_2746`)
   - MatrixSDK (from `https://github.com/matrix-org/matrix-ios-sdk.git`, branch `voip_2746`)
   - MatrixSDK/JingleCallStack (from `https://github.com/matrix-org/matrix-ios-sdk.git`, branch `voip_2746`)
-=======
-  - MatrixKit (= 0.13.9)
-  - MatrixKit/AppExtension (= 0.13.9)
-  - MatrixSDK
-  - MatrixSDK/JingleCallStack
->>>>>>> 190e111f
   - OLMKit
   - ReadMoreTextView (~> 3.0.1)
   - Reusable (~> 4.1)
@@ -192,10 +185,10 @@
 
 CHECKOUT OPTIONS:
   MatrixKit:
-    :commit: dd4a397a95ff2e2b9a0d9b75a097ef63d428f683
+    :commit: 785a87b5ea9f8d238d9c22fad7161dc1d5e50da9
     :git: https://github.com/matrix-org/matrix-ios-kit.git
   MatrixSDK:
-    :commit: 7afc4c109249ab6a69da1c9f460a30f756cf6324
+    :commit: 2b7ae307b7f7af64c1e527543e2ab84f7cd1f4aa
     :git: https://github.com/matrix-org/matrix-ios-sdk.git
 
 SPEC CHECKSUMS:
@@ -211,7 +204,7 @@
   GBDeviceInfo: f29249891446a392e64b9c9bbef9554aad2a6beb
   GZIP: 416858efbe66b41b206895ac6dfd5493200d95b3
   HPGrowingTextView: 88a716d97fb853bcb08a4a08e4727da17efc9b19
-  JitsiMeetSDK: ddc915b751b0166aa4fdfee938bd60cc87aff9f3
+  JitsiMeetSDK: 330e694130d6e67126e5a031b9ab1807f446ab3b
   KeychainAccess: 9b07f665298d13c3a85881bd3171f6f49b8151c1
   KituraContracts: e845e60dc8627ad0a76fa55ef20a45451d8f830b
   KTCenterFlowLayout: 6e02b50ab2bd865025ae82fe266ed13b6d9eaf97
@@ -221,7 +214,7 @@
   Logging: beeb016c9c80cf77042d62e83495816847ef108b
   MatomoTracker: a59ec4da0f580be57bdc6baa708a71a86532a832
   MatrixKit: 655625979013f387d351b828103465b4c6899333
-  MatrixSDK: 55e0b78c2a5cdb48bdcff9f21c159f57fd803dc3
+  MatrixSDK: 7dd4b5fcfaf4c3348d19cb026ca3a2935567427a
   OLMKit: 4ee0159d63feeb86d836fdcfefe418e163511639
   ReadMoreTextView: 19147adf93abce6d7271e14031a00303fe28720d
   Realm: 80f4fb2971ccb9adc27a47d0955ae8e533a7030b
@@ -233,10 +226,6 @@
   zxcvbn-ios: fef98b7c80f1512ff0eec47ac1fa399fc00f7e3c
   ZXingObjC: fdbb269f25dd2032da343e06f10224d62f537bdb
 
-<<<<<<< HEAD
-PODFILE CHECKSUM: 736d0c773f36aceb3334fdda58933e81360d5774
-=======
-PODFILE CHECKSUM: 26a42f7550dcb03d4048e4bb54cd711adda25e07
->>>>>>> 190e111f
+PODFILE CHECKSUM: 44825e1e0c0780bc7bf210342a067fb07fdda3cf
 
 COCOAPODS: 1.10.0