/*
 Copyright 2015 OpenMarket Ltd

 Licensed under the Apache License, Version 2.0 (the "License");
 you may not use this file except in compliance with the License.
 You may obtain a copy of the License at

 http://www.apache.org/licenses/LICENSE-2.0

 Unless required by applicable law or agreed to in writing, software
 distributed under the License is distributed on an "AS IS" BASIS,
 WITHOUT WARRANTIES OR CONDITIONS OF ANY KIND, either express or implied.
 See the License for the specific language governing permissions and
 limitations under the License.
 */

#import "HomeViewController.h"

#import "RecentsDataSource.h"
#import "RecentsViewController.h"

#import "RoomDataSource.h"
#import "RoomViewController.h"
#import "DirectoryViewController.h"

#import "MXKSearchDataSource.h"
#import "HomeSearchViewController.h"

#import "AppDelegate.h"

@interface HomeViewController ()
{
    RecentsViewController *recentsViewController;
    RecentsDataSource *recentsDataSource;

    HomeSearchViewController *searchViewController;
    MXKSearchDataSource *searchDataSource;

    // Display a gradient view above the screen
    CAGradientLayer* tableViewMaskLayer;

    // Display a button to a new room
    UIImageView* createNewRoomImageView;
    
    MXHTTPOperation *roomCreationRequest;

    // Observer that checks when the Authentification view controller has gone.
    id authViewControllerObserver;

    // The parameters to pass to the Authentification view controller.
<<<<<<< HEAD
    NSDictionary *authViewControllerRegistrationParameters;
=======
    NSDictionary *authViewControllerNextLinkParameters;

    // Current alert (if any).
    MXKAlert *currentAlert;
>>>>>>> 790f5b61
}

@end

@implementation HomeViewController

- (void)viewDidLoad
{
    // Set up the SegmentedVC tabs before calling [super viewDidLoad]
    NSMutableArray* viewControllers = [[NSMutableArray alloc] init];
    NSMutableArray* titles = [[NSMutableArray alloc] init];

    [titles addObject: NSLocalizedStringFromTable(@"search_rooms", @"Vector", nil)];
    recentsViewController = [RecentsViewController recentListViewController];
    recentsViewController.delegate = self;
    [viewControllers addObject:recentsViewController];

    [titles addObject: NSLocalizedStringFromTable(@"search_messages", @"Vector", nil)];
    searchViewController = [HomeSearchViewController searchViewController];
    [viewControllers addObject:searchViewController];

    // FIXME Add search People tab
//    [titles addObject: NSLocalizedStringFromTable(@"search_people", @"Vector", nil)];
//    MXKViewController *tempPeopleVC = [[MXKViewController alloc] init];
//    [viewControllers addObject:tempPeopleVC];

    [self initWithTitles:titles viewControllers:viewControllers defaultSelected:0];

    [super viewDidLoad];
    
    // The navigation bar tint color and the rageShake Manager are handled by super (see SegmentedViewController)

    self.navigationItem.title = NSLocalizedStringFromTable(@"title_recents", @"Vector", nil);

    // Add the Vector background image when search bar is empty
    [self addBackgroundImageViewToView:self.view];
    
    if (self.mainSession)
    {
        // Report the session into each created tab.
        [self displayWithSession:self.mainSession];
    }
}

- (void)dealloc
{
    [self closeSelectedRoom];
}

- (void)destroy
{
    [super destroy];

    if (currentAlert)
    {
        [currentAlert dismiss:NO];
        currentAlert = nil;
    }

    if (authViewControllerObserver)
    {
        [[NSNotificationCenter defaultCenter] removeObserver:authViewControllerObserver];
        authViewControllerObserver = nil;
    }

    if (roomCreationRequest)
    {
        [roomCreationRequest cancel];
        roomCreationRequest = nil;
    }
}

- (void)viewWillAppear:(BOOL)animated
{
    [super viewWillAppear:animated];

    // Let's child display the loading not the home view controller
    if (self.activityIndicator)
    {
        [self.activityIndicator stopAnimating];
        self.activityIndicator = nil;
    }

    // Add blur mask programatically
    if (!tableViewMaskLayer)
    {
        tableViewMaskLayer = [CAGradientLayer layer];

        CGColorRef opaqueWhiteColor = [UIColor colorWithWhite:1.0 alpha:1.0].CGColor;
        CGColorRef transparentWhiteColor = [UIColor colorWithWhite:1.0 alpha:0].CGColor;

        tableViewMaskLayer.colors = [NSArray arrayWithObjects:(__bridge id)transparentWhiteColor, (__bridge id)transparentWhiteColor, (__bridge id)opaqueWhiteColor, nil];

        // display a gradient to the rencents bottom (20% of the bottom of the screen)
        tableViewMaskLayer.locations = [NSArray arrayWithObjects:
                                        [NSNumber numberWithFloat:0],
                                        [NSNumber numberWithFloat:0.85],
                                        [NSNumber numberWithFloat:1.0], nil];

        tableViewMaskLayer.bounds = CGRectMake(0, 0, self.view.frame.size.width, self.view.frame.size.height);
        tableViewMaskLayer.anchorPoint = CGPointZero;

        // CAConstraint is not supported on IOS.
        // it seems only being supported on Mac OS.
        // so viewDidLayoutSubviews will refresh the layout bounds.
        [self.view.layer addSublayer:tableViewMaskLayer];
    }

    // Add new room button programatically
    if (!createNewRoomImageView)
    {
        createNewRoomImageView = [[UIImageView alloc] init];
        [createNewRoomImageView setTranslatesAutoresizingMaskIntoConstraints:NO];
        [self.view addSubview:createNewRoomImageView];

        createNewRoomImageView.backgroundColor = [UIColor clearColor];
        createNewRoomImageView.contentMode = UIViewContentModeCenter;
        createNewRoomImageView.image = [UIImage imageNamed:@"create_room"];

        CGFloat side = 78.0f;
        NSLayoutConstraint* widthConstraint = [NSLayoutConstraint constraintWithItem:createNewRoomImageView
                                                                           attribute:NSLayoutAttributeWidth
                                                                           relatedBy:NSLayoutRelationEqual
                                                                              toItem:nil
                                                                           attribute:NSLayoutAttributeNotAnAttribute
                                                                          multiplier:1
                                                                            constant:side];

        NSLayoutConstraint* heightConstraint = [NSLayoutConstraint constraintWithItem:createNewRoomImageView
                                                                            attribute:NSLayoutAttributeHeight
                                                                            relatedBy:NSLayoutRelationEqual
                                                                               toItem:nil
                                                                            attribute:NSLayoutAttributeNotAnAttribute
                                                                           multiplier:1
                                                                             constant:side];

        NSLayoutConstraint* centerXConstraint = [NSLayoutConstraint constraintWithItem:createNewRoomImageView
                                                                             attribute:NSLayoutAttributeCenterX
                                                                             relatedBy:NSLayoutRelationEqual
                                                                                toItem:self.view
                                                                             attribute:NSLayoutAttributeCenterX
                                                                            multiplier:1
                                                                              constant:0];

        NSLayoutConstraint* bottomConstraint = [NSLayoutConstraint constraintWithItem:self.view
                                                                            attribute:NSLayoutAttributeBottom
                                                                            relatedBy:NSLayoutRelationEqual
                                                                               toItem:createNewRoomImageView
                                                                            attribute:NSLayoutAttributeBottom
                                                                           multiplier:1
                                                                             constant:9];

        // Available on iOS 8 and later
        [NSLayoutConstraint activateConstraints:@[widthConstraint, heightConstraint, centerXConstraint, bottomConstraint]];
        
        createNewRoomImageView.userInteractionEnabled = YES;

        // Handle tap gesture
        UITapGestureRecognizer *tap = [[UITapGestureRecognizer alloc] initWithTarget:self action:@selector(onNewRoomPressed)];
        [tap setNumberOfTouchesRequired:1];
        [tap setNumberOfTapsRequired:1];
        [tap setDelegate:self];
        [createNewRoomImageView addGestureRecognizer:tap];
    }
    
    // Check whether we're not logged in
    if (![MXKAccountManager sharedManager].accounts.count)
    {
        [self showAuthenticationScreen];
    }
}

- (void)viewDidAppear:(BOOL)animated
{
    [super viewDidAppear:animated];

    // Release the current selected room (if any) except if the Room ViewController is still visible (see splitViewController.isCollapsed condition)
    if (!self.splitViewController || self.splitViewController.isCollapsed)
    {
        // Release the current selected room (if any).
        [self closeSelectedRoom];
    }
    else
    {
        // In case of split view controller where the primary and secondary view controllers are displayed side-by-side onscreen,
        // the selected room (if any) is highlighted.
        [self refreshCurrentSelectedCellInChild:YES];
    }
}

- (void)viewDidLayoutSubviews
{
    [super viewDidLayoutSubviews];

    // sanity check
    if (tableViewMaskLayer)
    {
        CGRect currentBounds = tableViewMaskLayer.bounds;
        CGRect newBounds = CGRectIntegral(self.view.frame);

        // check if there is an update
        if (!CGSizeEqualToSize(currentBounds.size, newBounds.size))
        {
            newBounds.origin = CGPointZero;
            tableViewMaskLayer.bounds = newBounds;
        }
    }
}

#pragma mark -

- (void)showAuthenticationScreen
{
    [[AppDelegate theDelegate] restoreInitialDisplay:^{

        [self performSegueWithIdentifier:@"showAuth" sender:self];

    }];
}

- (void)showAuthenticationScreenWithRegistrationParameters:(NSDictionary *)parameters
{
    if (self.authViewController)
    {
        NSLog(@"[HomeViewController] Universal link: Forward registration parameter to the existing AuthViewController");
        self.authViewController.externalRegistrationParameters = parameters;
    }
    else
    {
        NSLog(@"[HomeViewController] Universal link: Logout current sessions and open AuthViewController to complete the registration");

        // Keep a ref on the params
        authViewControllerRegistrationParameters = parameters;

        // And do a logout out. It will then display AuthViewController
        [[AppDelegate theDelegate] logout];
    }
}

- (void)displayWithSession:(MXSession *)mxSession
{
    [super addMatrixSession:mxSession];

    // Init the recents data source
    recentsDataSource = [[RecentsDataSource alloc] initWithMatrixSession:mxSession];
    [recentsViewController displayList:recentsDataSource fromHomeViewController:self];

    // Init the search for messages
    searchDataSource = [[MXKSearchDataSource alloc] initWithMatrixSession:mxSession];
    [searchViewController displaySearch:searchDataSource];
    
    // Do not go to search mode when first opening the home
    [self hideSearch:NO];
}

- (void)addMatrixSession:(MXSession *)mxSession
{
    // Add the session to the existing recents data source
    if (recentsDataSource)
    {
        [recentsDataSource addMatrixSession:mxSession];
    }
}

- (void)removeMatrixSession:(MXSession *)mxSession
{
    [recentsDataSource removeMatrixSession:mxSession];
    
    // Check whether there are others sessions
    if (!self.mxSessions.count)
    {
        // Keep reference on existing dataSource to release it properly
        MXKRecentsDataSource *previousRecentlistDataSource = recentsViewController.dataSource;
        [recentsViewController displayList:nil];
        [previousRecentlistDataSource destroy];
    }
}

- (void)selectRoomWithId:(NSString*)roomId andEventId:(NSString*)eventId inMatrixSession:(MXSession*)matrixSession
{
    // Force hiding the keyboard
    [self.searchBar resignFirstResponder];

    if (_selectedRoomId && [_selectedRoomId isEqualToString:roomId]
        && _selectedEventId && [_selectedEventId isEqualToString:eventId]
        && _selectedRoomSession && _selectedRoomSession == matrixSession)
    {
        // Nothing to do
        return;
    }

    _selectedRoomId = roomId;
    _selectedEventId = eventId;
    _selectedRoomSession = matrixSession;

    if (roomId && matrixSession)
    {
        [self performSegueWithIdentifier:@"showDetails" sender:self];
    }
    else
    {
        [self closeSelectedRoom];
    }
}

- (void)showRoomPreview:(RoomPreviewData *)roomPreviewData
{
    // Force hiding the keyboard
    [self.searchBar resignFirstResponder];

    _selectedRoomPreviewData = roomPreviewData;
    _selectedRoomId = roomPreviewData.roomId;
    _selectedRoomSession = roomPreviewData.mxSession;

    [self performSegueWithIdentifier:@"showDetails" sender:self];
}

- (void)closeSelectedRoom
{
    _selectedRoomId = nil;
    _selectedEventId = nil;
    _selectedRoomSession = nil;

    if (_currentRoomViewController)
    {
        if (_currentRoomViewController.roomDataSource && _currentRoomViewController.roomDataSource.isLive)
        {
            // Let the manager release this live room data source
            MXSession *mxSession = _currentRoomViewController.roomDataSource.mxSession;
            MXKRoomDataSourceManager *roomDataSourceManager = [MXKRoomDataSourceManager sharedManagerForMatrixSession:mxSession];
            [roomDataSourceManager closeRoomDataSource:_currentRoomViewController.roomDataSource forceClose:NO];
        }

        [_currentRoomViewController destroy];
        _currentRoomViewController = nil;
    }
}

- (void)showPublicRoomsDirectory
{
    // Force hiding the keyboard
    [self.searchBar resignFirstResponder];
    
    [self performSegueWithIdentifier:@"showDirectory" sender:self];
}

#pragma mark - Override MXKViewController

- (void)setKeyboardHeight:(CGFloat)keyboardHeight
{
    [self setKeyboardHeightForBackgroundImage:keyboardHeight];

    [super setKeyboardHeight:keyboardHeight];
}

- (void)startActivityIndicator
{
    // Redirect the operation to the currently displayed VC
    // It is a MXKViewController or a MXKTableViewController. So it supports startActivityIndicator
    [self.selectedViewController performSelector:@selector(startActivityIndicator)];
}

- (void)stopActivityIndicator
{
    // The selected view controller mwy have changed since the call of [self startActivityIndicator]
    // So, stop the activity indicator for all children
    for (UIViewController *viewController in self.viewControllers)
    {
        [viewController performSelector:@selector(stopActivityIndicator)];
    }
 }

#pragma mark - Override UIViewController+VectorSearch

- (void)setKeyboardHeightForBackgroundImage:(CGFloat)keyboardHeight
{
    [super setKeyboardHeightForBackgroundImage:keyboardHeight];

    if (keyboardHeight > 0)
    {
        [self checkAndShowBackgroundImage];
    }
}

// Check if there is enough room for displaying the background
// before displaying it
- (void)checkAndShowBackgroundImage
{
    // In landscape with the iPhone 5 & 6 screen size, the backgroundImageView overlaps the tabs header,
    // So, hide backgroundImageView
    if (self.backgroundImageView.superview.frame.size.height > 375 && (self.searchBar.text.length == 0))
    {
        self.backgroundImageView.hidden = NO;
    }
    else
    {
        self.backgroundImageView.hidden = YES;
    }
}

#pragma mark - Override SegmentedViewController

- (void)setSelectedIndex:(NSUInteger)selectedIndex
{
    [super setSelectedIndex:selectedIndex];

    if (!self.searchBarHidden)
    {
        [self updateSearch];
    }
}

#pragma mark - Internal methods

// Made the currently displayed child update its selected cell
- (void)refreshCurrentSelectedCellInChild:(BOOL)forceVisible
{
    // TODO: Manage other children than recents
    [recentsViewController refreshCurrentSelectedCell:forceVisible];
}

#pragma mark - Navigation

- (void)prepareForSegue:(UIStoryboardSegue *)segue sender:(id)sender
{
    if ([[segue identifier] isEqualToString:@"showDetails"])
    {
        UIViewController *controller;
        if ([[segue destinationViewController] isKindOfClass:[UINavigationController class]])
        {
            controller = [[segue destinationViewController] topViewController];
        }
        else
        {
            controller = [segue destinationViewController];
        }

        if ([controller isKindOfClass:[RoomViewController class]])
        {
            // Release existing Room view controller (if any)
            if (_currentRoomViewController)
            {
                if (_currentRoomViewController.roomDataSource)
                {
                    // Let the manager release this room data source
                    MXSession *mxSession = _currentRoomViewController.roomDataSource.mxSession;
                    MXKRoomDataSourceManager *roomDataSourceManager = [MXKRoomDataSourceManager sharedManagerForMatrixSession:mxSession];
                    [roomDataSourceManager closeRoomDataSource:_currentRoomViewController.roomDataSource forceClose:NO];
                }

                [_currentRoomViewController destroy];
                _currentRoomViewController = nil;
            }

            _currentRoomViewController = (RoomViewController *)controller;

            if (!_selectedRoomPreviewData)
            {
                // Live timeline or timeline from a search result?
                MXKRoomDataSource *roomDataSource;
                if (!searchViewController.selectedEvent)
                {
                    if (!_selectedEventId)
                    {
                        // LIVE: Show the room live timeline managed by MXKRoomDataSourceManager
                        MXKRoomDataSourceManager *roomDataSourceManager = [MXKRoomDataSourceManager sharedManagerForMatrixSession:_selectedRoomSession];
                        roomDataSource = [roomDataSourceManager roomDataSourceForRoom:_selectedRoomId create:YES];
                    }
                    else
                    {
                        // Open the room on the requested event
                        roomDataSource = [[RoomDataSource alloc] initWithRoomId:_selectedRoomId initialEventId:_selectedEventId andMatrixSession:_selectedRoomSession];
                        [roomDataSource finalizeInitialization];
                    }
                }
                else
                {
                    // Search result: Create a temp timeline from the selected event
                    roomDataSource = [[RoomDataSource alloc] initWithRoomId:searchViewController.selectedEvent.roomId initialEventId:searchViewController.selectedEvent.eventId andMatrixSession:searchDataSource.mxSession];
                    [roomDataSource finalizeInitialization];
                }
                
                [_currentRoomViewController displayRoom:roomDataSource];
            }
            else
            {
                [_currentRoomViewController displayRoomPreview:_selectedRoomPreviewData];
                _selectedRoomPreviewData = nil;
            }
        }

        if (self.splitViewController)
        {
            // Refresh selected cell without scrolling the selected cell (We suppose it's visible here)
            [self refreshCurrentSelectedCellInChild:NO];

            // IOS >= 8
            if ([self.splitViewController respondsToSelector:@selector(displayModeButtonItem)])
            {
                controller.navigationItem.leftBarButtonItem = self.splitViewController.displayModeButtonItem;
            }

            //
            controller.navigationItem.leftItemsSupplementBackButton = YES;
        }
    }
    else
    {
        // Keep ref on destinationViewController
        [super prepareForSegue:segue sender:sender];

        if ([[segue identifier] isEqualToString:@"showDirectory"])
        {
            DirectoryViewController *directoryViewController = segue.destinationViewController;
            [directoryViewController displayWitDataSource:recentsDataSource.publicRoomsDirectoryDataSource];
        }
        else if ([[segue identifier] isEqualToString:@"showAuth"])
        {
            // Keep ref on the authentification view controller while it is displayed
            // ie until we get the notification about a new account
            _authViewController = segue.destinationViewController;

            authViewControllerObserver = [[NSNotificationCenter defaultCenter] addObserverForName:kMXKAccountManagerDidAddAccountNotification object:nil queue:[NSOperationQueue mainQueue] usingBlock:^(NSNotification *notif) {

                _authViewController = nil;

                [[NSNotificationCenter defaultCenter] removeObserver:authViewControllerObserver];
                authViewControllerObserver = nil;
            }];

            // Forward parameters if any
            if (authViewControllerRegistrationParameters)
            {
                _authViewController.externalRegistrationParameters = authViewControllerRegistrationParameters;
                authViewControllerRegistrationParameters = nil;
            }
        }
    }

    // Hide back button title
    self.navigationItem.backBarButtonItem =[[UIBarButtonItem alloc] initWithTitle:@"" style:UIBarButtonItemStylePlain target:nil action:nil];
}

#pragma mark - Search

- (void)showSearch:(BOOL)animated
{
    [super showSearch:animated];
    
    // Reset searches
    [recentsDataSource searchWithPatterns:nil];

    createNewRoomImageView.hidden = YES;
    tableViewMaskLayer.hidden = YES;

    [self updateSearch];
}

- (void)hideSearch:(BOOL)animated
{
    [super hideSearch:animated];

    createNewRoomImageView.hidden = NO;
    tableViewMaskLayer.hidden = NO;
    self.backgroundImageView.hidden = YES;

    [recentsDataSource searchWithPatterns:nil];

     // If the currently selected tab is the recents, force to show it right now
     // The transition looks smoother
    if (animated && self.selectedViewController.view.hidden == YES && self.selectedViewController == recentsViewController)
    {
        self.selectedViewController.view.hidden = NO;
    }
}

// Update search results under the currently selected tab
- (void)updateSearch
{
    if (self.searchBar.text.length)
    {
        self.selectedViewController.view.hidden = NO;
        self.backgroundImageView.hidden = YES;

        // Forward the search request to the data source
        if (self.selectedViewController == recentsViewController)
        {
            // Do a AND search on words separated by a space
            NSArray *patterns = [self.searchBar.text componentsSeparatedByString:@" "];

            [recentsDataSource searchWithPatterns:patterns];
            recentsViewController.shouldScrollToTopOnRefresh = YES;
        }
        else if (self.selectedViewController == searchViewController)
        {
            // Launch the search only if the keyboard is no more visible
            if (!self.searchBar.isFirstResponder)
            {
                // Do it asynchronously to give time to searchViewController to be set up
                // so that it can display its loading wheel
                dispatch_async(dispatch_get_main_queue(), ^{
                    [searchDataSource searchMessageText:self.searchBar.text];
                    searchViewController.shouldScrollToBottomOnRefresh = YES;
                });
            }
        }
    }
    else
    {
        // Nothing to search = Show nothing
        self.selectedViewController.view.hidden = YES;
        [self checkAndShowBackgroundImage];
    }
}

#pragma mark - UISearchBarDelegate

- (void)searchBar:(UISearchBar *)searchBar textDidChange:(NSString *)searchText
{
    if (self.selectedViewController == recentsViewController)
    {
        // As the public room search is local, it can be updated on each text change
        [self updateSearch];
    }
}

- (void)searchBarSearchButtonClicked:(UISearchBar *)searchBar
{
    [searchBar resignFirstResponder];
    
    if (self.selectedViewController == searchViewController)
    {
        // As the messages search is done homeserver-side, launch it only on the "Search" button
        [self updateSearch];
    }
}

#pragma mark - MXKRecentListViewControllerDelegate

- (void)recentListViewController:(MXKRecentListViewController *)recentListViewController didSelectRoom:(NSString *)roomId inMatrixSession:(MXSession *)matrixSession
{
    // Open the room
    [self selectRoomWithId:roomId andEventId:nil inMatrixSession:matrixSession];
}

#pragma mark - Actions

- (IBAction)onButtonPressed:(id)sender
{
    if (sender == _searchBarButtonIem)
    {
        [self showSearch:YES];
    }
}

- (void)onNewRoomPressed
{
    // Sanity check
    if (self.mainSession)
    {
        // Create one room at time
        if (!roomCreationRequest)
        {
            [recentsViewController startActivityIndicator];

            // Create an empty room.
            roomCreationRequest = [self.mainSession createRoom:nil
                                                    visibility:kMXRoomVisibilityPrivate
                                                     roomAlias:nil
                                                         topic:nil
                                                       success:^(MXRoom *room) {

                                                           roomCreationRequest = nil;
                                                           [recentsViewController stopActivityIndicator];
                                                           if (currentAlert)
                                                           {
                                                               [currentAlert dismiss:NO];
                                                               currentAlert = nil;
                                                           }

                                                           [self selectRoomWithId:room.state.roomId andEventId:nil inMatrixSession:self.mainSession];

                                                           // Force the expanded header
                                                           self.currentRoomViewController.showExpandedHeader = YES;

                                                       } failure:^(NSError *error) {

                                                           roomCreationRequest = nil;
                                                           [recentsViewController stopActivityIndicator];
                                                           if (currentAlert)
                                                           {
                                                               [currentAlert dismiss:NO];
                                                               currentAlert = nil;
                                                           }

                                                           NSLog(@"[RoomCreation] Create new room failed");

                                                           // Alert user
                                                           [[AppDelegate theDelegate] showErrorAsAlert:error];
                                                           
                                                       }];
        }
        else
        {
            // Ask the user to wait
            __weak __typeof(self) weakSelf = self;
            currentAlert = [[MXKAlert alloc] initWithTitle:nil
                                                   message:NSLocalizedStringFromTable(@"room_creation_wait_for_creation", @"Vector", nil)
                                                     style:MXKAlertStyleAlert];

            currentAlert.cancelButtonIndex = [currentAlert addActionWithTitle:[NSBundle mxk_localizedStringForKey:@"ok"]
                                                                        style:MXKAlertActionStyleCancel
                                                                      handler:^(MXKAlert *alert) {

                                                                          __strong __typeof(weakSelf)strongSelf = weakSelf;
                                                                          strongSelf->currentAlert = nil;

                                                                      }];
            [currentAlert showInViewController:self];

        }
    }
}

@end<|MERGE_RESOLUTION|>--- conflicted
+++ resolved
@@ -48,14 +48,10 @@
     id authViewControllerObserver;
 
     // The parameters to pass to the Authentification view controller.
-<<<<<<< HEAD
     NSDictionary *authViewControllerRegistrationParameters;
-=======
-    NSDictionary *authViewControllerNextLinkParameters;
 
     // Current alert (if any).
     MXKAlert *currentAlert;
->>>>>>> 790f5b61
 }
 
 @end
