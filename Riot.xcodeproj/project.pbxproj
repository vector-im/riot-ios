--- conflicted
+++ resolved
@@ -3250,11 +3250,8 @@
 				F083BD931E7009ED00A9B29C /* group@2x.png in Resources */,
 				F0614A0D1EDDCCE700F5DC9A /* jump_to_unread.png in Resources */,
 				F083BDC11E7009ED00A9B29C /* scrolldown@3x.png in Resources */,
-<<<<<<< HEAD
 				3C9CA3FC200BDCBA006031F1 /* camera-flash@2x.png in Resources */,
-=======
 				32117183203ACD32002C16C6 /* Localizable.strings in Resources */,
->>>>>>> 77c47bff
 				F083BD321E7009ED00A9B29C /* bubbles_bg_landscape@3x.png in Resources */,
 				F083BE7F1E7009ED00A9B29C /* InviteRecentTableViewCell.xib in Resources */,
 				F083BDA11E7009ED00A9B29C /* newmessages.png in Resources */,
