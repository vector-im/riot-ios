// !$*UTF8*$!
{
	archiveVersion = 1;
	classes = {
	};
	objectVersion = 46;
	objects = {

/* Begin PBXBuildFile section */
		2435179C1F375B9400D0683E /* Info.plist in Resources */ = {isa = PBXBuildFile; fileRef = 2466B7551F2F80B800AE27B0 /* Info.plist */; };
		2435179F1F375C0F00D0683E /* Vector.strings in Resources */ = {isa = PBXBuildFile; fileRef = 327382C01F276AED00356143 /* Vector.strings */; };
		2439DD621F6BBE760090F42D /* RecentRoomTableViewCell.m in Sources */ = {isa = PBXBuildFile; fileRef = 2439DD611F6BBE760090F42D /* RecentRoomTableViewCell.m */; };
		2439DD641F6BBEA50090F42D /* RecentRoomTableViewCell.xib in Resources */ = {isa = PBXBuildFile; fileRef = 2439DD631F6BBEA50090F42D /* RecentRoomTableViewCell.xib */; };
		245FC3ED1F3D079A00603C6A /* ShareExtensionManager.m in Sources */ = {isa = PBXBuildFile; fileRef = 245FC3EB1F3CAF9800603C6A /* ShareExtensionManager.m */; };
		245FC3EF1F3DD30800603C6A /* RecentCellData.m in Sources */ = {isa = PBXBuildFile; fileRef = F083BC071E7009EC00A9B29C /* RecentCellData.m */; };
		2466B73E1F2DFAC100AE27B0 /* animatedLogo-4.png in Resources */ = {isa = PBXBuildFile; fileRef = F083BB201E7009EC00A9B29C /* animatedLogo-4.png */; };
		24B5103E1EFA7083004C6AD2 /* ReadReceiptsViewController.m in Sources */ = {isa = PBXBuildFile; fileRef = 24B5103D1EFA7083004C6AD2 /* ReadReceiptsViewController.m */; };
		24B510401EFA88CC004C6AD2 /* ReadReceiptsViewController.xib in Resources */ = {isa = PBXBuildFile; fileRef = 24B5103F1EFA88CC004C6AD2 /* ReadReceiptsViewController.xib */; };
		24CBEC591F0EAD310093EABB /* RiotShareExtension.appex in Embed App Extensions */ = {isa = PBXBuildFile; fileRef = 24CBEC4E1F0EAD310093EABB /* RiotShareExtension.appex */; settings = {ATTRIBUTES = (RemoveHeadersOnCopy, ); }; };
		24D6B3581F3C90D300FC7A71 /* ShareDataSource.m in Sources */ = {isa = PBXBuildFile; fileRef = 24D6B3571F3C90D300FC7A71 /* ShareDataSource.m */; };
		24D6B3591F3CA02900FC7A71 /* SharePresentingViewController.m in Sources */ = {isa = PBXBuildFile; fileRef = 24D6B34B1F3C8F8A00FC7A71 /* SharePresentingViewController.m */; };
		24D6B35A1F3CA02C00FC7A71 /* ShareViewController.m in Sources */ = {isa = PBXBuildFile; fileRef = 24D6B34D1F3C8F8A00FC7A71 /* ShareViewController.m */; };
		24D6B35B1F3CA03300FC7A71 /* ShareViewController.xib in Resources */ = {isa = PBXBuildFile; fileRef = 24D6B34E1F3C8F8A00FC7A71 /* ShareViewController.xib */; };
		24D6B35C1F3CA03600FC7A71 /* RoomsListViewController.m in Sources */ = {isa = PBXBuildFile; fileRef = 24D6B3491F3C8F8A00FC7A71 /* RoomsListViewController.m */; };
		24D6B35D1F3CA03A00FC7A71 /* FallbackViewController.m in Sources */ = {isa = PBXBuildFile; fileRef = 24D6B3461F3C8F8A00FC7A71 /* FallbackViewController.m */; };
		24D6B35E1F3CA03E00FC7A71 /* FallbackViewController.xib in Resources */ = {isa = PBXBuildFile; fileRef = 24D6B3471F3C8F8A00FC7A71 /* FallbackViewController.xib */; };
		24EEE5A01F23A08900B3C705 /* RoomTableViewCell.m in Sources */ = {isa = PBXBuildFile; fileRef = F083BCED1E7009EC00A9B29C /* RoomTableViewCell.m */; };
		24EEE5A11F23A09A00B3C705 /* RiotDesignValues.m in Sources */ = {isa = PBXBuildFile; fileRef = F083BC171E7009EC00A9B29C /* RiotDesignValues.m */; };
		24EEE5A21F23A8B400B3C705 /* MXRoom+Riot.m in Sources */ = {isa = PBXBuildFile; fileRef = F083BBE81E7009EC00A9B29C /* MXRoom+Riot.m */; };
		24EEE5A31F23A8C300B3C705 /* AvatarGenerator.m in Sources */ = {isa = PBXBuildFile; fileRef = F083BC111E7009EC00A9B29C /* AvatarGenerator.m */; };
		24EEE5A41F24C06E00B3C705 /* (null) in Resources */ = {isa = PBXBuildFile; };
		24EEE5A81F25529600B3C705 /* cancel@3x.png in Resources */ = {isa = PBXBuildFile; fileRef = F0614A121EDEE65000F5DC9A /* cancel@3x.png */; };
		24EEE5A91F25529900B3C705 /* cancel@2x.png in Resources */ = {isa = PBXBuildFile; fileRef = F0614A111EDEE65000F5DC9A /* cancel@2x.png */; };
		24EEE5AA1F25529C00B3C705 /* cancel.png in Resources */ = {isa = PBXBuildFile; fileRef = F0614A101EDEE65000F5DC9A /* cancel.png */; };
		24EEE5AF1F25F0F500B3C705 /* Images.xcassets in Resources */ = {isa = PBXBuildFile; fileRef = F083BBEF1E7009EC00A9B29C /* Images.xcassets */; };
		24EEE5B41F2607C000B3C705 /* SegmentedViewController.m in Sources */ = {isa = PBXBuildFile; fileRef = F083BC4E1E7009EC00A9B29C /* SegmentedViewController.m */; };
		24EEE5B51F2607C500B3C705 /* SegmentedViewController.xib in Resources */ = {isa = PBXBuildFile; fileRef = F083BC4F1E7009EC00A9B29C /* SegmentedViewController.xib */; };
		3205ED7D1E976C8A003D65FA /* DirectoryServerPickerViewController.m in Sources */ = {isa = PBXBuildFile; fileRef = 3205ED7C1E976C8A003D65FA /* DirectoryServerPickerViewController.m */; };
		3205ED841E97725E003D65FA /* DirectoryServerTableViewCell.m in Sources */ = {isa = PBXBuildFile; fileRef = 3205ED821E97725E003D65FA /* DirectoryServerTableViewCell.m */; };
		3205ED851E97725E003D65FA /* DirectoryServerTableViewCell.xib in Resources */ = {isa = PBXBuildFile; fileRef = 3205ED831E97725E003D65FA /* DirectoryServerTableViewCell.xib */; };
		321082B21F0E9F40002E0091 /* RoomMembershipCollapsedBubbleCell.m in Sources */ = {isa = PBXBuildFile; fileRef = 321082B01F0E9F40002E0091 /* RoomMembershipCollapsedBubbleCell.m */; };
		321082B31F0E9F41002E0091 /* RoomMembershipCollapsedBubbleCell.xib in Resources */ = {isa = PBXBuildFile; fileRef = 321082B11F0E9F40002E0091 /* RoomMembershipCollapsedBubbleCell.xib */; };
		32185B311F20FA2B00752141 /* LanguagePickerViewController.m in Sources */ = {isa = PBXBuildFile; fileRef = 32185B301F20FA2B00752141 /* LanguagePickerViewController.m */; };
		322806A01F0F64C4008C53D7 /* RoomMembershipExpandedBubbleCell.m in Sources */ = {isa = PBXBuildFile; fileRef = 3228069E1F0F64C4008C53D7 /* RoomMembershipExpandedBubbleCell.m */; };
		322806A11F0F64C4008C53D7 /* RoomMembershipExpandedBubbleCell.xib in Resources */ = {isa = PBXBuildFile; fileRef = 3228069F1F0F64C4008C53D7 /* RoomMembershipExpandedBubbleCell.xib */; };
		3233F7311F31F4BF006ACA81 /* JitsiViewController.m in Sources */ = {isa = PBXBuildFile; fileRef = 3233F72F1F31F4BF006ACA81 /* JitsiViewController.m */; };
		3233F7321F31F4BF006ACA81 /* JitsiViewController.xib in Resources */ = {isa = PBXBuildFile; fileRef = 3233F7301F31F4BF006ACA81 /* JitsiViewController.xib */; };
		3233F73C1F3306A7006ACA81 /* WidgetManager.m in Sources */ = {isa = PBXBuildFile; fileRef = 3233F73B1F3306A7006ACA81 /* WidgetManager.m */; };
		3233F73F1F331F05006ACA81 /* Widget.m in Sources */ = {isa = PBXBuildFile; fileRef = 3233F73E1F331F05006ACA81 /* Widget.m */; };
		3233F7461F3497E2006ACA81 /* JitsiMeet.framework in Frameworks */ = {isa = PBXBuildFile; fileRef = 3233F7441F3497DA006ACA81 /* JitsiMeet.framework */; };
		3233F7471F3497E2006ACA81 /* JitsiMeet.framework in Embed Frameworks */ = {isa = PBXBuildFile; fileRef = 3233F7441F3497DA006ACA81 /* JitsiMeet.framework */; settings = {ATTRIBUTES = (CodeSignOnCopy, RemoveHeadersOnCopy, ); }; };
		32471CDC1F1373A100BDF50A /* RoomMembershipCollapsedWithPaginationTitleBubbleCell.m in Sources */ = {isa = PBXBuildFile; fileRef = 32471CDA1F1373A100BDF50A /* RoomMembershipCollapsedWithPaginationTitleBubbleCell.m */; };
		32471CDD1F1373A100BDF50A /* RoomMembershipCollapsedWithPaginationTitleBubbleCell.xib in Resources */ = {isa = PBXBuildFile; fileRef = 32471CDB1F1373A100BDF50A /* RoomMembershipCollapsedWithPaginationTitleBubbleCell.xib */; };
		32471CE11F13AC1500BDF50A /* RoomMembershipExpandedWithPaginationTitleBubbleCell.m in Sources */ = {isa = PBXBuildFile; fileRef = 32471CDF1F13AC1500BDF50A /* RoomMembershipExpandedWithPaginationTitleBubbleCell.m */; };
		32471CE21F13AC1500BDF50A /* RoomMembershipExpandedWithPaginationTitleBubbleCell.xib in Resources */ = {isa = PBXBuildFile; fileRef = 32471CE01F13AC1500BDF50A /* RoomMembershipExpandedWithPaginationTitleBubbleCell.xib */; };
		325E1C151E8D03950018D91E /* LaunchScreen.storyboard in Resources */ = {isa = PBXBuildFile; fileRef = 325E1C131E8D03950018D91E /* LaunchScreen.storyboard */; };
		327382B51F276AD200356143 /* InfoPlist.strings in Resources */ = {isa = PBXBuildFile; fileRef = 327382A81F276AD200356143 /* InfoPlist.strings */; };
		327382B61F276AD200356143 /* Localizable.strings in Resources */ = {isa = PBXBuildFile; fileRef = 327382AA1F276AD200356143 /* Localizable.strings */; };
		327382B71F276AD200356143 /* Vector.strings in Resources */ = {isa = PBXBuildFile; fileRef = 327382AC1F276AD200356143 /* Vector.strings */; };
		327382B81F276AD200356143 /* InfoPlist.strings in Resources */ = {isa = PBXBuildFile; fileRef = 327382AF1F276AD200356143 /* InfoPlist.strings */; };
		327382B91F276AD200356143 /* Localizable.strings in Resources */ = {isa = PBXBuildFile; fileRef = 327382B11F276AD200356143 /* Localizable.strings */; };
		327382BA1F276AD200356143 /* Vector.strings in Resources */ = {isa = PBXBuildFile; fileRef = 327382B31F276AD200356143 /* Vector.strings */; };
		327382C21F276AED00356143 /* InfoPlist.strings in Resources */ = {isa = PBXBuildFile; fileRef = 327382BC1F276AED00356143 /* InfoPlist.strings */; };
		327382C31F276AED00356143 /* Localizable.strings in Resources */ = {isa = PBXBuildFile; fileRef = 327382BE1F276AED00356143 /* Localizable.strings */; };
		327382C41F276AED00356143 /* Vector.strings in Resources */ = {isa = PBXBuildFile; fileRef = 327382C01F276AED00356143 /* Vector.strings */; };
		3284D7FF1FBB34B70090AA80 /* RoomKeyRequestViewController.m in Sources */ = {isa = PBXBuildFile; fileRef = 3284D7FE1FBB34B70090AA80 /* RoomKeyRequestViewController.m */; };
		32918EA91F473BDB0076CA16 /* Localizable.strings in Resources */ = {isa = PBXBuildFile; fileRef = 32918EA51F473BDB0076CA16 /* Localizable.strings */; };
		32918EAA1F473BDB0076CA16 /* Vector.strings in Resources */ = {isa = PBXBuildFile; fileRef = 32918EA71F473BDB0076CA16 /* Vector.strings */; };
		32935CB11F6056FD006888C8 /* IntegrationManagerViewController.m in Sources */ = {isa = PBXBuildFile; fileRef = 32935CB01F6056FD006888C8 /* IntegrationManagerViewController.m */; };
		32935CB41F628BCE006888C8 /* IntegrationManager.js in Resources */ = {isa = PBXBuildFile; fileRef = 32935CB31F628BCE006888C8 /* IntegrationManager.js */; };
		329DCE191F988F8100468420 /* riot_icon_callkit.png in Resources */ = {isa = PBXBuildFile; fileRef = 329DCE161F988F8100468420 /* riot_icon_callkit.png */; };
		329DCE1A1F988F8100468420 /* riot_icon_callkit@2.png in Resources */ = {isa = PBXBuildFile; fileRef = 329DCE171F988F8100468420 /* riot_icon_callkit@2.png */; };
		329DCE1B1F988F8100468420 /* riot_icon_callkit@3.png in Resources */ = {isa = PBXBuildFile; fileRef = 329DCE181F988F8100468420 /* riot_icon_callkit@3.png */; };
		32AE61E41F0A971B007255F4 /* RoomMembershipBubbleCell.m in Sources */ = {isa = PBXBuildFile; fileRef = 32AE61E21F0A971B007255F4 /* RoomMembershipBubbleCell.m */; };
		32AE61E51F0A971B007255F4 /* RoomMembershipBubbleCell.xib in Resources */ = {isa = PBXBuildFile; fileRef = 32AE61E31F0A971B007255F4 /* RoomMembershipBubbleCell.xib */; };
		32AE61E91F0CE099007255F4 /* RoomMembershipWithPaginationTitleBubbleCell.m in Sources */ = {isa = PBXBuildFile; fileRef = 32AE61E71F0CE099007255F4 /* RoomMembershipWithPaginationTitleBubbleCell.m */; };
		32AE61EA1F0CE099007255F4 /* RoomMembershipWithPaginationTitleBubbleCell.xib in Resources */ = {isa = PBXBuildFile; fileRef = 32AE61E81F0CE099007255F4 /* RoomMembershipWithPaginationTitleBubbleCell.xib */; };
		32AE61F21F0D2183007255F4 /* InfoPlist.strings in Resources */ = {isa = PBXBuildFile; fileRef = 32AE61EC1F0D2183007255F4 /* InfoPlist.strings */; };
		32AE61F31F0D2183007255F4 /* Localizable.strings in Resources */ = {isa = PBXBuildFile; fileRef = 32AE61EE1F0D2183007255F4 /* Localizable.strings */; };
		32AE61F41F0D2183007255F4 /* Vector.strings in Resources */ = {isa = PBXBuildFile; fileRef = 32AE61F01F0D2183007255F4 /* Vector.strings */; };
		32C2356F1F7B871800E38FC5 /* WidgetPickerViewController.m in Sources */ = {isa = PBXBuildFile; fileRef = 32C2356E1F7B871800E38FC5 /* WidgetPickerViewController.m */; };
		32D392181EB9B7AB009A2BAF /* DirectoryServerDetailTableViewCell.m in Sources */ = {isa = PBXBuildFile; fileRef = 32D392161EB9B7AB009A2BAF /* DirectoryServerDetailTableViewCell.m */; };
		32D392191EB9B7AB009A2BAF /* DirectoryServerDetailTableViewCell.xib in Resources */ = {isa = PBXBuildFile; fileRef = 32D392171EB9B7AB009A2BAF /* DirectoryServerDetailTableViewCell.xib */; };
		32E84FA11F6BD32700CA0B89 /* apps-icon.png in Resources */ = {isa = PBXBuildFile; fileRef = 32E84F9E1F6BD32700CA0B89 /* apps-icon.png */; };
		32E84FA21F6BD32700CA0B89 /* apps-icon@2x.png in Resources */ = {isa = PBXBuildFile; fileRef = 32E84F9F1F6BD32700CA0B89 /* apps-icon@2x.png */; };
		32E84FA31F6BD32700CA0B89 /* apps-icon@3x.png in Resources */ = {isa = PBXBuildFile; fileRef = 32E84FA01F6BD32700CA0B89 /* apps-icon@3x.png */; };
		32F3AE1A1F6FF4E600F0F004 /* WidgetViewController.m in Sources */ = {isa = PBXBuildFile; fileRef = 32F3AE191F6FF4E600F0F004 /* WidgetViewController.m */; };
		32FD0A3D1EB0CD9B0072B066 /* BugReportViewController.m in Sources */ = {isa = PBXBuildFile; fileRef = 32FD0A3B1EB0CD9B0072B066 /* BugReportViewController.m */; };
		32FD0A3E1EB0CD9B0072B066 /* BugReportViewController.xib in Resources */ = {isa = PBXBuildFile; fileRef = 32FD0A3C1EB0CD9B0072B066 /* BugReportViewController.xib */; };
<<<<<<< HEAD
		3C2B82602005CD19007CF26B /* ViewUtils.m in Sources */ = {isa = PBXBuildFile; fileRef = 3C2B825A2005CD19007CF26B /* ViewUtils.m */; };
		3C2B82612005CD19007CF26B /* UIImage+Crop.m in Sources */ = {isa = PBXBuildFile; fileRef = 3C2B825E2005CD19007CF26B /* UIImage+Crop.m */; };
		3C2B82622005CD19007CF26B /* UIImage+Resize.m in Sources */ = {isa = PBXBuildFile; fileRef = 3C2B825F2005CD19007CF26B /* UIImage+Resize.m */; };
		3C2B826A2005CDF8007CF26B /* ImageViewController.m in Sources */ = {isa = PBXBuildFile; fileRef = 3C2B82672005CDF8007CF26B /* ImageViewController.m */; };
		3C2B826B2005CDF8007CF26B /* VideoViewController.m in Sources */ = {isa = PBXBuildFile; fileRef = 3C2B82682005CDF8007CF26B /* VideoViewController.m */; };
		3C2B826F20099027007CF26B /* CameraViewController.m in Sources */ = {isa = PBXBuildFile; fileRef = 3C2B826D20099027007CF26B /* CameraViewController.m */; };
		3C2B827020099027007CF26B /* CameraViewController.xib in Resources */ = {isa = PBXBuildFile; fileRef = 3C2B826E20099027007CF26B /* CameraViewController.xib */; };
		3C9CA3F8200A8293006031F1 /* CaptureViewController.m in Sources */ = {isa = PBXBuildFile; fileRef = 3C9CA3F7200A8293006031F1 /* CaptureViewController.m */; };
		3C9CA3FB200BDCBA006031F1 /* camera-flash.png in Resources */ = {isa = PBXBuildFile; fileRef = 3C9CA3F9200BDCB9006031F1 /* camera-flash.png */; };
		3C9CA3FC200BDCBA006031F1 /* camera-flash@2x.png in Resources */ = {isa = PBXBuildFile; fileRef = 3C9CA3FA200BDCBA006031F1 /* camera-flash@2x.png */; };
		3C9CA400200BEA42006031F1 /* cancel2.png in Resources */ = {isa = PBXBuildFile; fileRef = 3C9CA3FD200BEA41006031F1 /* cancel2.png */; };
		3C9CA401200BEA42006031F1 /* cancel2@2x.png in Resources */ = {isa = PBXBuildFile; fileRef = 3C9CA3FE200BEA42006031F1 /* cancel2@2x.png */; };
		3C9CA402200BEA42006031F1 /* cancel2@3x.png in Resources */ = {isa = PBXBuildFile; fileRef = 3C9CA3FF200BEA42006031F1 /* cancel2@3x.png */; };
		3C9CA406200C651F006031F1 /* send@3x.png in Resources */ = {isa = PBXBuildFile; fileRef = 3C9CA403200C651E006031F1 /* send@3x.png */; };
		3C9CA407200C651F006031F1 /* send@2x.png in Resources */ = {isa = PBXBuildFile; fileRef = 3C9CA404200C651E006031F1 /* send@2x.png */; };
		3C9CA408200C651F006031F1 /* send.png in Resources */ = {isa = PBXBuildFile; fileRef = 3C9CA405200C651E006031F1 /* send.png */; };
		40D7564A9783FD6C28C157CE /* libPods-RiotPods-RiotShareExtension.a in Frameworks */ = {isa = PBXBuildFile; fileRef = AF0A0746EF74FF15B8B79658 /* libPods-RiotPods-RiotShareExtension.a */; };
=======
		68A2327678CA647A9A7739C7 /* Pods_RiotPods_Riot.framework in Frameworks */ = {isa = PBXBuildFile; fileRef = B0FAA1A49F76B0CE15C5CBD8 /* Pods_RiotPods_Riot.framework */; };
>>>>>>> e41d71b5
		83711A7C1F6F8E7D008F0D4D /* KeyboardGrowingTextView.m in Sources */ = {isa = PBXBuildFile; fileRef = 83711A7B1F6F8E7D008F0D4D /* KeyboardGrowingTextView.m */; };
		92324BE31F4F66D3009DE194 /* IncomingCallView.m in Sources */ = {isa = PBXBuildFile; fileRef = 92324BE21F4F66D3009DE194 /* IncomingCallView.m */; };
		92324BE61F4F6A60009DE194 /* CircleButton.m in Sources */ = {isa = PBXBuildFile; fileRef = 92324BE51F4F6A60009DE194 /* CircleButton.m */; };
		926FA53F1F4C132000F826C2 /* MXSession+Riot.m in Sources */ = {isa = PBXBuildFile; fileRef = 926FA53E1F4C132000F826C2 /* MXSession+Riot.m */; };
		92726A471F58737A004AD26F /* IntentHandler.m in Sources */ = {isa = PBXBuildFile; fileRef = 92726A461F58737A004AD26F /* IntentHandler.m */; };
		92726A4B1F58737A004AD26F /* SiriIntents.appex in Embed App Extensions */ = {isa = PBXBuildFile; fileRef = 92726A431F58737A004AD26F /* SiriIntents.appex */; settings = {ATTRIBUTES = (RemoveHeadersOnCopy, ); }; };
		92726A511F587410004AD26F /* Intents.framework in Frameworks */ = {isa = PBXBuildFile; fileRef = 92726A501F587410004AD26F /* Intents.framework */; };
		9D686B069F967C4D4BBC610F /* Pods_RiotPods_SiriIntents.framework in Frameworks */ = {isa = PBXBuildFile; fileRef = DB50EEBE8214352B9EBD6394 /* Pods_RiotPods_SiriIntents.framework */; };
		DDDE2AB95F865F2292B1D315 /* Pods_RiotPods_RiotShareExtension.framework in Frameworks */ = {isa = PBXBuildFile; fileRef = 23D7292481328A48B8D5D4ED /* Pods_RiotPods_RiotShareExtension.framework */; };
		F0131DE51F2200D600CBF707 /* RiotSplitViewController.m in Sources */ = {isa = PBXBuildFile; fileRef = F0131DE41F2200D600CBF707 /* RiotSplitViewController.m */; };
		F0173EB51FCF346800B5F6A3 /* Vector.strings in Resources */ = {isa = PBXBuildFile; fileRef = F0173EAF1FCF346800B5F6A3 /* Vector.strings */; };
		F0173EB61FCF346800B5F6A3 /* Localizable.strings in Resources */ = {isa = PBXBuildFile; fileRef = F0173EB11FCF346800B5F6A3 /* Localizable.strings */; };
		F0173EB71FCF346800B5F6A3 /* InfoPlist.strings in Resources */ = {isa = PBXBuildFile; fileRef = F0173EB31FCF346800B5F6A3 /* InfoPlist.strings */; };
		F02C1A861E8EB04C0045A404 /* PeopleViewController.m in Sources */ = {isa = PBXBuildFile; fileRef = F02C1A841E8EB04C0045A404 /* PeopleViewController.m */; };
		F046DC731FE1786500E3DAF0 /* GroupHomeViewController.xib in Resources */ = {isa = PBXBuildFile; fileRef = F046DC701FE1786500E3DAF0 /* GroupHomeViewController.xib */; };
		F046DC741FE1786500E3DAF0 /* GroupHomeViewController.m in Sources */ = {isa = PBXBuildFile; fileRef = F046DC721FE1786500E3DAF0 /* GroupHomeViewController.m */; };
		F046DC781FE19F8E00E3DAF0 /* create_group@3x.png in Resources */ = {isa = PBXBuildFile; fileRef = F046DC751FE19F8D00E3DAF0 /* create_group@3x.png */; };
		F046DC791FE19F8E00E3DAF0 /* create_group.png in Resources */ = {isa = PBXBuildFile; fileRef = F046DC761FE19F8D00E3DAF0 /* create_group.png */; };
		F046DC7A1FE19F8E00E3DAF0 /* create_group@2x.png in Resources */ = {isa = PBXBuildFile; fileRef = F046DC771FE19F8D00E3DAF0 /* create_group@2x.png */; };
		F046DC7E1FE1A40F00E3DAF0 /* GroupParticipantsViewController.m in Sources */ = {isa = PBXBuildFile; fileRef = F046DC7B1FE1A40F00E3DAF0 /* GroupParticipantsViewController.m */; };
		F046DC7F1FE1A40F00E3DAF0 /* GroupParticipantsViewController.xib in Resources */ = {isa = PBXBuildFile; fileRef = F046DC7D1FE1A40F00E3DAF0 /* GroupParticipantsViewController.xib */; };
		F04AF26A1F83A4C100D20F4D /* InfoPlist.strings in Resources */ = {isa = PBXBuildFile; fileRef = F04AF25F1F83A4C000D20F4D /* InfoPlist.strings */; };
		F04AF26B1F83A4C100D20F4D /* Vector.strings in Resources */ = {isa = PBXBuildFile; fileRef = F04AF2611F83A4C000D20F4D /* Vector.strings */; };
		F04AF26C1F83A4C100D20F4D /* InfoPlist.strings in Resources */ = {isa = PBXBuildFile; fileRef = F04AF2641F83A4C000D20F4D /* InfoPlist.strings */; };
		F04AF26D1F83A4C100D20F4D /* Localizable.strings in Resources */ = {isa = PBXBuildFile; fileRef = F04AF2661F83A4C000D20F4D /* Localizable.strings */; };
		F04AF26E1F83A4C100D20F4D /* Vector.strings in Resources */ = {isa = PBXBuildFile; fileRef = F04AF2681F83A4C000D20F4D /* Vector.strings */; };
		F05927B61FDEB15F009F2A68 /* GroupsViewController.m in Sources */ = {isa = PBXBuildFile; fileRef = F05927B51FDEB15F009F2A68 /* GroupsViewController.m */; };
		F05927BF1FDEC2F6009F2A68 /* GroupDetailsViewController.m in Sources */ = {isa = PBXBuildFile; fileRef = F05927BC1FDEC2F6009F2A68 /* GroupDetailsViewController.m */; };
		F05927C01FDEC2F7009F2A68 /* GroupDetailsViewController.xib in Resources */ = {isa = PBXBuildFile; fileRef = F05927BD1FDEC2F6009F2A68 /* GroupDetailsViewController.xib */; };
		F05927C91FDED836009F2A68 /* MXGroup+Riot.m in Sources */ = {isa = PBXBuildFile; fileRef = F05927C71FDED835009F2A68 /* MXGroup+Riot.m */; };
		F05BD79E1E7AEBF800C69941 /* UnifiedSearchViewController.m in Sources */ = {isa = PBXBuildFile; fileRef = F05BD79D1E7AEBF800C69941 /* UnifiedSearchViewController.m */; };
		F05BD7A11E7C0E4500C69941 /* MasterTabBarController.m in Sources */ = {isa = PBXBuildFile; fileRef = F05BD7A01E7C0E4500C69941 /* MasterTabBarController.m */; };
		F0614A0D1EDDCCE700F5DC9A /* jump_to_unread.png in Resources */ = {isa = PBXBuildFile; fileRef = F0614A0A1EDDCCE700F5DC9A /* jump_to_unread.png */; };
		F0614A0E1EDDCCE700F5DC9A /* jump_to_unread@2x.png in Resources */ = {isa = PBXBuildFile; fileRef = F0614A0B1EDDCCE700F5DC9A /* jump_to_unread@2x.png */; };
		F0614A0F1EDDCCE700F5DC9A /* jump_to_unread@3x.png in Resources */ = {isa = PBXBuildFile; fileRef = F0614A0C1EDDCCE700F5DC9A /* jump_to_unread@3x.png */; };
		F0614A131EDEE65000F5DC9A /* cancel.png in Resources */ = {isa = PBXBuildFile; fileRef = F0614A101EDEE65000F5DC9A /* cancel.png */; };
		F0614A141EDEE65000F5DC9A /* cancel@2x.png in Resources */ = {isa = PBXBuildFile; fileRef = F0614A111EDEE65000F5DC9A /* cancel@2x.png */; };
		F0614A151EDEE65000F5DC9A /* cancel@3x.png in Resources */ = {isa = PBXBuildFile; fileRef = F0614A121EDEE65000F5DC9A /* cancel@3x.png */; };
		F06CDD691EF01E3900870B75 /* RoomEmptyBubbleCell.m in Sources */ = {isa = PBXBuildFile; fileRef = F06CDD671EF01E3900870B75 /* RoomEmptyBubbleCell.m */; };
		F06CDD6A1EF01E3900870B75 /* RoomEmptyBubbleCell.xib in Resources */ = {isa = PBXBuildFile; fileRef = F06CDD681EF01E3900870B75 /* RoomEmptyBubbleCell.xib */; };
		F075BED61EBB169C00A7B68A /* RoomCollectionViewCell.m in Sources */ = {isa = PBXBuildFile; fileRef = F075BED41EBB169C00A7B68A /* RoomCollectionViewCell.m */; };
		F075BED71EBB169C00A7B68A /* RoomCollectionViewCell.xib in Resources */ = {isa = PBXBuildFile; fileRef = F075BED51EBB169C00A7B68A /* RoomCollectionViewCell.xib */; };
		F075BEDB1EBB26F100A7B68A /* TableViewCellWithCollectionView.m in Sources */ = {isa = PBXBuildFile; fileRef = F075BED91EBB26F100A7B68A /* TableViewCellWithCollectionView.m */; };
		F075BEDC1EBB26F100A7B68A /* TableViewCellWithCollectionView.xib in Resources */ = {isa = PBXBuildFile; fileRef = F075BEDA1EBB26F100A7B68A /* TableViewCellWithCollectionView.xib */; };
		F083BD1D1E7009ED00A9B29C /* RageShakeManager.m in Sources */ = {isa = PBXBuildFile; fileRef = F083BB0B1E7009EC00A9B29C /* RageShakeManager.m */; };
		F083BD1E1E7009ED00A9B29C /* AppDelegate.m in Sources */ = {isa = PBXBuildFile; fileRef = F083BB0D1E7009EC00A9B29C /* AppDelegate.m */; };
		F083BD221E7009ED00A9B29C /* add_participant.png in Resources */ = {isa = PBXBuildFile; fileRef = F083BB161E7009EC00A9B29C /* add_participant.png */; };
		F083BD231E7009ED00A9B29C /* add_participant@2x.png in Resources */ = {isa = PBXBuildFile; fileRef = F083BB171E7009EC00A9B29C /* add_participant@2x.png */; };
		F083BD241E7009ED00A9B29C /* add_participant@3x.png in Resources */ = {isa = PBXBuildFile; fileRef = F083BB181E7009EC00A9B29C /* add_participant@3x.png */; };
		F083BD251E7009ED00A9B29C /* admin_icon.png in Resources */ = {isa = PBXBuildFile; fileRef = F083BB191E7009EC00A9B29C /* admin_icon.png */; };
		F083BD261E7009ED00A9B29C /* admin_icon@2x.png in Resources */ = {isa = PBXBuildFile; fileRef = F083BB1A1E7009EC00A9B29C /* admin_icon@2x.png */; };
		F083BD271E7009ED00A9B29C /* admin_icon@3x.png in Resources */ = {isa = PBXBuildFile; fileRef = F083BB1B1E7009EC00A9B29C /* admin_icon@3x.png */; };
		F083BD281E7009ED00A9B29C /* animatedLogo-0.png in Resources */ = {isa = PBXBuildFile; fileRef = F083BB1C1E7009EC00A9B29C /* animatedLogo-0.png */; };
		F083BD291E7009ED00A9B29C /* animatedLogo-1.png in Resources */ = {isa = PBXBuildFile; fileRef = F083BB1D1E7009EC00A9B29C /* animatedLogo-1.png */; };
		F083BD2A1E7009ED00A9B29C /* animatedLogo-2.png in Resources */ = {isa = PBXBuildFile; fileRef = F083BB1E1E7009EC00A9B29C /* animatedLogo-2.png */; };
		F083BD2B1E7009ED00A9B29C /* animatedLogo-3.png in Resources */ = {isa = PBXBuildFile; fileRef = F083BB1F1E7009EC00A9B29C /* animatedLogo-3.png */; };
		F083BD2C1E7009ED00A9B29C /* animatedLogo-4.png in Resources */ = {isa = PBXBuildFile; fileRef = F083BB201E7009EC00A9B29C /* animatedLogo-4.png */; };
		F083BD2D1E7009ED00A9B29C /* back_icon.png in Resources */ = {isa = PBXBuildFile; fileRef = F083BB211E7009EC00A9B29C /* back_icon.png */; };
		F083BD2E1E7009ED00A9B29C /* back_icon@2x.png in Resources */ = {isa = PBXBuildFile; fileRef = F083BB221E7009EC00A9B29C /* back_icon@2x.png */; };
		F083BD2F1E7009ED00A9B29C /* back_icon@3x.png in Resources */ = {isa = PBXBuildFile; fileRef = F083BB231E7009EC00A9B29C /* back_icon@3x.png */; };
		F083BD301E7009ED00A9B29C /* bubbles_bg_landscape.png in Resources */ = {isa = PBXBuildFile; fileRef = F083BB241E7009EC00A9B29C /* bubbles_bg_landscape.png */; };
		F083BD311E7009ED00A9B29C /* bubbles_bg_landscape@2x.png in Resources */ = {isa = PBXBuildFile; fileRef = F083BB251E7009EC00A9B29C /* bubbles_bg_landscape@2x.png */; };
		F083BD321E7009ED00A9B29C /* bubbles_bg_landscape@3x.png in Resources */ = {isa = PBXBuildFile; fileRef = F083BB261E7009EC00A9B29C /* bubbles_bg_landscape@3x.png */; };
		F083BD331E7009ED00A9B29C /* call_audio_mute_off_icon.png in Resources */ = {isa = PBXBuildFile; fileRef = F083BB271E7009EC00A9B29C /* call_audio_mute_off_icon.png */; };
		F083BD341E7009ED00A9B29C /* call_audio_mute_off_icon@2x.png in Resources */ = {isa = PBXBuildFile; fileRef = F083BB281E7009EC00A9B29C /* call_audio_mute_off_icon@2x.png */; };
		F083BD351E7009ED00A9B29C /* call_audio_mute_off_icon@3x.png in Resources */ = {isa = PBXBuildFile; fileRef = F083BB291E7009EC00A9B29C /* call_audio_mute_off_icon@3x.png */; };
		F083BD361E7009ED00A9B29C /* call_audio_mute_on_icon.png in Resources */ = {isa = PBXBuildFile; fileRef = F083BB2A1E7009EC00A9B29C /* call_audio_mute_on_icon.png */; };
		F083BD371E7009ED00A9B29C /* call_audio_mute_on_icon@2x.png in Resources */ = {isa = PBXBuildFile; fileRef = F083BB2B1E7009EC00A9B29C /* call_audio_mute_on_icon@2x.png */; };
		F083BD381E7009ED00A9B29C /* call_audio_mute_on_icon@3x.png in Resources */ = {isa = PBXBuildFile; fileRef = F083BB2C1E7009EC00A9B29C /* call_audio_mute_on_icon@3x.png */; };
		F083BD391E7009ED00A9B29C /* call_chat_icon.png in Resources */ = {isa = PBXBuildFile; fileRef = F083BB2D1E7009EC00A9B29C /* call_chat_icon.png */; };
		F083BD3A1E7009ED00A9B29C /* call_chat_icon@2x.png in Resources */ = {isa = PBXBuildFile; fileRef = F083BB2E1E7009EC00A9B29C /* call_chat_icon@2x.png */; };
		F083BD3B1E7009ED00A9B29C /* call_chat_icon@3x.png in Resources */ = {isa = PBXBuildFile; fileRef = F083BB2F1E7009EC00A9B29C /* call_chat_icon@3x.png */; };
		F083BD3C1E7009ED00A9B29C /* call_hangup_icon.png in Resources */ = {isa = PBXBuildFile; fileRef = F083BB301E7009EC00A9B29C /* call_hangup_icon.png */; };
		F083BD3D1E7009ED00A9B29C /* call_hangup_icon@2x.png in Resources */ = {isa = PBXBuildFile; fileRef = F083BB311E7009EC00A9B29C /* call_hangup_icon@2x.png */; };
		F083BD3E1E7009ED00A9B29C /* call_hangup_icon@3x.png in Resources */ = {isa = PBXBuildFile; fileRef = F083BB321E7009EC00A9B29C /* call_hangup_icon@3x.png */; };
		F083BD3F1E7009ED00A9B29C /* call_speaker_off_icon.png in Resources */ = {isa = PBXBuildFile; fileRef = F083BB331E7009EC00A9B29C /* call_speaker_off_icon.png */; };
		F083BD401E7009ED00A9B29C /* call_speaker_off_icon@2x.png in Resources */ = {isa = PBXBuildFile; fileRef = F083BB341E7009EC00A9B29C /* call_speaker_off_icon@2x.png */; };
		F083BD411E7009ED00A9B29C /* call_speaker_off_icon@3x.png in Resources */ = {isa = PBXBuildFile; fileRef = F083BB351E7009EC00A9B29C /* call_speaker_off_icon@3x.png */; };
		F083BD421E7009ED00A9B29C /* call_speaker_on_icon.png in Resources */ = {isa = PBXBuildFile; fileRef = F083BB361E7009EC00A9B29C /* call_speaker_on_icon.png */; };
		F083BD431E7009ED00A9B29C /* call_speaker_on_icon@2x.png in Resources */ = {isa = PBXBuildFile; fileRef = F083BB371E7009EC00A9B29C /* call_speaker_on_icon@2x.png */; };
		F083BD441E7009ED00A9B29C /* call_speaker_on_icon@3x.png in Resources */ = {isa = PBXBuildFile; fileRef = F083BB381E7009EC00A9B29C /* call_speaker_on_icon@3x.png */; };
		F083BD451E7009ED00A9B29C /* call_video_mute_off_icon.png in Resources */ = {isa = PBXBuildFile; fileRef = F083BB391E7009EC00A9B29C /* call_video_mute_off_icon.png */; };
		F083BD461E7009ED00A9B29C /* call_video_mute_off_icon@2x.png in Resources */ = {isa = PBXBuildFile; fileRef = F083BB3A1E7009EC00A9B29C /* call_video_mute_off_icon@2x.png */; };
		F083BD471E7009ED00A9B29C /* call_video_mute_off_icon@3x.png in Resources */ = {isa = PBXBuildFile; fileRef = F083BB3B1E7009EC00A9B29C /* call_video_mute_off_icon@3x.png */; };
		F083BD481E7009ED00A9B29C /* call_video_mute_on_icon.png in Resources */ = {isa = PBXBuildFile; fileRef = F083BB3C1E7009EC00A9B29C /* call_video_mute_on_icon.png */; };
		F083BD491E7009ED00A9B29C /* call_video_mute_on_icon@2x.png in Resources */ = {isa = PBXBuildFile; fileRef = F083BB3D1E7009EC00A9B29C /* call_video_mute_on_icon@2x.png */; };
		F083BD4A1E7009ED00A9B29C /* call_video_mute_on_icon@3x.png in Resources */ = {isa = PBXBuildFile; fileRef = F083BB3E1E7009EC00A9B29C /* call_video_mute_on_icon@3x.png */; };
		F083BD4B1E7009ED00A9B29C /* camera_capture.png in Resources */ = {isa = PBXBuildFile; fileRef = F083BB3F1E7009EC00A9B29C /* camera_capture.png */; };
		F083BD4C1E7009ED00A9B29C /* camera_capture@2x.png in Resources */ = {isa = PBXBuildFile; fileRef = F083BB401E7009EC00A9B29C /* camera_capture@2x.png */; };
		F083BD4D1E7009ED00A9B29C /* camera_capture@3x.png in Resources */ = {isa = PBXBuildFile; fileRef = F083BB411E7009EC00A9B29C /* camera_capture@3x.png */; };
		F083BD4E1E7009ED00A9B29C /* camera_play.png in Resources */ = {isa = PBXBuildFile; fileRef = F083BB421E7009EC00A9B29C /* camera_play.png */; };
		F083BD4F1E7009ED00A9B29C /* camera_play@2x.png in Resources */ = {isa = PBXBuildFile; fileRef = F083BB431E7009EC00A9B29C /* camera_play@2x.png */; };
		F083BD501E7009ED00A9B29C /* camera_record.png in Resources */ = {isa = PBXBuildFile; fileRef = F083BB441E7009EC00A9B29C /* camera_record.png */; };
		F083BD511E7009ED00A9B29C /* camera_stop.png in Resources */ = {isa = PBXBuildFile; fileRef = F083BB451E7009EC00A9B29C /* camera_stop.png */; };
		F083BD521E7009ED00A9B29C /* camera_stop@2x.png in Resources */ = {isa = PBXBuildFile; fileRef = F083BB461E7009EC00A9B29C /* camera_stop@2x.png */; };
		F083BD531E7009ED00A9B29C /* camera_switch.png in Resources */ = {isa = PBXBuildFile; fileRef = F083BB471E7009EC00A9B29C /* camera_switch.png */; };
		F083BD541E7009ED00A9B29C /* camera_switch@2x.png in Resources */ = {isa = PBXBuildFile; fileRef = F083BB481E7009EC00A9B29C /* camera_switch@2x.png */; };
		F083BD551E7009ED00A9B29C /* camera_switch@3x.png in Resources */ = {isa = PBXBuildFile; fileRef = F083BB491E7009EC00A9B29C /* camera_switch@3x.png */; };
		F083BD561E7009ED00A9B29C /* camera_video_capture.png in Resources */ = {isa = PBXBuildFile; fileRef = F083BB4A1E7009EC00A9B29C /* camera_video_capture.png */; };
		F083BD571E7009ED00A9B29C /* camera_video_capture@2x.png in Resources */ = {isa = PBXBuildFile; fileRef = F083BB4B1E7009EC00A9B29C /* camera_video_capture@2x.png */; };
		F083BD581E7009ED00A9B29C /* camera_video_capture@3x.png in Resources */ = {isa = PBXBuildFile; fileRef = F083BB4C1E7009EC00A9B29C /* camera_video_capture@3x.png */; };
		F083BD591E7009ED00A9B29C /* chevron.png in Resources */ = {isa = PBXBuildFile; fileRef = F083BB4D1E7009EC00A9B29C /* chevron.png */; };
		F083BD5A1E7009ED00A9B29C /* chevron@2x.png in Resources */ = {isa = PBXBuildFile; fileRef = F083BB4E1E7009EC00A9B29C /* chevron@2x.png */; };
		F083BD5B1E7009ED00A9B29C /* chevron@3x.png in Resources */ = {isa = PBXBuildFile; fileRef = F083BB4F1E7009EC00A9B29C /* chevron@3x.png */; };
		F083BD5C1E7009ED00A9B29C /* create_room.png in Resources */ = {isa = PBXBuildFile; fileRef = F083BB501E7009EC00A9B29C /* create_room.png */; };
		F083BD5D1E7009ED00A9B29C /* create_room@2x.png in Resources */ = {isa = PBXBuildFile; fileRef = F083BB511E7009EC00A9B29C /* create_room@2x.png */; };
		F083BD5E1E7009ED00A9B29C /* create_room@3x.png in Resources */ = {isa = PBXBuildFile; fileRef = F083BB521E7009EC00A9B29C /* create_room@3x.png */; };
		F083BD5F1E7009ED00A9B29C /* details_icon.png in Resources */ = {isa = PBXBuildFile; fileRef = F083BB531E7009EC00A9B29C /* details_icon.png */; };
		F083BD601E7009ED00A9B29C /* details_icon@2x.png in Resources */ = {isa = PBXBuildFile; fileRef = F083BB541E7009EC00A9B29C /* details_icon@2x.png */; };
		F083BD611E7009ED00A9B29C /* details_icon@3x.png in Resources */ = {isa = PBXBuildFile; fileRef = F083BB551E7009EC00A9B29C /* details_icon@3x.png */; };
		F083BD621E7009ED00A9B29C /* direct_icon.png in Resources */ = {isa = PBXBuildFile; fileRef = F083BB561E7009EC00A9B29C /* direct_icon.png */; };
		F083BD631E7009ED00A9B29C /* direct_icon@2x.png in Resources */ = {isa = PBXBuildFile; fileRef = F083BB571E7009EC00A9B29C /* direct_icon@2x.png */; };
		F083BD641E7009ED00A9B29C /* direct_icon@3x.png in Resources */ = {isa = PBXBuildFile; fileRef = F083BB581E7009EC00A9B29C /* direct_icon@3x.png */; };
		F083BD651E7009ED00A9B29C /* directChatOff.png in Resources */ = {isa = PBXBuildFile; fileRef = F083BB591E7009EC00A9B29C /* directChatOff.png */; };
		F083BD661E7009ED00A9B29C /* directChatOff@2x.png in Resources */ = {isa = PBXBuildFile; fileRef = F083BB5A1E7009EC00A9B29C /* directChatOff@2x.png */; };
		F083BD671E7009ED00A9B29C /* directChatOff@3x.png in Resources */ = {isa = PBXBuildFile; fileRef = F083BB5B1E7009EC00A9B29C /* directChatOff@3x.png */; };
		F083BD681E7009ED00A9B29C /* directChatOn.png in Resources */ = {isa = PBXBuildFile; fileRef = F083BB5C1E7009EC00A9B29C /* directChatOn.png */; };
		F083BD691E7009ED00A9B29C /* directChatOn@2x.png in Resources */ = {isa = PBXBuildFile; fileRef = F083BB5D1E7009EC00A9B29C /* directChatOn@2x.png */; };
		F083BD6A1E7009ED00A9B29C /* directChatOn@3x.png in Resources */ = {isa = PBXBuildFile; fileRef = F083BB5E1E7009EC00A9B29C /* directChatOn@3x.png */; };
		F083BD6B1E7009ED00A9B29C /* disclosure_icon.png in Resources */ = {isa = PBXBuildFile; fileRef = F083BB5F1E7009EC00A9B29C /* disclosure_icon.png */; };
		F083BD6C1E7009ED00A9B29C /* disclosure_icon@2x.png in Resources */ = {isa = PBXBuildFile; fileRef = F083BB601E7009EC00A9B29C /* disclosure_icon@2x.png */; };
		F083BD6D1E7009ED00A9B29C /* disclosure_icon@3x.png in Resources */ = {isa = PBXBuildFile; fileRef = F083BB611E7009EC00A9B29C /* disclosure_icon@3x.png */; };
		F083BD6E1E7009ED00A9B29C /* e2e_blocked.png in Resources */ = {isa = PBXBuildFile; fileRef = F083BB621E7009EC00A9B29C /* e2e_blocked.png */; };
		F083BD6F1E7009ED00A9B29C /* e2e_blocked@2x.png in Resources */ = {isa = PBXBuildFile; fileRef = F083BB631E7009EC00A9B29C /* e2e_blocked@2x.png */; };
		F083BD701E7009ED00A9B29C /* e2e_blocked@3x.png in Resources */ = {isa = PBXBuildFile; fileRef = F083BB641E7009EC00A9B29C /* e2e_blocked@3x.png */; };
		F083BD711E7009ED00A9B29C /* e2e_unencrypted.png in Resources */ = {isa = PBXBuildFile; fileRef = F083BB651E7009EC00A9B29C /* e2e_unencrypted.png */; };
		F083BD721E7009ED00A9B29C /* e2e_unencrypted@2x.png in Resources */ = {isa = PBXBuildFile; fileRef = F083BB661E7009EC00A9B29C /* e2e_unencrypted@2x.png */; };
		F083BD731E7009ED00A9B29C /* e2e_unencrypted@3x.png in Resources */ = {isa = PBXBuildFile; fileRef = F083BB671E7009EC00A9B29C /* e2e_unencrypted@3x.png */; };
		F083BD741E7009ED00A9B29C /* e2e_verified.png in Resources */ = {isa = PBXBuildFile; fileRef = F083BB681E7009EC00A9B29C /* e2e_verified.png */; };
		F083BD751E7009ED00A9B29C /* e2e_verified@2x.png in Resources */ = {isa = PBXBuildFile; fileRef = F083BB691E7009EC00A9B29C /* e2e_verified@2x.png */; };
		F083BD761E7009ED00A9B29C /* e2e_verified@3x.png in Resources */ = {isa = PBXBuildFile; fileRef = F083BB6A1E7009EC00A9B29C /* e2e_verified@3x.png */; };
		F083BD771E7009ED00A9B29C /* e2e_warning.png in Resources */ = {isa = PBXBuildFile; fileRef = F083BB6B1E7009EC00A9B29C /* e2e_warning.png */; };
		F083BD781E7009ED00A9B29C /* e2e_warning@2x.png in Resources */ = {isa = PBXBuildFile; fileRef = F083BB6C1E7009EC00A9B29C /* e2e_warning@2x.png */; };
		F083BD791E7009ED00A9B29C /* e2e_warning@3x.png in Resources */ = {isa = PBXBuildFile; fileRef = F083BB6D1E7009EC00A9B29C /* e2e_warning@3x.png */; };
		F083BD7A1E7009ED00A9B29C /* edit_icon.png in Resources */ = {isa = PBXBuildFile; fileRef = F083BB6E1E7009EC00A9B29C /* edit_icon.png */; };
		F083BD7B1E7009ED00A9B29C /* edit_icon@2x.png in Resources */ = {isa = PBXBuildFile; fileRef = F083BB6F1E7009EC00A9B29C /* edit_icon@2x.png */; };
		F083BD7C1E7009ED00A9B29C /* edit_icon@3x.png in Resources */ = {isa = PBXBuildFile; fileRef = F083BB701E7009EC00A9B29C /* edit_icon@3x.png */; };
		F083BD7D1E7009ED00A9B29C /* error.png in Resources */ = {isa = PBXBuildFile; fileRef = F083BB711E7009EC00A9B29C /* error.png */; };
		F083BD7E1E7009ED00A9B29C /* error@2x.png in Resources */ = {isa = PBXBuildFile; fileRef = F083BB721E7009EC00A9B29C /* error@2x.png */; };
		F083BD7F1E7009ED00A9B29C /* error@3x.png in Resources */ = {isa = PBXBuildFile; fileRef = F083BB731E7009EC00A9B29C /* error@3x.png */; };
		F083BD801E7009ED00A9B29C /* favourite.png in Resources */ = {isa = PBXBuildFile; fileRef = F083BB741E7009EC00A9B29C /* favourite.png */; };
		F083BD811E7009ED00A9B29C /* favourite@2x.png in Resources */ = {isa = PBXBuildFile; fileRef = F083BB751E7009EC00A9B29C /* favourite@2x.png */; };
		F083BD821E7009ED00A9B29C /* favourite@3x.png in Resources */ = {isa = PBXBuildFile; fileRef = F083BB761E7009EC00A9B29C /* favourite@3x.png */; };
		F083BD831E7009ED00A9B29C /* favouriteOff.png in Resources */ = {isa = PBXBuildFile; fileRef = F083BB771E7009EC00A9B29C /* favouriteOff.png */; };
		F083BD841E7009ED00A9B29C /* favouriteOff@2x.png in Resources */ = {isa = PBXBuildFile; fileRef = F083BB781E7009EC00A9B29C /* favouriteOff@2x.png */; };
		F083BD851E7009ED00A9B29C /* favouriteOff@3x.png in Resources */ = {isa = PBXBuildFile; fileRef = F083BB791E7009EC00A9B29C /* favouriteOff@3x.png */; };
		F083BD861E7009ED00A9B29C /* file_doc_icon.png in Resources */ = {isa = PBXBuildFile; fileRef = F083BB7A1E7009EC00A9B29C /* file_doc_icon.png */; };
		F083BD871E7009ED00A9B29C /* file_doc_icon@2x.png in Resources */ = {isa = PBXBuildFile; fileRef = F083BB7B1E7009EC00A9B29C /* file_doc_icon@2x.png */; };
		F083BD881E7009ED00A9B29C /* file_doc_icon@3x.png in Resources */ = {isa = PBXBuildFile; fileRef = F083BB7C1E7009EC00A9B29C /* file_doc_icon@3x.png */; };
		F083BD891E7009ED00A9B29C /* file_music_icon.png in Resources */ = {isa = PBXBuildFile; fileRef = F083BB7D1E7009EC00A9B29C /* file_music_icon.png */; };
		F083BD8A1E7009ED00A9B29C /* file_music_icon@2x.png in Resources */ = {isa = PBXBuildFile; fileRef = F083BB7E1E7009EC00A9B29C /* file_music_icon@2x.png */; };
		F083BD8B1E7009ED00A9B29C /* file_music_icon@3x.png in Resources */ = {isa = PBXBuildFile; fileRef = F083BB7F1E7009EC00A9B29C /* file_music_icon@3x.png */; };
		F083BD8C1E7009ED00A9B29C /* file_photo_icon.png in Resources */ = {isa = PBXBuildFile; fileRef = F083BB801E7009EC00A9B29C /* file_photo_icon.png */; };
		F083BD8D1E7009ED00A9B29C /* file_photo_icon@2x.png in Resources */ = {isa = PBXBuildFile; fileRef = F083BB811E7009EC00A9B29C /* file_photo_icon@2x.png */; };
		F083BD8E1E7009ED00A9B29C /* file_photo_icon@3x.png in Resources */ = {isa = PBXBuildFile; fileRef = F083BB821E7009EC00A9B29C /* file_photo_icon@3x.png */; };
		F083BD8F1E7009ED00A9B29C /* file_video_icon.png in Resources */ = {isa = PBXBuildFile; fileRef = F083BB831E7009EC00A9B29C /* file_video_icon.png */; };
		F083BD901E7009ED00A9B29C /* file_video_icon@2x.png in Resources */ = {isa = PBXBuildFile; fileRef = F083BB841E7009EC00A9B29C /* file_video_icon@2x.png */; };
		F083BD911E7009ED00A9B29C /* file_video_icon@3x.png in Resources */ = {isa = PBXBuildFile; fileRef = F083BB851E7009EC00A9B29C /* file_video_icon@3x.png */; };
		F083BD921E7009ED00A9B29C /* group.png in Resources */ = {isa = PBXBuildFile; fileRef = F083BB861E7009EC00A9B29C /* group.png */; };
		F083BD931E7009ED00A9B29C /* group@2x.png in Resources */ = {isa = PBXBuildFile; fileRef = F083BB871E7009EC00A9B29C /* group@2x.png */; };
		F083BD941E7009ED00A9B29C /* group@3x.png in Resources */ = {isa = PBXBuildFile; fileRef = F083BB881E7009EC00A9B29C /* group@3x.png */; };
		F083BD951E7009ED00A9B29C /* leave.png in Resources */ = {isa = PBXBuildFile; fileRef = F083BB891E7009EC00A9B29C /* leave.png */; };
		F083BD961E7009ED00A9B29C /* leave@2x.png in Resources */ = {isa = PBXBuildFile; fileRef = F083BB8A1E7009EC00A9B29C /* leave@2x.png */; };
		F083BD971E7009ED00A9B29C /* leave@3x.png in Resources */ = {isa = PBXBuildFile; fileRef = F083BB8B1E7009EC00A9B29C /* leave@3x.png */; };
		F083BD981E7009ED00A9B29C /* logo.png in Resources */ = {isa = PBXBuildFile; fileRef = F083BB8C1E7009EC00A9B29C /* logo.png */; };
		F083BD991E7009ED00A9B29C /* logo@2x.png in Resources */ = {isa = PBXBuildFile; fileRef = F083BB8D1E7009EC00A9B29C /* logo@2x.png */; };
		F083BD9A1E7009ED00A9B29C /* logo@3x.png in Resources */ = {isa = PBXBuildFile; fileRef = F083BB8E1E7009EC00A9B29C /* logo@3x.png */; };
		F083BD9B1E7009ED00A9B29C /* main_alias_icon.png in Resources */ = {isa = PBXBuildFile; fileRef = F083BB8F1E7009EC00A9B29C /* main_alias_icon.png */; };
		F083BD9C1E7009ED00A9B29C /* main_alias_icon@2x.png in Resources */ = {isa = PBXBuildFile; fileRef = F083BB901E7009EC00A9B29C /* main_alias_icon@2x.png */; };
		F083BD9D1E7009ED00A9B29C /* main_alias_icon@3x.png in Resources */ = {isa = PBXBuildFile; fileRef = F083BB911E7009EC00A9B29C /* main_alias_icon@3x.png */; };
		F083BD9E1E7009ED00A9B29C /* mod_icon.png in Resources */ = {isa = PBXBuildFile; fileRef = F083BB921E7009EC00A9B29C /* mod_icon.png */; };
		F083BD9F1E7009ED00A9B29C /* mod_icon@2x.png in Resources */ = {isa = PBXBuildFile; fileRef = F083BB931E7009EC00A9B29C /* mod_icon@2x.png */; };
		F083BDA01E7009ED00A9B29C /* mod_icon@3x.png in Resources */ = {isa = PBXBuildFile; fileRef = F083BB941E7009EC00A9B29C /* mod_icon@3x.png */; };
		F083BDA11E7009ED00A9B29C /* newmessages.png in Resources */ = {isa = PBXBuildFile; fileRef = F083BB951E7009EC00A9B29C /* newmessages.png */; };
		F083BDA21E7009ED00A9B29C /* newmessages@2x.png in Resources */ = {isa = PBXBuildFile; fileRef = F083BB961E7009EC00A9B29C /* newmessages@2x.png */; };
		F083BDA31E7009ED00A9B29C /* newmessages@3x.png in Resources */ = {isa = PBXBuildFile; fileRef = F083BB971E7009EC00A9B29C /* newmessages@3x.png */; };
		F083BDA41E7009ED00A9B29C /* notifications.png in Resources */ = {isa = PBXBuildFile; fileRef = F083BB981E7009EC00A9B29C /* notifications.png */; };
		F083BDA51E7009ED00A9B29C /* notifications@2x.png in Resources */ = {isa = PBXBuildFile; fileRef = F083BB991E7009EC00A9B29C /* notifications@2x.png */; };
		F083BDA61E7009ED00A9B29C /* notifications@3x.png in Resources */ = {isa = PBXBuildFile; fileRef = F083BB9A1E7009EC00A9B29C /* notifications@3x.png */; };
		F083BDA71E7009ED00A9B29C /* notificationsOff.png in Resources */ = {isa = PBXBuildFile; fileRef = F083BB9B1E7009EC00A9B29C /* notificationsOff.png */; };
		F083BDA81E7009ED00A9B29C /* notificationsOff@2x.png in Resources */ = {isa = PBXBuildFile; fileRef = F083BB9C1E7009EC00A9B29C /* notificationsOff@2x.png */; };
		F083BDA91E7009ED00A9B29C /* notificationsOff@3x.png in Resources */ = {isa = PBXBuildFile; fileRef = F083BB9D1E7009EC00A9B29C /* notificationsOff@3x.png */; };
		F083BDAA1E7009ED00A9B29C /* placeholder.png in Resources */ = {isa = PBXBuildFile; fileRef = F083BB9E1E7009EC00A9B29C /* placeholder.png */; };
		F083BDAB1E7009ED00A9B29C /* placeholder@2x.png in Resources */ = {isa = PBXBuildFile; fileRef = F083BB9F1E7009EC00A9B29C /* placeholder@2x.png */; };
		F083BDAC1E7009ED00A9B29C /* placeholder@3x.png in Resources */ = {isa = PBXBuildFile; fileRef = F083BBA01E7009EC00A9B29C /* placeholder@3x.png */; };
		F083BDAD1E7009ED00A9B29C /* plus_icon.png in Resources */ = {isa = PBXBuildFile; fileRef = F083BBA11E7009EC00A9B29C /* plus_icon.png */; };
		F083BDAE1E7009ED00A9B29C /* plus_icon@2x.png in Resources */ = {isa = PBXBuildFile; fileRef = F083BBA21E7009EC00A9B29C /* plus_icon@2x.png */; };
		F083BDAF1E7009ED00A9B29C /* plus_icon@3x.png in Resources */ = {isa = PBXBuildFile; fileRef = F083BBA31E7009EC00A9B29C /* plus_icon@3x.png */; };
		F083BDB01E7009ED00A9B29C /* priorityHigh.png in Resources */ = {isa = PBXBuildFile; fileRef = F083BBA41E7009EC00A9B29C /* priorityHigh.png */; };
		F083BDB11E7009ED00A9B29C /* priorityHigh@2x.png in Resources */ = {isa = PBXBuildFile; fileRef = F083BBA51E7009EC00A9B29C /* priorityHigh@2x.png */; };
		F083BDB21E7009ED00A9B29C /* priorityHigh@3x.png in Resources */ = {isa = PBXBuildFile; fileRef = F083BBA61E7009EC00A9B29C /* priorityHigh@3x.png */; };
		F083BDB31E7009ED00A9B29C /* priorityLow.png in Resources */ = {isa = PBXBuildFile; fileRef = F083BBA71E7009EC00A9B29C /* priorityLow.png */; };
		F083BDB41E7009ED00A9B29C /* priorityLow@2x.png in Resources */ = {isa = PBXBuildFile; fileRef = F083BBA81E7009EC00A9B29C /* priorityLow@2x.png */; };
		F083BDB51E7009ED00A9B29C /* priorityLow@3x.png in Resources */ = {isa = PBXBuildFile; fileRef = F083BBA91E7009EC00A9B29C /* priorityLow@3x.png */; };
		F083BDB61E7009ED00A9B29C /* remove_icon.png in Resources */ = {isa = PBXBuildFile; fileRef = F083BBAA1E7009EC00A9B29C /* remove_icon.png */; };
		F083BDB71E7009ED00A9B29C /* remove_icon@2x.png in Resources */ = {isa = PBXBuildFile; fileRef = F083BBAB1E7009EC00A9B29C /* remove_icon@2x.png */; };
		F083BDB81E7009ED00A9B29C /* remove_icon@3x.png in Resources */ = {isa = PBXBuildFile; fileRef = F083BBAC1E7009EC00A9B29C /* remove_icon@3x.png */; };
		F083BDB91E7009ED00A9B29C /* remove_icon_pink.png in Resources */ = {isa = PBXBuildFile; fileRef = F083BBAD1E7009EC00A9B29C /* remove_icon_pink.png */; };
		F083BDBA1E7009ED00A9B29C /* remove_icon_pink@2x.png in Resources */ = {isa = PBXBuildFile; fileRef = F083BBAE1E7009EC00A9B29C /* remove_icon_pink@2x.png */; };
		F083BDBB1E7009ED00A9B29C /* remove_icon_pink@3x.png in Resources */ = {isa = PBXBuildFile; fileRef = F083BBAF1E7009EC00A9B29C /* remove_icon_pink@3x.png */; };
		F083BDBC1E7009ED00A9B29C /* riot_icon.png in Resources */ = {isa = PBXBuildFile; fileRef = F083BBB01E7009EC00A9B29C /* riot_icon.png */; };
		F083BDBD1E7009ED00A9B29C /* riot_icon@2x.png in Resources */ = {isa = PBXBuildFile; fileRef = F083BBB11E7009EC00A9B29C /* riot_icon@2x.png */; };
		F083BDBE1E7009ED00A9B29C /* riot_icon@3x.png in Resources */ = {isa = PBXBuildFile; fileRef = F083BBB21E7009EC00A9B29C /* riot_icon@3x.png */; };
		F083BDBF1E7009ED00A9B29C /* scrolldown.png in Resources */ = {isa = PBXBuildFile; fileRef = F083BBB31E7009EC00A9B29C /* scrolldown.png */; };
		F083BDC01E7009ED00A9B29C /* scrolldown@2x.png in Resources */ = {isa = PBXBuildFile; fileRef = F083BBB41E7009EC00A9B29C /* scrolldown@2x.png */; };
		F083BDC11E7009ED00A9B29C /* scrolldown@3x.png in Resources */ = {isa = PBXBuildFile; fileRef = F083BBB51E7009EC00A9B29C /* scrolldown@3x.png */; };
		F083BDC21E7009ED00A9B29C /* scrollup.png in Resources */ = {isa = PBXBuildFile; fileRef = F083BBB61E7009EC00A9B29C /* scrollup.png */; };
		F083BDC31E7009ED00A9B29C /* scrollup@2x.png in Resources */ = {isa = PBXBuildFile; fileRef = F083BBB71E7009EC00A9B29C /* scrollup@2x.png */; };
		F083BDC41E7009ED00A9B29C /* scrollup@3x.png in Resources */ = {isa = PBXBuildFile; fileRef = F083BBB81E7009EC00A9B29C /* scrollup@3x.png */; };
		F083BDC51E7009ED00A9B29C /* search_bg.png in Resources */ = {isa = PBXBuildFile; fileRef = F083BBB91E7009EC00A9B29C /* search_bg.png */; };
		F083BDC61E7009ED00A9B29C /* search_bg@2x.png in Resources */ = {isa = PBXBuildFile; fileRef = F083BBBA1E7009EC00A9B29C /* search_bg@2x.png */; };
		F083BDC71E7009ED00A9B29C /* search_bg@3x.png in Resources */ = {isa = PBXBuildFile; fileRef = F083BBBB1E7009EC00A9B29C /* search_bg@3x.png */; };
		F083BDC81E7009ED00A9B29C /* search_icon.png in Resources */ = {isa = PBXBuildFile; fileRef = F083BBBC1E7009EC00A9B29C /* search_icon.png */; };
		F083BDC91E7009ED00A9B29C /* search_icon@2x.png in Resources */ = {isa = PBXBuildFile; fileRef = F083BBBD1E7009EC00A9B29C /* search_icon@2x.png */; };
		F083BDCA1E7009ED00A9B29C /* search_icon@3x.png in Resources */ = {isa = PBXBuildFile; fileRef = F083BBBE1E7009EC00A9B29C /* search_icon@3x.png */; };
		F083BDCB1E7009ED00A9B29C /* selection_tick.png in Resources */ = {isa = PBXBuildFile; fileRef = F083BBBF1E7009EC00A9B29C /* selection_tick.png */; };
		F083BDCC1E7009ED00A9B29C /* selection_tick@2x.png in Resources */ = {isa = PBXBuildFile; fileRef = F083BBC01E7009EC00A9B29C /* selection_tick@2x.png */; };
		F083BDCD1E7009ED00A9B29C /* selection_tick@3x.png in Resources */ = {isa = PBXBuildFile; fileRef = F083BBC11E7009EC00A9B29C /* selection_tick@3x.png */; };
		F083BDCE1E7009ED00A9B29C /* selection_untick.png in Resources */ = {isa = PBXBuildFile; fileRef = F083BBC21E7009EC00A9B29C /* selection_untick.png */; };
		F083BDCF1E7009ED00A9B29C /* selection_untick@2x.png in Resources */ = {isa = PBXBuildFile; fileRef = F083BBC31E7009EC00A9B29C /* selection_untick@2x.png */; };
		F083BDD01E7009ED00A9B29C /* selection_untick@3x.png in Resources */ = {isa = PBXBuildFile; fileRef = F083BBC41E7009EC00A9B29C /* selection_untick@3x.png */; };
		F083BDD11E7009ED00A9B29C /* settings_icon.png in Resources */ = {isa = PBXBuildFile; fileRef = F083BBC51E7009EC00A9B29C /* settings_icon.png */; };
		F083BDD21E7009ED00A9B29C /* settings_icon@2x.png in Resources */ = {isa = PBXBuildFile; fileRef = F083BBC61E7009EC00A9B29C /* settings_icon@2x.png */; };
		F083BDD31E7009ED00A9B29C /* settings_icon@3x.png in Resources */ = {isa = PBXBuildFile; fileRef = F083BBC71E7009EC00A9B29C /* settings_icon@3x.png */; };
		F083BDD41E7009ED00A9B29C /* shrink_icon.png in Resources */ = {isa = PBXBuildFile; fileRef = F083BBC81E7009EC00A9B29C /* shrink_icon.png */; };
		F083BDD51E7009ED00A9B29C /* shrink_icon@2x.png in Resources */ = {isa = PBXBuildFile; fileRef = F083BBC91E7009EC00A9B29C /* shrink_icon@2x.png */; };
		F083BDD61E7009ED00A9B29C /* shrink_icon@3x.png in Resources */ = {isa = PBXBuildFile; fileRef = F083BBCA1E7009EC00A9B29C /* shrink_icon@3x.png */; };
		F083BDD71E7009ED00A9B29C /* start_chat.png in Resources */ = {isa = PBXBuildFile; fileRef = F083BBCB1E7009EC00A9B29C /* start_chat.png */; };
		F083BDD81E7009ED00A9B29C /* start_chat@2x.png in Resources */ = {isa = PBXBuildFile; fileRef = F083BBCC1E7009EC00A9B29C /* start_chat@2x.png */; };
		F083BDD91E7009ED00A9B29C /* start_chat@3x.png in Resources */ = {isa = PBXBuildFile; fileRef = F083BBCD1E7009EC00A9B29C /* start_chat@3x.png */; };
		F083BDDA1E7009ED00A9B29C /* typing.png in Resources */ = {isa = PBXBuildFile; fileRef = F083BBCE1E7009EC00A9B29C /* typing.png */; };
		F083BDDB1E7009ED00A9B29C /* typing@2x.png in Resources */ = {isa = PBXBuildFile; fileRef = F083BBCF1E7009EC00A9B29C /* typing@2x.png */; };
		F083BDDC1E7009ED00A9B29C /* typing@3x.png in Resources */ = {isa = PBXBuildFile; fileRef = F083BBD01E7009EC00A9B29C /* typing@3x.png */; };
		F083BDDD1E7009ED00A9B29C /* upload_icon.png in Resources */ = {isa = PBXBuildFile; fileRef = F083BBD11E7009EC00A9B29C /* upload_icon.png */; };
		F083BDDE1E7009ED00A9B29C /* upload_icon@2x.png in Resources */ = {isa = PBXBuildFile; fileRef = F083BBD21E7009EC00A9B29C /* upload_icon@2x.png */; };
		F083BDDF1E7009ED00A9B29C /* upload_icon@3x.png in Resources */ = {isa = PBXBuildFile; fileRef = F083BBD31E7009EC00A9B29C /* upload_icon@3x.png */; };
		F083BDE01E7009ED00A9B29C /* video_icon.png in Resources */ = {isa = PBXBuildFile; fileRef = F083BBD41E7009EC00A9B29C /* video_icon.png */; };
		F083BDE11E7009ED00A9B29C /* video_icon@2x.png in Resources */ = {isa = PBXBuildFile; fileRef = F083BBD51E7009EC00A9B29C /* video_icon@2x.png */; };
		F083BDE21E7009ED00A9B29C /* video_icon@3x.png in Resources */ = {isa = PBXBuildFile; fileRef = F083BBD61E7009EC00A9B29C /* video_icon@3x.png */; };
		F083BDE31E7009ED00A9B29C /* voice_call_icon.png in Resources */ = {isa = PBXBuildFile; fileRef = F083BBD71E7009EC00A9B29C /* voice_call_icon.png */; };
		F083BDE41E7009ED00A9B29C /* voice_call_icon@2x.png in Resources */ = {isa = PBXBuildFile; fileRef = F083BBD81E7009EC00A9B29C /* voice_call_icon@2x.png */; };
		F083BDE51E7009ED00A9B29C /* voice_call_icon@3x.png in Resources */ = {isa = PBXBuildFile; fileRef = F083BBD91E7009EC00A9B29C /* voice_call_icon@3x.png */; };
		F083BDE61E7009ED00A9B29C /* busy.mp3 in Resources */ = {isa = PBXBuildFile; fileRef = F083BBDB1E7009EC00A9B29C /* busy.mp3 */; };
		F083BDE71E7009ED00A9B29C /* callend.mp3 in Resources */ = {isa = PBXBuildFile; fileRef = F083BBDC1E7009EC00A9B29C /* callend.mp3 */; };
		F083BDE81E7009ED00A9B29C /* message.mp3 in Resources */ = {isa = PBXBuildFile; fileRef = F083BBDD1E7009EC00A9B29C /* message.mp3 */; };
		F083BDE91E7009ED00A9B29C /* ring.mp3 in Resources */ = {isa = PBXBuildFile; fileRef = F083BBDE1E7009EC00A9B29C /* ring.mp3 */; };
		F083BDEA1E7009ED00A9B29C /* ringback.mp3 in Resources */ = {isa = PBXBuildFile; fileRef = F083BBDF1E7009EC00A9B29C /* ringback.mp3 */; };
		F083BDEC1E7009ED00A9B29C /* Main.storyboard in Resources */ = {isa = PBXBuildFile; fileRef = F083BBE21E7009EC00A9B29C /* Main.storyboard */; };
		F083BDED1E7009ED00A9B29C /* MXKRoomBubbleTableViewCell+Riot.m in Sources */ = {isa = PBXBuildFile; fileRef = F083BBE61E7009EC00A9B29C /* MXKRoomBubbleTableViewCell+Riot.m */; };
		F083BDEE1E7009ED00A9B29C /* MXRoom+Riot.m in Sources */ = {isa = PBXBuildFile; fileRef = F083BBE81E7009EC00A9B29C /* MXRoom+Riot.m */; };
		F083BDEF1E7009ED00A9B29C /* UINavigationController+Riot.m in Sources */ = {isa = PBXBuildFile; fileRef = F083BBEA1E7009EC00A9B29C /* UINavigationController+Riot.m */; };
		F083BDF01E7009ED00A9B29C /* UIViewController+RiotSearch.m in Sources */ = {isa = PBXBuildFile; fileRef = F083BBEC1E7009EC00A9B29C /* UIViewController+RiotSearch.m */; };
		F083BDF11E7009ED00A9B29C /* empty.mm in Sources */ = {isa = PBXBuildFile; fileRef = F083BBED1E7009EC00A9B29C /* empty.mm */; };
		F083BDF21E7009ED00A9B29C /* GoogleService-Info.plist in Resources */ = {isa = PBXBuildFile; fileRef = F083BBEE1E7009EC00A9B29C /* GoogleService-Info.plist */; };
		F083BDF31E7009ED00A9B29C /* Images.xcassets in Resources */ = {isa = PBXBuildFile; fileRef = F083BBEF1E7009EC00A9B29C /* Images.xcassets */; };
		F083BDF51E7009ED00A9B29C /* main.m in Sources */ = {isa = PBXBuildFile; fileRef = F083BBF11E7009EC00A9B29C /* main.m */; };
		F083BDF61E7009ED00A9B29C /* Contact.m in Sources */ = {isa = PBXBuildFile; fileRef = F083BBF51E7009EC00A9B29C /* Contact.m */; };
		F083BDF71E7009ED00A9B29C /* RoomBubbleCellData.m in Sources */ = {isa = PBXBuildFile; fileRef = F083BBF81E7009EC00A9B29C /* RoomBubbleCellData.m */; };
		F083BDF81E7009ED00A9B29C /* RoomDataSource.m in Sources */ = {isa = PBXBuildFile; fileRef = F083BBFA1E7009EC00A9B29C /* RoomDataSource.m */; };
		F083BDF91E7009ED00A9B29C /* RoomEmailInvitation.m in Sources */ = {isa = PBXBuildFile; fileRef = F083BBFC1E7009EC00A9B29C /* RoomEmailInvitation.m */; };
		F083BDFA1E7009ED00A9B29C /* RoomPreviewData.m in Sources */ = {isa = PBXBuildFile; fileRef = F083BBFE1E7009EC00A9B29C /* RoomPreviewData.m */; };
		F083BDFB1E7009ED00A9B29C /* RoomSearchDataSource.m in Sources */ = {isa = PBXBuildFile; fileRef = F083BC001E7009EC00A9B29C /* RoomSearchDataSource.m */; };
		F083BDFC1E7009ED00A9B29C /* HomeMessagesSearchDataSource.m in Sources */ = {isa = PBXBuildFile; fileRef = F083BC031E7009EC00A9B29C /* HomeMessagesSearchDataSource.m */; };
		F083BDFD1E7009ED00A9B29C /* PublicRoomsDirectoryDataSource.m in Sources */ = {isa = PBXBuildFile; fileRef = F083BC051E7009EC00A9B29C /* PublicRoomsDirectoryDataSource.m */; };
		F083BDFE1E7009ED00A9B29C /* RecentCellData.m in Sources */ = {isa = PBXBuildFile; fileRef = F083BC071E7009EC00A9B29C /* RecentCellData.m */; };
		F083BDFF1E7009ED00A9B29C /* RecentsDataSource.m in Sources */ = {isa = PBXBuildFile; fileRef = F083BC091E7009EC00A9B29C /* RecentsDataSource.m */; };
		F083BE001E7009ED00A9B29C /* FilesSearchCellData.m in Sources */ = {isa = PBXBuildFile; fileRef = F083BC0C1E7009EC00A9B29C /* FilesSearchCellData.m */; };
		F083BE011E7009ED00A9B29C /* third_party_licenses.html in Resources */ = {isa = PBXBuildFile; fileRef = F083BC0E1E7009EC00A9B29C /* third_party_licenses.html */; };
		F083BE021E7009ED00A9B29C /* AvatarGenerator.m in Sources */ = {isa = PBXBuildFile; fileRef = F083BC111E7009EC00A9B29C /* AvatarGenerator.m */; };
		F083BE031E7009ED00A9B29C /* EventFormatter.m in Sources */ = {isa = PBXBuildFile; fileRef = F083BC131E7009EC00A9B29C /* EventFormatter.m */; };
		F083BE041E7009ED00A9B29C /* Tools.m in Sources */ = {isa = PBXBuildFile; fileRef = F083BC151E7009EC00A9B29C /* Tools.m */; };
		F083BE051E7009ED00A9B29C /* RiotDesignValues.m in Sources */ = {isa = PBXBuildFile; fileRef = F083BC171E7009EC00A9B29C /* RiotDesignValues.m */; };
		F083BE061E7009ED00A9B29C /* Riot-Defaults.plist in Resources */ = {isa = PBXBuildFile; fileRef = F083BC181E7009EC00A9B29C /* Riot-Defaults.plist */; };
		F083BE071E7009ED00A9B29C /* AttachmentsViewController.m in Sources */ = {isa = PBXBuildFile; fileRef = F083BC1B1E7009EC00A9B29C /* AttachmentsViewController.m */; };
		F083BE081E7009ED00A9B29C /* AuthenticationViewController.m in Sources */ = {isa = PBXBuildFile; fileRef = F083BC1D1E7009EC00A9B29C /* AuthenticationViewController.m */; };
		F083BE091E7009ED00A9B29C /* AuthenticationViewController.xib in Resources */ = {isa = PBXBuildFile; fileRef = F083BC1E1E7009EC00A9B29C /* AuthenticationViewController.xib */; };
		F083BE0A1E7009ED00A9B29C /* CallViewController.m in Sources */ = {isa = PBXBuildFile; fileRef = F083BC201E7009EC00A9B29C /* CallViewController.m */; };
		F083BE0B1E7009ED00A9B29C /* CallViewController.xib in Resources */ = {isa = PBXBuildFile; fileRef = F083BC211E7009EC00A9B29C /* CallViewController.xib */; };
		F083BE0C1E7009ED00A9B29C /* ContactDetailsViewController.m in Sources */ = {isa = PBXBuildFile; fileRef = F083BC231E7009EC00A9B29C /* ContactDetailsViewController.m */; };
		F083BE0D1E7009ED00A9B29C /* ContactDetailsViewController.xib in Resources */ = {isa = PBXBuildFile; fileRef = F083BC241E7009EC00A9B29C /* ContactDetailsViewController.xib */; };
		F083BE0E1E7009ED00A9B29C /* ContactsTableViewController.m in Sources */ = {isa = PBXBuildFile; fileRef = F083BC261E7009EC00A9B29C /* ContactsTableViewController.m */; };
		F083BE0F1E7009ED00A9B29C /* ContactsTableViewController.xib in Resources */ = {isa = PBXBuildFile; fileRef = F083BC271E7009EC00A9B29C /* ContactsTableViewController.xib */; };
		F083BE101E7009ED00A9B29C /* CountryPickerViewController.m in Sources */ = {isa = PBXBuildFile; fileRef = F083BC291E7009EC00A9B29C /* CountryPickerViewController.m */; };
		F083BE111E7009ED00A9B29C /* DirectoryViewController.m in Sources */ = {isa = PBXBuildFile; fileRef = F083BC2B1E7009EC00A9B29C /* DirectoryViewController.m */; };
		F083BE121E7009ED00A9B29C /* HomeFilesSearchViewController.m in Sources */ = {isa = PBXBuildFile; fileRef = F083BC2D1E7009EC00A9B29C /* HomeFilesSearchViewController.m */; };
		F083BE131E7009ED00A9B29C /* HomeMessagesSearchViewController.m in Sources */ = {isa = PBXBuildFile; fileRef = F083BC2F1E7009EC00A9B29C /* HomeMessagesSearchViewController.m */; };
		F083BE141E7009ED00A9B29C /* HomeViewController.m in Sources */ = {isa = PBXBuildFile; fileRef = F083BC311E7009EC00A9B29C /* HomeViewController.m */; };
		F083BE151E7009ED00A9B29C /* MediaAlbumContentViewController.m in Sources */ = {isa = PBXBuildFile; fileRef = F083BC331E7009EC00A9B29C /* MediaAlbumContentViewController.m */; };
		F083BE161E7009ED00A9B29C /* MediaAlbumContentViewController.xib in Resources */ = {isa = PBXBuildFile; fileRef = F083BC341E7009EC00A9B29C /* MediaAlbumContentViewController.xib */; };
		F083BE191E7009ED00A9B29C /* RecentsViewController.m in Sources */ = {isa = PBXBuildFile; fileRef = F083BC391E7009EC00A9B29C /* RecentsViewController.m */; };
		F083BE1A1E7009ED00A9B29C /* RoomFilesSearchViewController.m in Sources */ = {isa = PBXBuildFile; fileRef = F083BC3B1E7009EC00A9B29C /* RoomFilesSearchViewController.m */; };
		F083BE1B1E7009ED00A9B29C /* RoomFilesViewController.m in Sources */ = {isa = PBXBuildFile; fileRef = F083BC3D1E7009EC00A9B29C /* RoomFilesViewController.m */; };
		F083BE1C1E7009ED00A9B29C /* RoomMemberDetailsViewController.m in Sources */ = {isa = PBXBuildFile; fileRef = F083BC3F1E7009EC00A9B29C /* RoomMemberDetailsViewController.m */; };
		F083BE1D1E7009ED00A9B29C /* RoomMemberDetailsViewController.xib in Resources */ = {isa = PBXBuildFile; fileRef = F083BC401E7009EC00A9B29C /* RoomMemberDetailsViewController.xib */; };
		F083BE1E1E7009ED00A9B29C /* RoomMessagesSearchViewController.m in Sources */ = {isa = PBXBuildFile; fileRef = F083BC421E7009EC00A9B29C /* RoomMessagesSearchViewController.m */; };
		F083BE1F1E7009ED00A9B29C /* RoomParticipantsViewController.m in Sources */ = {isa = PBXBuildFile; fileRef = F083BC441E7009EC00A9B29C /* RoomParticipantsViewController.m */; };
		F083BE201E7009ED00A9B29C /* RoomParticipantsViewController.xib in Resources */ = {isa = PBXBuildFile; fileRef = F083BC451E7009EC00A9B29C /* RoomParticipantsViewController.xib */; };
		F083BE211E7009ED00A9B29C /* RoomSearchViewController.m in Sources */ = {isa = PBXBuildFile; fileRef = F083BC471E7009EC00A9B29C /* RoomSearchViewController.m */; };
		F083BE221E7009ED00A9B29C /* RoomSettingsViewController.m in Sources */ = {isa = PBXBuildFile; fileRef = F083BC491E7009EC00A9B29C /* RoomSettingsViewController.m */; };
		F083BE231E7009ED00A9B29C /* RoomViewController.m in Sources */ = {isa = PBXBuildFile; fileRef = F083BC4B1E7009EC00A9B29C /* RoomViewController.m */; };
		F083BE241E7009ED00A9B29C /* RoomViewController.xib in Resources */ = {isa = PBXBuildFile; fileRef = F083BC4C1E7009EC00A9B29C /* RoomViewController.xib */; };
		F083BE251E7009ED00A9B29C /* SegmentedViewController.m in Sources */ = {isa = PBXBuildFile; fileRef = F083BC4E1E7009EC00A9B29C /* SegmentedViewController.m */; };
		F083BE261E7009ED00A9B29C /* SegmentedViewController.xib in Resources */ = {isa = PBXBuildFile; fileRef = F083BC4F1E7009EC00A9B29C /* SegmentedViewController.xib */; };
		F083BE271E7009ED00A9B29C /* SettingsViewController.m in Sources */ = {isa = PBXBuildFile; fileRef = F083BC511E7009EC00A9B29C /* SettingsViewController.m */; };
		F083BE281E7009ED00A9B29C /* StartChatViewController.m in Sources */ = {isa = PBXBuildFile; fileRef = F083BC531E7009EC00A9B29C /* StartChatViewController.m */; };
		F083BE291E7009ED00A9B29C /* StartChatViewController.xib in Resources */ = {isa = PBXBuildFile; fileRef = F083BC541E7009EC00A9B29C /* StartChatViewController.xib */; };
		F083BE2A1E7009ED00A9B29C /* UsersDevicesViewController.m in Sources */ = {isa = PBXBuildFile; fileRef = F083BC561E7009EC00A9B29C /* UsersDevicesViewController.m */; };
		F083BE2B1E7009ED00A9B29C /* AuthInputsView.m in Sources */ = {isa = PBXBuildFile; fileRef = F083BC5A1E7009EC00A9B29C /* AuthInputsView.m */; };
		F083BE2C1E7009ED00A9B29C /* AuthInputsView.xib in Resources */ = {isa = PBXBuildFile; fileRef = F083BC5B1E7009EC00A9B29C /* AuthInputsView.xib */; };
		F083BE2D1E7009ED00A9B29C /* ForgotPasswordInputsView.m in Sources */ = {isa = PBXBuildFile; fileRef = F083BC5D1E7009EC00A9B29C /* ForgotPasswordInputsView.m */; };
		F083BE2E1E7009ED00A9B29C /* ForgotPasswordInputsView.xib in Resources */ = {isa = PBXBuildFile; fileRef = F083BC5E1E7009EC00A9B29C /* ForgotPasswordInputsView.xib */; };
		F083BE2F1E7009ED00A9B29C /* ContactTableViewCell.m in Sources */ = {isa = PBXBuildFile; fileRef = F083BC611E7009EC00A9B29C /* ContactTableViewCell.m */; };
		F083BE301E7009ED00A9B29C /* ContactTableViewCell.xib in Resources */ = {isa = PBXBuildFile; fileRef = F083BC621E7009EC00A9B29C /* ContactTableViewCell.xib */; };
		F083BE311E7009ED00A9B29C /* DeviceTableViewCell.m in Sources */ = {isa = PBXBuildFile; fileRef = F083BC651E7009EC00A9B29C /* DeviceTableViewCell.m */; };
		F083BE321E7009ED00A9B29C /* DeviceTableViewCell.xib in Resources */ = {isa = PBXBuildFile; fileRef = F083BC661E7009EC00A9B29C /* DeviceTableViewCell.xib */; };
		F083BE331E7009ED00A9B29C /* DeviceView.m in Sources */ = {isa = PBXBuildFile; fileRef = F083BC681E7009EC00A9B29C /* DeviceView.m */; };
		F083BE341E7009ED00A9B29C /* EncryptionInfoView.m in Sources */ = {isa = PBXBuildFile; fileRef = F083BC6B1E7009EC00A9B29C /* EncryptionInfoView.m */; };
		F083BE351E7009ED00A9B29C /* MediaAlbumTableCell.m in Sources */ = {isa = PBXBuildFile; fileRef = F083BC6E1E7009EC00A9B29C /* MediaAlbumTableCell.m */; };
		F083BE361E7009ED00A9B29C /* MediaAlbumTableCell.xib in Resources */ = {isa = PBXBuildFile; fileRef = F083BC6F1E7009EC00A9B29C /* MediaAlbumTableCell.xib */; };
		F083BE371E7009ED00A9B29C /* RoomActivitiesView.m in Sources */ = {isa = PBXBuildFile; fileRef = F083BC721E7009EC00A9B29C /* RoomActivitiesView.m */; };
		F083BE381E7009ED00A9B29C /* RoomActivitiesView.xib in Resources */ = {isa = PBXBuildFile; fileRef = F083BC731E7009EC00A9B29C /* RoomActivitiesView.xib */; };
		F083BE391E7009ED00A9B29C /* RoomEncryptedDataBubbleCell.m in Sources */ = {isa = PBXBuildFile; fileRef = F083BC771E7009EC00A9B29C /* RoomEncryptedDataBubbleCell.m */; };
		F083BE3A1E7009ED00A9B29C /* RoomIncomingEncryptedAttachmentBubbleCell.m in Sources */ = {isa = PBXBuildFile; fileRef = F083BC791E7009EC00A9B29C /* RoomIncomingEncryptedAttachmentBubbleCell.m */; };
		F083BE3B1E7009ED00A9B29C /* RoomIncomingEncryptedAttachmentBubbleCell.xib in Resources */ = {isa = PBXBuildFile; fileRef = F083BC7A1E7009EC00A9B29C /* RoomIncomingEncryptedAttachmentBubbleCell.xib */; };
		F083BE3C1E7009ED00A9B29C /* RoomIncomingEncryptedAttachmentWithoutSenderInfoBubbleCell.m in Sources */ = {isa = PBXBuildFile; fileRef = F083BC7C1E7009EC00A9B29C /* RoomIncomingEncryptedAttachmentWithoutSenderInfoBubbleCell.m */; };
		F083BE3D1E7009ED00A9B29C /* RoomIncomingEncryptedAttachmentWithoutSenderInfoBubbleCell.xib in Resources */ = {isa = PBXBuildFile; fileRef = F083BC7D1E7009EC00A9B29C /* RoomIncomingEncryptedAttachmentWithoutSenderInfoBubbleCell.xib */; };
		F083BE3E1E7009ED00A9B29C /* RoomIncomingEncryptedAttachmentWithPaginationTitleBubbleCell.m in Sources */ = {isa = PBXBuildFile; fileRef = F083BC7F1E7009EC00A9B29C /* RoomIncomingEncryptedAttachmentWithPaginationTitleBubbleCell.m */; };
		F083BE3F1E7009ED00A9B29C /* RoomIncomingEncryptedAttachmentWithPaginationTitleBubbleCell.xib in Resources */ = {isa = PBXBuildFile; fileRef = F083BC801E7009EC00A9B29C /* RoomIncomingEncryptedAttachmentWithPaginationTitleBubbleCell.xib */; };
		F083BE401E7009ED00A9B29C /* RoomIncomingEncryptedTextMsgBubbleCell.m in Sources */ = {isa = PBXBuildFile; fileRef = F083BC821E7009EC00A9B29C /* RoomIncomingEncryptedTextMsgBubbleCell.m */; };
		F083BE411E7009ED00A9B29C /* RoomIncomingEncryptedTextMsgBubbleCell.xib in Resources */ = {isa = PBXBuildFile; fileRef = F083BC831E7009EC00A9B29C /* RoomIncomingEncryptedTextMsgBubbleCell.xib */; };
		F083BE421E7009ED00A9B29C /* RoomIncomingEncryptedTextMsgWithoutSenderInfoBubbleCell.m in Sources */ = {isa = PBXBuildFile; fileRef = F083BC851E7009EC00A9B29C /* RoomIncomingEncryptedTextMsgWithoutSenderInfoBubbleCell.m */; };
		F083BE431E7009ED00A9B29C /* RoomIncomingEncryptedTextMsgWithoutSenderInfoBubbleCell.xib in Resources */ = {isa = PBXBuildFile; fileRef = F083BC861E7009EC00A9B29C /* RoomIncomingEncryptedTextMsgWithoutSenderInfoBubbleCell.xib */; };
		F083BE441E7009ED00A9B29C /* RoomIncomingEncryptedTextMsgWithoutSenderNameBubbleCell.m in Sources */ = {isa = PBXBuildFile; fileRef = F083BC881E7009EC00A9B29C /* RoomIncomingEncryptedTextMsgWithoutSenderNameBubbleCell.m */; };
		F083BE451E7009ED00A9B29C /* RoomIncomingEncryptedTextMsgWithoutSenderNameBubbleCell.xib in Resources */ = {isa = PBXBuildFile; fileRef = F083BC891E7009EC00A9B29C /* RoomIncomingEncryptedTextMsgWithoutSenderNameBubbleCell.xib */; };
		F083BE461E7009ED00A9B29C /* RoomIncomingEncryptedTextMsgWithPaginationTitleBubbleCell.m in Sources */ = {isa = PBXBuildFile; fileRef = F083BC8B1E7009EC00A9B29C /* RoomIncomingEncryptedTextMsgWithPaginationTitleBubbleCell.m */; };
		F083BE471E7009ED00A9B29C /* RoomIncomingEncryptedTextMsgWithPaginationTitleBubbleCell.xib in Resources */ = {isa = PBXBuildFile; fileRef = F083BC8C1E7009EC00A9B29C /* RoomIncomingEncryptedTextMsgWithPaginationTitleBubbleCell.xib */; };
		F083BE481E7009ED00A9B29C /* RoomIncomingEncryptedTextMsgWithPaginationTitleWithoutSenderNameBubbleCell.m in Sources */ = {isa = PBXBuildFile; fileRef = F083BC8E1E7009EC00A9B29C /* RoomIncomingEncryptedTextMsgWithPaginationTitleWithoutSenderNameBubbleCell.m */; };
		F083BE491E7009ED00A9B29C /* RoomIncomingEncryptedTextMsgWithPaginationTitleWithoutSenderNameBubbleCell.xib in Resources */ = {isa = PBXBuildFile; fileRef = F083BC8F1E7009EC00A9B29C /* RoomIncomingEncryptedTextMsgWithPaginationTitleWithoutSenderNameBubbleCell.xib */; };
		F083BE4A1E7009ED00A9B29C /* RoomOutgoingEncryptedAttachmentBubbleCell.m in Sources */ = {isa = PBXBuildFile; fileRef = F083BC911E7009EC00A9B29C /* RoomOutgoingEncryptedAttachmentBubbleCell.m */; };
		F083BE4B1E7009ED00A9B29C /* RoomOutgoingEncryptedAttachmentBubbleCell.xib in Resources */ = {isa = PBXBuildFile; fileRef = F083BC921E7009EC00A9B29C /* RoomOutgoingEncryptedAttachmentBubbleCell.xib */; };
		F083BE4C1E7009ED00A9B29C /* RoomOutgoingEncryptedAttachmentWithoutSenderInfoBubbleCell.m in Sources */ = {isa = PBXBuildFile; fileRef = F083BC941E7009EC00A9B29C /* RoomOutgoingEncryptedAttachmentWithoutSenderInfoBubbleCell.m */; };
		F083BE4D1E7009ED00A9B29C /* RoomOutgoingEncryptedAttachmentWithoutSenderInfoBubbleCell.xib in Resources */ = {isa = PBXBuildFile; fileRef = F083BC951E7009EC00A9B29C /* RoomOutgoingEncryptedAttachmentWithoutSenderInfoBubbleCell.xib */; };
		F083BE4E1E7009ED00A9B29C /* RoomOutgoingEncryptedAttachmentWithPaginationTitleBubbleCell.m in Sources */ = {isa = PBXBuildFile; fileRef = F083BC971E7009EC00A9B29C /* RoomOutgoingEncryptedAttachmentWithPaginationTitleBubbleCell.m */; };
		F083BE4F1E7009ED00A9B29C /* RoomOutgoingEncryptedAttachmentWithPaginationTitleBubbleCell.xib in Resources */ = {isa = PBXBuildFile; fileRef = F083BC981E7009EC00A9B29C /* RoomOutgoingEncryptedAttachmentWithPaginationTitleBubbleCell.xib */; };
		F083BE501E7009ED00A9B29C /* RoomOutgoingEncryptedTextMsgBubbleCell.m in Sources */ = {isa = PBXBuildFile; fileRef = F083BC9A1E7009EC00A9B29C /* RoomOutgoingEncryptedTextMsgBubbleCell.m */; };
		F083BE511E7009ED00A9B29C /* RoomOutgoingEncryptedTextMsgBubbleCell.xib in Resources */ = {isa = PBXBuildFile; fileRef = F083BC9B1E7009EC00A9B29C /* RoomOutgoingEncryptedTextMsgBubbleCell.xib */; };
		F083BE521E7009ED00A9B29C /* RoomOutgoingEncryptedTextMsgWithoutSenderInfoBubbleCell.m in Sources */ = {isa = PBXBuildFile; fileRef = F083BC9D1E7009EC00A9B29C /* RoomOutgoingEncryptedTextMsgWithoutSenderInfoBubbleCell.m */; };
		F083BE531E7009ED00A9B29C /* RoomOutgoingEncryptedTextMsgWithoutSenderInfoBubbleCell.xib in Resources */ = {isa = PBXBuildFile; fileRef = F083BC9E1E7009EC00A9B29C /* RoomOutgoingEncryptedTextMsgWithoutSenderInfoBubbleCell.xib */; };
		F083BE541E7009ED00A9B29C /* RoomOutgoingEncryptedTextMsgWithoutSenderNameBubbleCell.m in Sources */ = {isa = PBXBuildFile; fileRef = F083BCA01E7009EC00A9B29C /* RoomOutgoingEncryptedTextMsgWithoutSenderNameBubbleCell.m */; };
		F083BE551E7009ED00A9B29C /* RoomOutgoingEncryptedTextMsgWithoutSenderNameBubbleCell.xib in Resources */ = {isa = PBXBuildFile; fileRef = F083BCA11E7009EC00A9B29C /* RoomOutgoingEncryptedTextMsgWithoutSenderNameBubbleCell.xib */; };
		F083BE561E7009ED00A9B29C /* RoomOutgoingEncryptedTextMsgWithPaginationTitleBubbleCell.m in Sources */ = {isa = PBXBuildFile; fileRef = F083BCA31E7009EC00A9B29C /* RoomOutgoingEncryptedTextMsgWithPaginationTitleBubbleCell.m */; };
		F083BE571E7009ED00A9B29C /* RoomOutgoingEncryptedTextMsgWithPaginationTitleBubbleCell.xib in Resources */ = {isa = PBXBuildFile; fileRef = F083BCA41E7009EC00A9B29C /* RoomOutgoingEncryptedTextMsgWithPaginationTitleBubbleCell.xib */; };
		F083BE581E7009ED00A9B29C /* RoomOutgoingEncryptedTextMsgWithPaginationTitleWithoutSenderNameBubbleCell.m in Sources */ = {isa = PBXBuildFile; fileRef = F083BCA61E7009EC00A9B29C /* RoomOutgoingEncryptedTextMsgWithPaginationTitleWithoutSenderNameBubbleCell.m */; };
		F083BE591E7009ED00A9B29C /* RoomOutgoingEncryptedTextMsgWithPaginationTitleWithoutSenderNameBubbleCell.xib in Resources */ = {isa = PBXBuildFile; fileRef = F083BCA71E7009EC00A9B29C /* RoomOutgoingEncryptedTextMsgWithPaginationTitleWithoutSenderNameBubbleCell.xib */; };
		F083BE5A1E7009ED00A9B29C /* RoomIncomingAttachmentBubbleCell.m in Sources */ = {isa = PBXBuildFile; fileRef = F083BCA91E7009EC00A9B29C /* RoomIncomingAttachmentBubbleCell.m */; };
		F083BE5B1E7009ED00A9B29C /* RoomIncomingAttachmentBubbleCell.xib in Resources */ = {isa = PBXBuildFile; fileRef = F083BCAA1E7009EC00A9B29C /* RoomIncomingAttachmentBubbleCell.xib */; };
		F083BE5C1E7009ED00A9B29C /* RoomIncomingAttachmentWithoutSenderInfoBubbleCell.m in Sources */ = {isa = PBXBuildFile; fileRef = F083BCAC1E7009EC00A9B29C /* RoomIncomingAttachmentWithoutSenderInfoBubbleCell.m */; };
		F083BE5D1E7009ED00A9B29C /* RoomIncomingAttachmentWithoutSenderInfoBubbleCell.xib in Resources */ = {isa = PBXBuildFile; fileRef = F083BCAD1E7009EC00A9B29C /* RoomIncomingAttachmentWithoutSenderInfoBubbleCell.xib */; };
		F083BE5E1E7009ED00A9B29C /* RoomIncomingAttachmentWithPaginationTitleBubbleCell.m in Sources */ = {isa = PBXBuildFile; fileRef = F083BCAF1E7009EC00A9B29C /* RoomIncomingAttachmentWithPaginationTitleBubbleCell.m */; };
		F083BE5F1E7009ED00A9B29C /* RoomIncomingAttachmentWithPaginationTitleBubbleCell.xib in Resources */ = {isa = PBXBuildFile; fileRef = F083BCB01E7009EC00A9B29C /* RoomIncomingAttachmentWithPaginationTitleBubbleCell.xib */; };
		F083BE601E7009ED00A9B29C /* RoomIncomingTextMsgBubbleCell.m in Sources */ = {isa = PBXBuildFile; fileRef = F083BCB21E7009EC00A9B29C /* RoomIncomingTextMsgBubbleCell.m */; };
		F083BE611E7009ED00A9B29C /* RoomIncomingTextMsgBubbleCell.xib in Resources */ = {isa = PBXBuildFile; fileRef = F083BCB31E7009EC00A9B29C /* RoomIncomingTextMsgBubbleCell.xib */; };
		F083BE621E7009ED00A9B29C /* RoomIncomingTextMsgWithoutSenderInfoBubbleCell.m in Sources */ = {isa = PBXBuildFile; fileRef = F083BCB51E7009EC00A9B29C /* RoomIncomingTextMsgWithoutSenderInfoBubbleCell.m */; };
		F083BE631E7009ED00A9B29C /* RoomIncomingTextMsgWithoutSenderInfoBubbleCell.xib in Resources */ = {isa = PBXBuildFile; fileRef = F083BCB61E7009EC00A9B29C /* RoomIncomingTextMsgWithoutSenderInfoBubbleCell.xib */; };
		F083BE641E7009ED00A9B29C /* RoomIncomingTextMsgWithoutSenderNameBubbleCell.m in Sources */ = {isa = PBXBuildFile; fileRef = F083BCB81E7009EC00A9B29C /* RoomIncomingTextMsgWithoutSenderNameBubbleCell.m */; };
		F083BE651E7009ED00A9B29C /* RoomIncomingTextMsgWithoutSenderNameBubbleCell.xib in Resources */ = {isa = PBXBuildFile; fileRef = F083BCB91E7009EC00A9B29C /* RoomIncomingTextMsgWithoutSenderNameBubbleCell.xib */; };
		F083BE661E7009ED00A9B29C /* RoomIncomingTextMsgWithPaginationTitleBubbleCell.m in Sources */ = {isa = PBXBuildFile; fileRef = F083BCBB1E7009EC00A9B29C /* RoomIncomingTextMsgWithPaginationTitleBubbleCell.m */; };
		F083BE671E7009ED00A9B29C /* RoomIncomingTextMsgWithPaginationTitleBubbleCell.xib in Resources */ = {isa = PBXBuildFile; fileRef = F083BCBC1E7009EC00A9B29C /* RoomIncomingTextMsgWithPaginationTitleBubbleCell.xib */; };
		F083BE681E7009ED00A9B29C /* RoomIncomingTextMsgWithPaginationTitleWithoutSenderNameBubbleCell.m in Sources */ = {isa = PBXBuildFile; fileRef = F083BCBE1E7009EC00A9B29C /* RoomIncomingTextMsgWithPaginationTitleWithoutSenderNameBubbleCell.m */; };
		F083BE691E7009ED00A9B29C /* RoomIncomingTextMsgWithPaginationTitleWithoutSenderNameBubbleCell.xib in Resources */ = {isa = PBXBuildFile; fileRef = F083BCBF1E7009EC00A9B29C /* RoomIncomingTextMsgWithPaginationTitleWithoutSenderNameBubbleCell.xib */; };
		F083BE6A1E7009ED00A9B29C /* RoomOutgoingAttachmentBubbleCell.m in Sources */ = {isa = PBXBuildFile; fileRef = F083BCC11E7009EC00A9B29C /* RoomOutgoingAttachmentBubbleCell.m */; };
		F083BE6B1E7009ED00A9B29C /* RoomOutgoingAttachmentBubbleCell.xib in Resources */ = {isa = PBXBuildFile; fileRef = F083BCC21E7009EC00A9B29C /* RoomOutgoingAttachmentBubbleCell.xib */; };
		F083BE6C1E7009ED00A9B29C /* RoomOutgoingAttachmentWithoutSenderInfoBubbleCell.m in Sources */ = {isa = PBXBuildFile; fileRef = F083BCC41E7009EC00A9B29C /* RoomOutgoingAttachmentWithoutSenderInfoBubbleCell.m */; };
		F083BE6D1E7009ED00A9B29C /* RoomOutgoingAttachmentWithoutSenderInfoBubbleCell.xib in Resources */ = {isa = PBXBuildFile; fileRef = F083BCC51E7009EC00A9B29C /* RoomOutgoingAttachmentWithoutSenderInfoBubbleCell.xib */; };
		F083BE6E1E7009ED00A9B29C /* RoomOutgoingAttachmentWithPaginationTitleBubbleCell.m in Sources */ = {isa = PBXBuildFile; fileRef = F083BCC71E7009EC00A9B29C /* RoomOutgoingAttachmentWithPaginationTitleBubbleCell.m */; };
		F083BE6F1E7009ED00A9B29C /* RoomOutgoingAttachmentWithPaginationTitleBubbleCell.xib in Resources */ = {isa = PBXBuildFile; fileRef = F083BCC81E7009EC00A9B29C /* RoomOutgoingAttachmentWithPaginationTitleBubbleCell.xib */; };
		F083BE701E7009ED00A9B29C /* RoomOutgoingTextMsgBubbleCell.m in Sources */ = {isa = PBXBuildFile; fileRef = F083BCCA1E7009EC00A9B29C /* RoomOutgoingTextMsgBubbleCell.m */; };
		F083BE711E7009ED00A9B29C /* RoomOutgoingTextMsgBubbleCell.xib in Resources */ = {isa = PBXBuildFile; fileRef = F083BCCB1E7009EC00A9B29C /* RoomOutgoingTextMsgBubbleCell.xib */; };
		F083BE721E7009ED00A9B29C /* RoomOutgoingTextMsgWithoutSenderInfoBubbleCell.m in Sources */ = {isa = PBXBuildFile; fileRef = F083BCCD1E7009EC00A9B29C /* RoomOutgoingTextMsgWithoutSenderInfoBubbleCell.m */; };
		F083BE731E7009ED00A9B29C /* RoomOutgoingTextMsgWithoutSenderInfoBubbleCell.xib in Resources */ = {isa = PBXBuildFile; fileRef = F083BCCE1E7009EC00A9B29C /* RoomOutgoingTextMsgWithoutSenderInfoBubbleCell.xib */; };
		F083BE741E7009ED00A9B29C /* RoomOutgoingTextMsgWithoutSenderNameBubbleCell.m in Sources */ = {isa = PBXBuildFile; fileRef = F083BCD01E7009EC00A9B29C /* RoomOutgoingTextMsgWithoutSenderNameBubbleCell.m */; };
		F083BE751E7009ED00A9B29C /* RoomOutgoingTextMsgWithoutSenderNameBubbleCell.xib in Resources */ = {isa = PBXBuildFile; fileRef = F083BCD11E7009EC00A9B29C /* RoomOutgoingTextMsgWithoutSenderNameBubbleCell.xib */; };
		F083BE761E7009ED00A9B29C /* RoomOutgoingTextMsgWithPaginationTitleBubbleCell.m in Sources */ = {isa = PBXBuildFile; fileRef = F083BCD31E7009EC00A9B29C /* RoomOutgoingTextMsgWithPaginationTitleBubbleCell.m */; };
		F083BE771E7009ED00A9B29C /* RoomOutgoingTextMsgWithPaginationTitleBubbleCell.xib in Resources */ = {isa = PBXBuildFile; fileRef = F083BCD41E7009EC00A9B29C /* RoomOutgoingTextMsgWithPaginationTitleBubbleCell.xib */; };
		F083BE781E7009ED00A9B29C /* RoomOutgoingTextMsgWithPaginationTitleWithoutSenderNameBubbleCell.m in Sources */ = {isa = PBXBuildFile; fileRef = F083BCD61E7009EC00A9B29C /* RoomOutgoingTextMsgWithPaginationTitleWithoutSenderNameBubbleCell.m */; };
		F083BE791E7009ED00A9B29C /* RoomOutgoingTextMsgWithPaginationTitleWithoutSenderNameBubbleCell.xib in Resources */ = {isa = PBXBuildFile; fileRef = F083BCD71E7009EC00A9B29C /* RoomOutgoingTextMsgWithPaginationTitleWithoutSenderNameBubbleCell.xib */; };
		F083BE7A1E7009ED00A9B29C /* RoomInputToolbarView.m in Sources */ = {isa = PBXBuildFile; fileRef = F083BCDA1E7009EC00A9B29C /* RoomInputToolbarView.m */; };
		F083BE7B1E7009ED00A9B29C /* RoomInputToolbarView.xib in Resources */ = {isa = PBXBuildFile; fileRef = F083BCDB1E7009EC00A9B29C /* RoomInputToolbarView.xib */; };
		F083BE7C1E7009ED00A9B29C /* DirectoryRecentTableViewCell.m in Sources */ = {isa = PBXBuildFile; fileRef = F083BCDE1E7009EC00A9B29C /* DirectoryRecentTableViewCell.m */; };
		F083BE7D1E7009ED00A9B29C /* DirectoryRecentTableViewCell.xib in Resources */ = {isa = PBXBuildFile; fileRef = F083BCDF1E7009EC00A9B29C /* DirectoryRecentTableViewCell.xib */; };
		F083BE7E1E7009ED00A9B29C /* InviteRecentTableViewCell.m in Sources */ = {isa = PBXBuildFile; fileRef = F083BCE11E7009EC00A9B29C /* InviteRecentTableViewCell.m */; };
		F083BE7F1E7009ED00A9B29C /* InviteRecentTableViewCell.xib in Resources */ = {isa = PBXBuildFile; fileRef = F083BCE21E7009EC00A9B29C /* InviteRecentTableViewCell.xib */; };
		F083BE801E7009ED00A9B29C /* PublicRoomTableViewCell.m in Sources */ = {isa = PBXBuildFile; fileRef = F083BCE41E7009EC00A9B29C /* PublicRoomTableViewCell.m */; };
		F083BE811E7009ED00A9B29C /* PublicRoomTableViewCell.xib in Resources */ = {isa = PBXBuildFile; fileRef = F083BCE51E7009EC00A9B29C /* PublicRoomTableViewCell.xib */; };
		F083BE821E7009ED00A9B29C /* RecentTableViewCell.m in Sources */ = {isa = PBXBuildFile; fileRef = F083BCE71E7009EC00A9B29C /* RecentTableViewCell.m */; };
		F083BE831E7009ED00A9B29C /* RecentTableViewCell.xib in Resources */ = {isa = PBXBuildFile; fileRef = F083BCE81E7009EC00A9B29C /* RecentTableViewCell.xib */; };
		F083BE841E7009ED00A9B29C /* RoomIdOrAliasTableViewCell.m in Sources */ = {isa = PBXBuildFile; fileRef = F083BCEA1E7009EC00A9B29C /* RoomIdOrAliasTableViewCell.m */; };
		F083BE851E7009ED00A9B29C /* RoomIdOrAliasTableViewCell.xib in Resources */ = {isa = PBXBuildFile; fileRef = F083BCEB1E7009EC00A9B29C /* RoomIdOrAliasTableViewCell.xib */; };
		F083BE861E7009ED00A9B29C /* RoomTableViewCell.m in Sources */ = {isa = PBXBuildFile; fileRef = F083BCED1E7009EC00A9B29C /* RoomTableViewCell.m */; };
		F083BE871E7009ED00A9B29C /* RoomTableViewCell.xib in Resources */ = {isa = PBXBuildFile; fileRef = F083BCEE1E7009ED00A9B29C /* RoomTableViewCell.xib */; };
		F083BE881E7009ED00A9B29C /* RoomMemberTitleView.m in Sources */ = {isa = PBXBuildFile; fileRef = F083BCF11E7009ED00A9B29C /* RoomMemberTitleView.m */; };
		F083BE891E7009ED00A9B29C /* RoomMemberTitleView.xib in Resources */ = {isa = PBXBuildFile; fileRef = F083BCF21E7009ED00A9B29C /* RoomMemberTitleView.xib */; };
		F083BE8A1E7009ED00A9B29C /* ExpandedRoomTitleView.m in Sources */ = {isa = PBXBuildFile; fileRef = F083BCF51E7009ED00A9B29C /* ExpandedRoomTitleView.m */; };
		F083BE8B1E7009ED00A9B29C /* ExpandedRoomTitleView.xib in Resources */ = {isa = PBXBuildFile; fileRef = F083BCF61E7009ED00A9B29C /* ExpandedRoomTitleView.xib */; };
		F083BE8C1E7009ED00A9B29C /* PreviewRoomTitleView.m in Sources */ = {isa = PBXBuildFile; fileRef = F083BCF81E7009ED00A9B29C /* PreviewRoomTitleView.m */; };
		F083BE8D1E7009ED00A9B29C /* PreviewRoomTitleView.xib in Resources */ = {isa = PBXBuildFile; fileRef = F083BCF91E7009ED00A9B29C /* PreviewRoomTitleView.xib */; };
		F083BE8E1E7009ED00A9B29C /* RoomAvatarTitleView.m in Sources */ = {isa = PBXBuildFile; fileRef = F083BCFB1E7009ED00A9B29C /* RoomAvatarTitleView.m */; };
		F083BE8F1E7009ED00A9B29C /* RoomAvatarTitleView.xib in Resources */ = {isa = PBXBuildFile; fileRef = F083BCFC1E7009ED00A9B29C /* RoomAvatarTitleView.xib */; };
		F083BE901E7009ED00A9B29C /* RoomTitleView.m in Sources */ = {isa = PBXBuildFile; fileRef = F083BCFE1E7009ED00A9B29C /* RoomTitleView.m */; };
		F083BE911E7009ED00A9B29C /* RoomTitleView.xib in Resources */ = {isa = PBXBuildFile; fileRef = F083BCFF1E7009ED00A9B29C /* RoomTitleView.xib */; };
		F083BE921E7009ED00A9B29C /* SimpleRoomTitleView.m in Sources */ = {isa = PBXBuildFile; fileRef = F083BD011E7009ED00A9B29C /* SimpleRoomTitleView.m */; };
		F083BE931E7009ED00A9B29C /* SimpleRoomTitleView.xib in Resources */ = {isa = PBXBuildFile; fileRef = F083BD021E7009ED00A9B29C /* SimpleRoomTitleView.xib */; };
		F083BE941E7009ED00A9B29C /* FilesSearchTableViewCell.m in Sources */ = {isa = PBXBuildFile; fileRef = F083BD051E7009ED00A9B29C /* FilesSearchTableViewCell.m */; };
		F083BE951E7009ED00A9B29C /* FilesSearchTableViewCell.xib in Resources */ = {isa = PBXBuildFile; fileRef = F083BD061E7009ED00A9B29C /* FilesSearchTableViewCell.xib */; };
		F083BE961E7009ED00A9B29C /* MessagesSearchResultAttachmentBubbleCell.m in Sources */ = {isa = PBXBuildFile; fileRef = F083BD081E7009ED00A9B29C /* MessagesSearchResultAttachmentBubbleCell.m */; };
		F083BE971E7009ED00A9B29C /* MessagesSearchResultAttachmentBubbleCell.xib in Resources */ = {isa = PBXBuildFile; fileRef = F083BD091E7009ED00A9B29C /* MessagesSearchResultAttachmentBubbleCell.xib */; };
		F083BE981E7009ED00A9B29C /* MessagesSearchResultTextMsgBubbleCell.m in Sources */ = {isa = PBXBuildFile; fileRef = F083BD0B1E7009ED00A9B29C /* MessagesSearchResultTextMsgBubbleCell.m */; };
		F083BE991E7009ED00A9B29C /* MessagesSearchResultTextMsgBubbleCell.xib in Resources */ = {isa = PBXBuildFile; fileRef = F083BD0C1E7009ED00A9B29C /* MessagesSearchResultTextMsgBubbleCell.xib */; };
		F083BE9A1E7009ED00A9B29C /* TableViewCellWithButton.m in Sources */ = {isa = PBXBuildFile; fileRef = F083BD0F1E7009ED00A9B29C /* TableViewCellWithButton.m */; };
		F083BE9B1E7009ED00A9B29C /* TableViewCellWithButton.xib in Resources */ = {isa = PBXBuildFile; fileRef = F083BD101E7009ED00A9B29C /* TableViewCellWithButton.xib */; };
		F083BE9C1E7009ED00A9B29C /* TableViewCellWithCheckBoxAndLabel.m in Sources */ = {isa = PBXBuildFile; fileRef = F083BD121E7009ED00A9B29C /* TableViewCellWithCheckBoxAndLabel.m */; };
		F083BE9D1E7009ED00A9B29C /* TableViewCellWithCheckBoxAndLabel.xib in Resources */ = {isa = PBXBuildFile; fileRef = F083BD131E7009ED00A9B29C /* TableViewCellWithCheckBoxAndLabel.xib */; };
		F083BE9E1E7009ED00A9B29C /* TableViewCellWithCheckBoxes.m in Sources */ = {isa = PBXBuildFile; fileRef = F083BD151E7009ED00A9B29C /* TableViewCellWithCheckBoxes.m */; };
		F083BE9F1E7009ED00A9B29C /* TableViewCellWithCheckBoxes.xib in Resources */ = {isa = PBXBuildFile; fileRef = F083BD161E7009ED00A9B29C /* TableViewCellWithCheckBoxes.xib */; };
		F083BEA01E7009ED00A9B29C /* TableViewCellWithLabelAndLargeTextView.m in Sources */ = {isa = PBXBuildFile; fileRef = F083BD181E7009ED00A9B29C /* TableViewCellWithLabelAndLargeTextView.m */; };
		F083BEA11E7009ED00A9B29C /* TableViewCellWithLabelAndLargeTextView.xib in Resources */ = {isa = PBXBuildFile; fileRef = F083BD191E7009ED00A9B29C /* TableViewCellWithLabelAndLargeTextView.xib */; };
		F083BEA21E7009ED00A9B29C /* TableViewCellWithPhoneNumberTextField.m in Sources */ = {isa = PBXBuildFile; fileRef = F083BD1B1E7009ED00A9B29C /* TableViewCellWithPhoneNumberTextField.m */; };
		F083BEA31E7009ED00A9B29C /* TableViewCellWithPhoneNumberTextField.xib in Resources */ = {isa = PBXBuildFile; fileRef = F083BD1C1E7009ED00A9B29C /* TableViewCellWithPhoneNumberTextField.xib */; };
		F083BEA51E70356E00A9B29C /* RiotTests.m in Sources */ = {isa = PBXBuildFile; fileRef = F083BB041E7005FD00A9B29C /* RiotTests.m */; };
		F09A66531FD5A7A6004B13B5 /* tab_groups_selected.png in Resources */ = {isa = PBXBuildFile; fileRef = F09A664D1FD5A7A2004B13B5 /* tab_groups_selected.png */; };
		F09A66541FD5A7A6004B13B5 /* tab_groups_selected@2x.png in Resources */ = {isa = PBXBuildFile; fileRef = F09A664E1FD5A7A3004B13B5 /* tab_groups_selected@2x.png */; };
		F09A66551FD5A7A6004B13B5 /* tab_groups_selected@3x.png in Resources */ = {isa = PBXBuildFile; fileRef = F09A664F1FD5A7A3004B13B5 /* tab_groups_selected@3x.png */; };
		F09A66561FD5A7A6004B13B5 /* tab_groups.png in Resources */ = {isa = PBXBuildFile; fileRef = F09A66501FD5A7A4004B13B5 /* tab_groups.png */; };
		F09A66571FD5A7A6004B13B5 /* tab_groups@2x.png in Resources */ = {isa = PBXBuildFile; fileRef = F09A66511FD5A7A4004B13B5 /* tab_groups@2x.png */; };
		F09A66581FD5A7A6004B13B5 /* tab_groups@3x.png in Resources */ = {isa = PBXBuildFile; fileRef = F09A66521FD5A7A5004B13B5 /* tab_groups@3x.png */; };
		F0A4A1671EF7CB66003630DB /* members_list_icon.png in Resources */ = {isa = PBXBuildFile; fileRef = F0A4A1641EF7CB66003630DB /* members_list_icon.png */; };
		F0A4A1681EF7CB66003630DB /* members_list_icon@2x.png in Resources */ = {isa = PBXBuildFile; fileRef = F0A4A1651EF7CB66003630DB /* members_list_icon@2x.png */; };
		F0A4A1691EF7CB66003630DB /* members_list_icon@3x.png in Resources */ = {isa = PBXBuildFile; fileRef = F0A4A1661EF7CB66003630DB /* members_list_icon@3x.png */; };
		F0A8955F1F7D1FEA00BD6C2A /* MXRoomSummary+Riot.m in Sources */ = {isa = PBXBuildFile; fileRef = F0D2ADA01F6AA5FD00A7097D /* MXRoomSummary+Riot.m */; };
		F0A895601F7D404B00BD6C2A /* e2e_verified.png in Resources */ = {isa = PBXBuildFile; fileRef = F083BB681E7009EC00A9B29C /* e2e_verified.png */; };
		F0A895611F7D404E00BD6C2A /* e2e_verified@2x.png in Resources */ = {isa = PBXBuildFile; fileRef = F083BB691E7009EC00A9B29C /* e2e_verified@2x.png */; };
		F0A895621F7D405000BD6C2A /* e2e_verified@3x.png in Resources */ = {isa = PBXBuildFile; fileRef = F083BB6A1E7009EC00A9B29C /* e2e_verified@3x.png */; };
		F0B4CBA51F418D0B008E99C5 /* WebViewViewController.m in Sources */ = {isa = PBXBuildFile; fileRef = F0B4CBA41F418D0B008E99C5 /* WebViewViewController.m */; };
		F0B4CBA71F41CA44008E99C5 /* DeviceView.xib in Resources */ = {isa = PBXBuildFile; fileRef = F0B4CBA61F41CA44008E99C5 /* DeviceView.xib */; };
		F0B4CBAA1F41E71A008E99C5 /* RiotNavigationController.m in Sources */ = {isa = PBXBuildFile; fileRef = F0B4CBA91F41E71A008E99C5 /* RiotNavigationController.m */; };
		F0B4CBAC1F41F090008E99C5 /* EncryptionInfoView.xib in Resources */ = {isa = PBXBuildFile; fileRef = F0B4CBAB1F41F090008E99C5 /* EncryptionInfoView.xib */; };
		F0B4CBB11F4215E3008E99C5 /* EventDetailsView.m in Sources */ = {isa = PBXBuildFile; fileRef = F0B4CBAF1F4215E3008E99C5 /* EventDetailsView.m */; };
		F0B4CBB21F4215E3008E99C5 /* EventDetailsView.xib in Resources */ = {isa = PBXBuildFile; fileRef = F0B4CBB01F4215E3008E99C5 /* EventDetailsView.xib */; };
		F0B5430A1F70FF8F00D29293 /* back_icon@4x.png in Resources */ = {isa = PBXBuildFile; fileRef = F0B543091F70FF8F00D29293 /* back_icon@4x.png */; };
		F0B7A8B11F475783006E27D2 /* RoomsListViewController.xib in Resources */ = {isa = PBXBuildFile; fileRef = F0B7A8AF1F4756A5006E27D2 /* RoomsListViewController.xib */; };
		F0B8D0D21FDFECB200F34524 /* GroupInviteTableViewCell.m in Sources */ = {isa = PBXBuildFile; fileRef = F0B8D0CC1FDFECB100F34524 /* GroupInviteTableViewCell.m */; };
		F0B8D0D31FDFECB200F34524 /* GroupTableViewCell.m in Sources */ = {isa = PBXBuildFile; fileRef = F0B8D0CD1FDFECB100F34524 /* GroupTableViewCell.m */; };
		F0B8D0D41FDFECB200F34524 /* GroupTableViewCell.xib in Resources */ = {isa = PBXBuildFile; fileRef = F0B8D0CE1FDFECB100F34524 /* GroupTableViewCell.xib */; };
		F0B8D0D51FDFECB200F34524 /* GroupInviteTableViewCell.xib in Resources */ = {isa = PBXBuildFile; fileRef = F0B8D0D11FDFECB200F34524 /* GroupInviteTableViewCell.xib */; };
		F0B8D0D91FE01FDF00F34524 /* GroupsDataSource.m in Sources */ = {isa = PBXBuildFile; fileRef = F0B8D0D71FE01FDF00F34524 /* GroupsDataSource.m */; };
		F0BFBDBA1FF3BDDF00C88726 /* Vector.strings in Resources */ = {isa = PBXBuildFile; fileRef = 327382B31F276AD200356143 /* Vector.strings */; };
		F0BFBDBB1FF3BF6F00C88726 /* Vector.strings in Resources */ = {isa = PBXBuildFile; fileRef = F0173EAF1FCF346800B5F6A3 /* Vector.strings */; };
		F0BFBDBC1FF3BFC100C88726 /* Vector.strings in Resources */ = {isa = PBXBuildFile; fileRef = F04AF2681F83A4C000D20F4D /* Vector.strings */; };
		F0BFBDBD1FF3BFC800C88726 /* Vector.strings in Resources */ = {isa = PBXBuildFile; fileRef = F04AF2611F83A4C000D20F4D /* Vector.strings */; };
		F0BFBDBE1FF3BFCD00C88726 /* Vector.strings in Resources */ = {isa = PBXBuildFile; fileRef = 32918EA71F473BDB0076CA16 /* Vector.strings */; };
		F0BFBDBF1FF3BFD200C88726 /* Vector.strings in Resources */ = {isa = PBXBuildFile; fileRef = 327382AC1F276AD200356143 /* Vector.strings */; };
		F0BFBDC01FF3BFE200C88726 /* Vector.strings in Resources */ = {isa = PBXBuildFile; fileRef = 32AE61F01F0D2183007255F4 /* Vector.strings */; };
		F0D2ADA11F6AA5FD00A7097D /* MXRoomSummary+Riot.m in Sources */ = {isa = PBXBuildFile; fileRef = F0D2ADA01F6AA5FD00A7097D /* MXRoomSummary+Riot.m */; };
		F0D869EB1EC455A100BB0A2B /* create_direct_chat.png in Resources */ = {isa = PBXBuildFile; fileRef = F0D869E81EC455A100BB0A2B /* create_direct_chat.png */; };
		F0D869EC1EC455A100BB0A2B /* create_direct_chat@2x.png in Resources */ = {isa = PBXBuildFile; fileRef = F0D869E91EC455A100BB0A2B /* create_direct_chat@2x.png */; };
		F0D869ED1EC455A100BB0A2B /* create_direct_chat@3x.png in Resources */ = {isa = PBXBuildFile; fileRef = F0D869EA1EC455A100BB0A2B /* create_direct_chat@3x.png */; };
		F0D9F23E1FED1A05001D9A27 /* add_group_participant.png in Resources */ = {isa = PBXBuildFile; fileRef = F0D9F23B1FED1A04001D9A27 /* add_group_participant.png */; };
		F0D9F23F1FED1A05001D9A27 /* add_group_participant@3x.png in Resources */ = {isa = PBXBuildFile; fileRef = F0D9F23C1FED1A04001D9A27 /* add_group_participant@3x.png */; };
		F0D9F2401FED1A05001D9A27 /* add_group_participant@2x.png in Resources */ = {isa = PBXBuildFile; fileRef = F0D9F23D1FED1A05001D9A27 /* add_group_participant@2x.png */; };
		F0D9F2441FED1E57001D9A27 /* remove_icon_blue@3x.png in Resources */ = {isa = PBXBuildFile; fileRef = F0D9F2411FED1E57001D9A27 /* remove_icon_blue@3x.png */; };
		F0D9F2451FED1E57001D9A27 /* remove_icon_blue.png in Resources */ = {isa = PBXBuildFile; fileRef = F0D9F2421FED1E57001D9A27 /* remove_icon_blue.png */; };
		F0D9F2461FED1E57001D9A27 /* remove_icon_blue@2x.png in Resources */ = {isa = PBXBuildFile; fileRef = F0D9F2431FED1E57001D9A27 /* remove_icon_blue@2x.png */; };
		F0DD05D01F615ECF00CB5292 /* LaunchScreenRiot.png in Resources */ = {isa = PBXBuildFile; fileRef = F0DD05CF1F615ECF00CB5292 /* LaunchScreenRiot.png */; };
		F0E059FD1E9545BB004B83FB /* UnifiedSearchRecentsDataSource.m in Sources */ = {isa = PBXBuildFile; fileRef = F0E059FC1E9545BB004B83FB /* UnifiedSearchRecentsDataSource.m */; };
		F0E05A021E963103004B83FB /* FavouritesViewController.m in Sources */ = {isa = PBXBuildFile; fileRef = F0E059FF1E963103004B83FB /* FavouritesViewController.m */; };
		F0E05A031E963103004B83FB /* RoomsViewController.m in Sources */ = {isa = PBXBuildFile; fileRef = F0E05A011E963103004B83FB /* RoomsViewController.m */; };
		F0E05A061E9682E9004B83FB /* ContactsDataSource.m in Sources */ = {isa = PBXBuildFile; fileRef = F0E05A051E9682E9004B83FB /* ContactsDataSource.m */; };
		F0E05A0B1E9CCEBF004B83FB /* RecentsViewController.xib in Resources */ = {isa = PBXBuildFile; fileRef = F0E05A0A1E9CCEBF004B83FB /* RecentsViewController.xib */; };
		F0E05A301EA0F9EB004B83FB /* tab_favourites_selected.png in Resources */ = {isa = PBXBuildFile; fileRef = F0E05A181EA0F9EB004B83FB /* tab_favourites_selected.png */; };
		F0E05A311EA0F9EB004B83FB /* tab_favourites_selected@2x.png in Resources */ = {isa = PBXBuildFile; fileRef = F0E05A191EA0F9EB004B83FB /* tab_favourites_selected@2x.png */; };
		F0E05A321EA0F9EB004B83FB /* tab_favourites_selected@3x.png in Resources */ = {isa = PBXBuildFile; fileRef = F0E05A1A1EA0F9EB004B83FB /* tab_favourites_selected@3x.png */; };
		F0E05A331EA0F9EB004B83FB /* tab_favourites.png in Resources */ = {isa = PBXBuildFile; fileRef = F0E05A1B1EA0F9EB004B83FB /* tab_favourites.png */; };
		F0E05A341EA0F9EB004B83FB /* tab_favourites@2x.png in Resources */ = {isa = PBXBuildFile; fileRef = F0E05A1C1EA0F9EB004B83FB /* tab_favourites@2x.png */; };
		F0E05A351EA0F9EB004B83FB /* tab_favourites@3x.png in Resources */ = {isa = PBXBuildFile; fileRef = F0E05A1D1EA0F9EB004B83FB /* tab_favourites@3x.png */; };
		F0E05A361EA0F9EB004B83FB /* tab_home_selected.png in Resources */ = {isa = PBXBuildFile; fileRef = F0E05A1E1EA0F9EB004B83FB /* tab_home_selected.png */; };
		F0E05A371EA0F9EB004B83FB /* tab_home_selected@2x.png in Resources */ = {isa = PBXBuildFile; fileRef = F0E05A1F1EA0F9EB004B83FB /* tab_home_selected@2x.png */; };
		F0E05A381EA0F9EB004B83FB /* tab_home_selected@3x.png in Resources */ = {isa = PBXBuildFile; fileRef = F0E05A201EA0F9EB004B83FB /* tab_home_selected@3x.png */; };
		F0E05A391EA0F9EB004B83FB /* tab_home.png in Resources */ = {isa = PBXBuildFile; fileRef = F0E05A211EA0F9EB004B83FB /* tab_home.png */; };
		F0E05A3A1EA0F9EB004B83FB /* tab_home@2x.png in Resources */ = {isa = PBXBuildFile; fileRef = F0E05A221EA0F9EB004B83FB /* tab_home@2x.png */; };
		F0E05A3B1EA0F9EB004B83FB /* tab_home@3x.png in Resources */ = {isa = PBXBuildFile; fileRef = F0E05A231EA0F9EB004B83FB /* tab_home@3x.png */; };
		F0E05A3C1EA0F9EB004B83FB /* tab_people_selected.png in Resources */ = {isa = PBXBuildFile; fileRef = F0E05A241EA0F9EB004B83FB /* tab_people_selected.png */; };
		F0E05A3D1EA0F9EB004B83FB /* tab_people_selected@2x.png in Resources */ = {isa = PBXBuildFile; fileRef = F0E05A251EA0F9EB004B83FB /* tab_people_selected@2x.png */; };
		F0E05A3E1EA0F9EB004B83FB /* tab_people_selected@3x.png in Resources */ = {isa = PBXBuildFile; fileRef = F0E05A261EA0F9EB004B83FB /* tab_people_selected@3x.png */; };
		F0E05A3F1EA0F9EB004B83FB /* tab_people.png in Resources */ = {isa = PBXBuildFile; fileRef = F0E05A271EA0F9EB004B83FB /* tab_people.png */; };
		F0E05A401EA0F9EB004B83FB /* tab_people@2x.png in Resources */ = {isa = PBXBuildFile; fileRef = F0E05A281EA0F9EB004B83FB /* tab_people@2x.png */; };
		F0E05A411EA0F9EB004B83FB /* tab_people@3x.png in Resources */ = {isa = PBXBuildFile; fileRef = F0E05A291EA0F9EB004B83FB /* tab_people@3x.png */; };
		F0E05A451EA0F9EB004B83FB /* tab_rooms.png in Resources */ = {isa = PBXBuildFile; fileRef = F0E05A2D1EA0F9EB004B83FB /* tab_rooms.png */; };
		F0E05A461EA0F9EB004B83FB /* tab_rooms@2x.png in Resources */ = {isa = PBXBuildFile; fileRef = F0E05A2E1EA0F9EB004B83FB /* tab_rooms@2x.png */; };
		F0E05A471EA0F9EB004B83FB /* tab_rooms@3x.png in Resources */ = {isa = PBXBuildFile; fileRef = F0E05A2F1EA0F9EB004B83FB /* tab_rooms@3x.png */; };
		F0E5D90E1FF6DDCF00560D7F /* GroupRoomsViewController.m in Sources */ = {isa = PBXBuildFile; fileRef = F0E5D90C1FF6DDCF00560D7F /* GroupRoomsViewController.m */; };
		F0E5D90F1FF6DDCF00560D7F /* GroupRoomsViewController.xib in Resources */ = {isa = PBXBuildFile; fileRef = F0E5D90D1FF6DDCF00560D7F /* GroupRoomsViewController.xib */; };
		F0E5D9131FF6FF3F00560D7F /* GroupRoomTableViewCell.m in Sources */ = {isa = PBXBuildFile; fileRef = F0E5D9101FF6FF3E00560D7F /* GroupRoomTableViewCell.m */; };
		F0E5D9141FF6FF3F00560D7F /* GroupRoomTableViewCell.xib in Resources */ = {isa = PBXBuildFile; fileRef = F0E5D9111FF6FF3F00560D7F /* GroupRoomTableViewCell.xib */; };
/* End PBXBuildFile section */

/* Begin PBXContainerItemProxy section */
		242661F51F12B1BA00D3FC08 /* PBXContainerItemProxy */ = {
			isa = PBXContainerItemProxy;
			containerPortal = F094A99A1B78D8F000B1FBBF /* Project object */;
			proxyType = 1;
			remoteGlobalIDString = 24CBEC4D1F0EAD310093EABB;
			remoteInfo = "Riot Share Extension";
		};
		92726A491F58737A004AD26F /* PBXContainerItemProxy */ = {
			isa = PBXContainerItemProxy;
			containerPortal = F094A99A1B78D8F000B1FBBF /* Project object */;
			proxyType = 1;
			remoteGlobalIDString = 92726A421F58737A004AD26F;
			remoteInfo = SiriIntents;
		};
		F094A9BF1B78D8F000B1FBBF /* PBXContainerItemProxy */ = {
			isa = PBXContainerItemProxy;
			containerPortal = F094A99A1B78D8F000B1FBBF /* Project object */;
			proxyType = 1;
			remoteGlobalIDString = F094A9A11B78D8F000B1FBBF;
			remoteInfo = Vector;
		};
/* End PBXContainerItemProxy section */

/* Begin PBXCopyFilesBuildPhase section */
		24CBEC5D1F0EAD310093EABB /* Embed App Extensions */ = {
			isa = PBXCopyFilesBuildPhase;
			buildActionMask = 2147483647;
			dstPath = "";
			dstSubfolderSpec = 13;
			files = (
				24CBEC591F0EAD310093EABB /* RiotShareExtension.appex in Embed App Extensions */,
				92726A4B1F58737A004AD26F /* SiriIntents.appex in Embed App Extensions */,
			);
			name = "Embed App Extensions";
			runOnlyForDeploymentPostprocessing = 0;
		};
		3233F7481F3497E2006ACA81 /* Embed Frameworks */ = {
			isa = PBXCopyFilesBuildPhase;
			buildActionMask = 2147483647;
			dstPath = "";
			dstSubfolderSpec = 10;
			files = (
				3233F7471F3497E2006ACA81 /* JitsiMeet.framework in Embed Frameworks */,
			);
			name = "Embed Frameworks";
			runOnlyForDeploymentPostprocessing = 0;
		};
/* End PBXCopyFilesBuildPhase section */

/* Begin PBXFileReference section */
		12AA0005C8B3D8D8162584C5 /* Pods-RiotShareExtension.debug.xcconfig */ = {isa = PBXFileReference; includeInIndex = 1; lastKnownFileType = text.xcconfig; name = "Pods-RiotShareExtension.debug.xcconfig"; path = "Pods/Target Support Files/Pods-RiotShareExtension/Pods-RiotShareExtension.debug.xcconfig"; sourceTree = "<group>"; };
		22D76C11C202B6BC5917A049 /* Pods-RiotPods-RiotShareExtension.release.xcconfig */ = {isa = PBXFileReference; includeInIndex = 1; lastKnownFileType = text.xcconfig; name = "Pods-RiotPods-RiotShareExtension.release.xcconfig"; path = "Pods/Target Support Files/Pods-RiotPods-RiotShareExtension/Pods-RiotPods-RiotShareExtension.release.xcconfig"; sourceTree = "<group>"; };
		23D7292481328A48B8D5D4ED /* Pods_RiotPods_RiotShareExtension.framework */ = {isa = PBXFileReference; explicitFileType = wrapper.framework; includeInIndex = 0; path = Pods_RiotPods_RiotShareExtension.framework; sourceTree = BUILT_PRODUCTS_DIR; };
		2439DD601F6BBE760090F42D /* RecentRoomTableViewCell.h */ = {isa = PBXFileReference; fileEncoding = 4; lastKnownFileType = sourcecode.c.h; path = RecentRoomTableViewCell.h; sourceTree = "<group>"; };
		2439DD611F6BBE760090F42D /* RecentRoomTableViewCell.m */ = {isa = PBXFileReference; fileEncoding = 4; lastKnownFileType = sourcecode.c.objc; path = RecentRoomTableViewCell.m; sourceTree = "<group>"; };
		2439DD631F6BBEA50090F42D /* RecentRoomTableViewCell.xib */ = {isa = PBXFileReference; fileEncoding = 4; lastKnownFileType = file.xib; path = RecentRoomTableViewCell.xib; sourceTree = "<group>"; };
		245FC3EA1F3CAF9800603C6A /* ShareExtensionManager.h */ = {isa = PBXFileReference; fileEncoding = 4; lastKnownFileType = sourcecode.c.h; path = ShareExtensionManager.h; sourceTree = "<group>"; };
		245FC3EB1F3CAF9800603C6A /* ShareExtensionManager.m */ = {isa = PBXFileReference; fileEncoding = 4; lastKnownFileType = sourcecode.c.objc; path = ShareExtensionManager.m; sourceTree = "<group>"; };
		2466B7551F2F80B800AE27B0 /* Info.plist */ = {isa = PBXFileReference; fileEncoding = 4; lastKnownFileType = text.plist.xml; name = Info.plist; path = RiotShareExtension/Info.plist; sourceTree = SOURCE_ROOT; };
		2466B7561F2F80B800AE27B0 /* RiotShareExtension.entitlements */ = {isa = PBXFileReference; fileEncoding = 4; lastKnownFileType = text.plist.entitlements; name = RiotShareExtension.entitlements; path = RiotShareExtension/RiotShareExtension.entitlements; sourceTree = SOURCE_ROOT; };
		24B5103C1EFA7083004C6AD2 /* ReadReceiptsViewController.h */ = {isa = PBXFileReference; fileEncoding = 4; lastKnownFileType = sourcecode.c.h; path = ReadReceiptsViewController.h; sourceTree = "<group>"; };
		24B5103D1EFA7083004C6AD2 /* ReadReceiptsViewController.m */ = {isa = PBXFileReference; fileEncoding = 4; lastKnownFileType = sourcecode.c.objc; path = ReadReceiptsViewController.m; sourceTree = "<group>"; };
		24B5103F1EFA88CC004C6AD2 /* ReadReceiptsViewController.xib */ = {isa = PBXFileReference; fileEncoding = 4; lastKnownFileType = file.xib; path = ReadReceiptsViewController.xib; sourceTree = "<group>"; };
		24CBEC4E1F0EAD310093EABB /* RiotShareExtension.appex */ = {isa = PBXFileReference; explicitFileType = "wrapper.app-extension"; includeInIndex = 0; path = RiotShareExtension.appex; sourceTree = BUILT_PRODUCTS_DIR; };
		24D6B3451F3C8F8A00FC7A71 /* FallbackViewController.h */ = {isa = PBXFileReference; fileEncoding = 4; lastKnownFileType = sourcecode.c.h; path = FallbackViewController.h; sourceTree = "<group>"; };
		24D6B3461F3C8F8A00FC7A71 /* FallbackViewController.m */ = {isa = PBXFileReference; fileEncoding = 4; lastKnownFileType = sourcecode.c.objc; path = FallbackViewController.m; sourceTree = "<group>"; };
		24D6B3471F3C8F8A00FC7A71 /* FallbackViewController.xib */ = {isa = PBXFileReference; fileEncoding = 4; lastKnownFileType = file.xib; path = FallbackViewController.xib; sourceTree = "<group>"; };
		24D6B3481F3C8F8A00FC7A71 /* RoomsListViewController.h */ = {isa = PBXFileReference; fileEncoding = 4; lastKnownFileType = sourcecode.c.h; path = RoomsListViewController.h; sourceTree = "<group>"; };
		24D6B3491F3C8F8A00FC7A71 /* RoomsListViewController.m */ = {isa = PBXFileReference; fileEncoding = 4; lastKnownFileType = sourcecode.c.objc; path = RoomsListViewController.m; sourceTree = "<group>"; };
		24D6B34A1F3C8F8A00FC7A71 /* SharePresentingViewController.h */ = {isa = PBXFileReference; fileEncoding = 4; lastKnownFileType = sourcecode.c.h; path = SharePresentingViewController.h; sourceTree = "<group>"; };
		24D6B34B1F3C8F8A00FC7A71 /* SharePresentingViewController.m */ = {isa = PBXFileReference; fileEncoding = 4; lastKnownFileType = sourcecode.c.objc; path = SharePresentingViewController.m; sourceTree = "<group>"; };
		24D6B34C1F3C8F8A00FC7A71 /* ShareViewController.h */ = {isa = PBXFileReference; fileEncoding = 4; lastKnownFileType = sourcecode.c.h; path = ShareViewController.h; sourceTree = "<group>"; };
		24D6B34D1F3C8F8A00FC7A71 /* ShareViewController.m */ = {isa = PBXFileReference; fileEncoding = 4; lastKnownFileType = sourcecode.c.objc; path = ShareViewController.m; sourceTree = "<group>"; };
		24D6B34E1F3C8F8A00FC7A71 /* ShareViewController.xib */ = {isa = PBXFileReference; fileEncoding = 4; lastKnownFileType = file.xib; path = ShareViewController.xib; sourceTree = "<group>"; };
		24D6B3561F3C90D300FC7A71 /* ShareDataSource.h */ = {isa = PBXFileReference; fileEncoding = 4; lastKnownFileType = sourcecode.c.h; path = ShareDataSource.h; sourceTree = "<group>"; };
		24D6B3571F3C90D300FC7A71 /* ShareDataSource.m */ = {isa = PBXFileReference; fileEncoding = 4; lastKnownFileType = sourcecode.c.objc; path = ShareDataSource.m; sourceTree = "<group>"; };
		3205ED7B1E976C8A003D65FA /* DirectoryServerPickerViewController.h */ = {isa = PBXFileReference; fileEncoding = 4; lastKnownFileType = sourcecode.c.h; path = DirectoryServerPickerViewController.h; sourceTree = "<group>"; };
		3205ED7C1E976C8A003D65FA /* DirectoryServerPickerViewController.m */ = {isa = PBXFileReference; fileEncoding = 4; lastKnownFileType = sourcecode.c.objc; path = DirectoryServerPickerViewController.m; sourceTree = "<group>"; };
		3205ED811E97725E003D65FA /* DirectoryServerTableViewCell.h */ = {isa = PBXFileReference; fileEncoding = 4; lastKnownFileType = sourcecode.c.h; path = DirectoryServerTableViewCell.h; sourceTree = "<group>"; };
		3205ED821E97725E003D65FA /* DirectoryServerTableViewCell.m */ = {isa = PBXFileReference; fileEncoding = 4; lastKnownFileType = sourcecode.c.objc; path = DirectoryServerTableViewCell.m; sourceTree = "<group>"; };
		3205ED831E97725E003D65FA /* DirectoryServerTableViewCell.xib */ = {isa = PBXFileReference; fileEncoding = 4; lastKnownFileType = file.xib; path = DirectoryServerTableViewCell.xib; sourceTree = "<group>"; };
		321082AF1F0E9F40002E0091 /* RoomMembershipCollapsedBubbleCell.h */ = {isa = PBXFileReference; fileEncoding = 4; lastKnownFileType = sourcecode.c.h; path = RoomMembershipCollapsedBubbleCell.h; sourceTree = "<group>"; };
		321082B01F0E9F40002E0091 /* RoomMembershipCollapsedBubbleCell.m */ = {isa = PBXFileReference; fileEncoding = 4; lastKnownFileType = sourcecode.c.objc; path = RoomMembershipCollapsedBubbleCell.m; sourceTree = "<group>"; };
		321082B11F0E9F40002E0091 /* RoomMembershipCollapsedBubbleCell.xib */ = {isa = PBXFileReference; fileEncoding = 4; lastKnownFileType = file.xib; path = RoomMembershipCollapsedBubbleCell.xib; sourceTree = "<group>"; };
		32185B2F1F20FA2B00752141 /* LanguagePickerViewController.h */ = {isa = PBXFileReference; fileEncoding = 4; lastKnownFileType = sourcecode.c.h; path = LanguagePickerViewController.h; sourceTree = "<group>"; };
		32185B301F20FA2B00752141 /* LanguagePickerViewController.m */ = {isa = PBXFileReference; fileEncoding = 4; lastKnownFileType = sourcecode.c.objc; path = LanguagePickerViewController.m; sourceTree = "<group>"; };
		3228069D1F0F64C4008C53D7 /* RoomMembershipExpandedBubbleCell.h */ = {isa = PBXFileReference; fileEncoding = 4; lastKnownFileType = sourcecode.c.h; path = RoomMembershipExpandedBubbleCell.h; sourceTree = "<group>"; };
		3228069E1F0F64C4008C53D7 /* RoomMembershipExpandedBubbleCell.m */ = {isa = PBXFileReference; fileEncoding = 4; lastKnownFileType = sourcecode.c.objc; path = RoomMembershipExpandedBubbleCell.m; sourceTree = "<group>"; };
		3228069F1F0F64C4008C53D7 /* RoomMembershipExpandedBubbleCell.xib */ = {isa = PBXFileReference; fileEncoding = 4; lastKnownFileType = file.xib; path = RoomMembershipExpandedBubbleCell.xib; sourceTree = "<group>"; };
		3233F72E1F31F4BF006ACA81 /* JitsiViewController.h */ = {isa = PBXFileReference; fileEncoding = 4; lastKnownFileType = sourcecode.c.h; path = JitsiViewController.h; sourceTree = "<group>"; };
		3233F72F1F31F4BF006ACA81 /* JitsiViewController.m */ = {isa = PBXFileReference; fileEncoding = 4; lastKnownFileType = sourcecode.c.objc; path = JitsiViewController.m; sourceTree = "<group>"; };
		3233F7301F31F4BF006ACA81 /* JitsiViewController.xib */ = {isa = PBXFileReference; fileEncoding = 4; lastKnownFileType = file.xib; path = JitsiViewController.xib; sourceTree = "<group>"; };
		3233F73A1F3306A6006ACA81 /* WidgetManager.h */ = {isa = PBXFileReference; fileEncoding = 4; lastKnownFileType = sourcecode.c.h; path = WidgetManager.h; sourceTree = "<group>"; };
		3233F73B1F3306A7006ACA81 /* WidgetManager.m */ = {isa = PBXFileReference; fileEncoding = 4; lastKnownFileType = sourcecode.c.objc; path = WidgetManager.m; sourceTree = "<group>"; };
		3233F73D1F331F05006ACA81 /* Widget.h */ = {isa = PBXFileReference; fileEncoding = 4; lastKnownFileType = sourcecode.c.h; path = Widget.h; sourceTree = "<group>"; };
		3233F73E1F331F05006ACA81 /* Widget.m */ = {isa = PBXFileReference; fileEncoding = 4; lastKnownFileType = sourcecode.c.objc; path = Widget.m; sourceTree = "<group>"; };
		3233F7441F3497DA006ACA81 /* JitsiMeet.framework */ = {isa = PBXFileReference; lastKnownFileType = wrapper.framework; path = JitsiMeet.framework; sourceTree = "<group>"; };
		32471CD91F1373A100BDF50A /* RoomMembershipCollapsedWithPaginationTitleBubbleCell.h */ = {isa = PBXFileReference; fileEncoding = 4; lastKnownFileType = sourcecode.c.h; path = RoomMembershipCollapsedWithPaginationTitleBubbleCell.h; sourceTree = "<group>"; };
		32471CDA1F1373A100BDF50A /* RoomMembershipCollapsedWithPaginationTitleBubbleCell.m */ = {isa = PBXFileReference; fileEncoding = 4; lastKnownFileType = sourcecode.c.objc; path = RoomMembershipCollapsedWithPaginationTitleBubbleCell.m; sourceTree = "<group>"; };
		32471CDB1F1373A100BDF50A /* RoomMembershipCollapsedWithPaginationTitleBubbleCell.xib */ = {isa = PBXFileReference; fileEncoding = 4; lastKnownFileType = file.xib; path = RoomMembershipCollapsedWithPaginationTitleBubbleCell.xib; sourceTree = "<group>"; };
		32471CDE1F13AC1500BDF50A /* RoomMembershipExpandedWithPaginationTitleBubbleCell.h */ = {isa = PBXFileReference; fileEncoding = 4; lastKnownFileType = sourcecode.c.h; path = RoomMembershipExpandedWithPaginationTitleBubbleCell.h; sourceTree = "<group>"; };
		32471CDF1F13AC1500BDF50A /* RoomMembershipExpandedWithPaginationTitleBubbleCell.m */ = {isa = PBXFileReference; fileEncoding = 4; lastKnownFileType = sourcecode.c.objc; path = RoomMembershipExpandedWithPaginationTitleBubbleCell.m; sourceTree = "<group>"; };
		32471CE01F13AC1500BDF50A /* RoomMembershipExpandedWithPaginationTitleBubbleCell.xib */ = {isa = PBXFileReference; fileEncoding = 4; lastKnownFileType = file.xib; path = RoomMembershipExpandedWithPaginationTitleBubbleCell.xib; sourceTree = "<group>"; };
		325E1C141E8D03950018D91E /* Base */ = {isa = PBXFileReference; lastKnownFileType = file.storyboard; name = Base; path = Base.lproj/LaunchScreen.storyboard; sourceTree = "<group>"; };
		327382A91F276AD200356143 /* de */ = {isa = PBXFileReference; lastKnownFileType = text.plist.strings; name = de; path = InfoPlist.strings; sourceTree = "<group>"; };
		327382AB1F276AD200356143 /* de */ = {isa = PBXFileReference; lastKnownFileType = text.plist.strings; name = de; path = Localizable.strings; sourceTree = "<group>"; };
		327382AD1F276AD200356143 /* de */ = {isa = PBXFileReference; lastKnownFileType = text.plist.strings; name = de; path = Vector.strings; sourceTree = "<group>"; };
		327382B01F276AD200356143 /* fr */ = {isa = PBXFileReference; lastKnownFileType = text.plist.strings; name = fr; path = InfoPlist.strings; sourceTree = "<group>"; };
		327382B21F276AD200356143 /* fr */ = {isa = PBXFileReference; lastKnownFileType = text.plist.strings; name = fr; path = Localizable.strings; sourceTree = "<group>"; };
		327382B41F276AD200356143 /* fr */ = {isa = PBXFileReference; lastKnownFileType = text.plist.strings; name = fr; path = Vector.strings; sourceTree = "<group>"; };
		327382BD1F276AED00356143 /* en */ = {isa = PBXFileReference; lastKnownFileType = text.plist.strings; name = en; path = InfoPlist.strings; sourceTree = "<group>"; };
		327382BF1F276AED00356143 /* en */ = {isa = PBXFileReference; lastKnownFileType = text.plist.strings; name = en; path = Localizable.strings; sourceTree = "<group>"; };
		327382C11F276AED00356143 /* en */ = {isa = PBXFileReference; lastKnownFileType = text.plist.strings; name = en; path = Vector.strings; sourceTree = "<group>"; };
		3284D7FD1FBB34B70090AA80 /* RoomKeyRequestViewController.h */ = {isa = PBXFileReference; lastKnownFileType = sourcecode.c.h; path = RoomKeyRequestViewController.h; sourceTree = "<group>"; };
		3284D7FE1FBB34B70090AA80 /* RoomKeyRequestViewController.m */ = {isa = PBXFileReference; lastKnownFileType = sourcecode.c.objc; path = RoomKeyRequestViewController.m; sourceTree = "<group>"; };
		32918EA61F473BDB0076CA16 /* ru */ = {isa = PBXFileReference; lastKnownFileType = text.plist.strings; name = ru; path = Localizable.strings; sourceTree = "<group>"; };
		32918EA81F473BDB0076CA16 /* ru */ = {isa = PBXFileReference; lastKnownFileType = text.plist.strings; name = ru; path = Vector.strings; sourceTree = "<group>"; };
		32935CAF1F6056FD006888C8 /* IntegrationManagerViewController.h */ = {isa = PBXFileReference; fileEncoding = 4; lastKnownFileType = sourcecode.c.h; path = IntegrationManagerViewController.h; sourceTree = "<group>"; };
		32935CB01F6056FD006888C8 /* IntegrationManagerViewController.m */ = {isa = PBXFileReference; fileEncoding = 4; lastKnownFileType = sourcecode.c.objc; path = IntegrationManagerViewController.m; sourceTree = "<group>"; };
		32935CB31F628BCE006888C8 /* IntegrationManager.js */ = {isa = PBXFileReference; fileEncoding = 4; lastKnownFileType = sourcecode.javascript; path = IntegrationManager.js; sourceTree = "<group>"; };
		329DCE161F988F8100468420 /* riot_icon_callkit.png */ = {isa = PBXFileReference; lastKnownFileType = image.png; path = riot_icon_callkit.png; sourceTree = "<group>"; };
		329DCE171F988F8100468420 /* riot_icon_callkit@2.png */ = {isa = PBXFileReference; lastKnownFileType = image.png; path = "riot_icon_callkit@2.png"; sourceTree = "<group>"; };
		329DCE181F988F8100468420 /* riot_icon_callkit@3.png */ = {isa = PBXFileReference; lastKnownFileType = image.png; path = "riot_icon_callkit@3.png"; sourceTree = "<group>"; };
		32AE61E11F0A971B007255F4 /* RoomMembershipBubbleCell.h */ = {isa = PBXFileReference; fileEncoding = 4; lastKnownFileType = sourcecode.c.h; path = RoomMembershipBubbleCell.h; sourceTree = "<group>"; };
		32AE61E21F0A971B007255F4 /* RoomMembershipBubbleCell.m */ = {isa = PBXFileReference; fileEncoding = 4; lastKnownFileType = sourcecode.c.objc; path = RoomMembershipBubbleCell.m; sourceTree = "<group>"; };
		32AE61E31F0A971B007255F4 /* RoomMembershipBubbleCell.xib */ = {isa = PBXFileReference; fileEncoding = 4; lastKnownFileType = file.xib; path = RoomMembershipBubbleCell.xib; sourceTree = "<group>"; };
		32AE61E61F0CE099007255F4 /* RoomMembershipWithPaginationTitleBubbleCell.h */ = {isa = PBXFileReference; fileEncoding = 4; lastKnownFileType = sourcecode.c.h; path = RoomMembershipWithPaginationTitleBubbleCell.h; sourceTree = "<group>"; };
		32AE61E71F0CE099007255F4 /* RoomMembershipWithPaginationTitleBubbleCell.m */ = {isa = PBXFileReference; fileEncoding = 4; lastKnownFileType = sourcecode.c.objc; path = RoomMembershipWithPaginationTitleBubbleCell.m; sourceTree = "<group>"; };
		32AE61E81F0CE099007255F4 /* RoomMembershipWithPaginationTitleBubbleCell.xib */ = {isa = PBXFileReference; fileEncoding = 4; lastKnownFileType = file.xib; path = RoomMembershipWithPaginationTitleBubbleCell.xib; sourceTree = "<group>"; };
		32AE61ED1F0D2183007255F4 /* nl */ = {isa = PBXFileReference; lastKnownFileType = text.plist.strings; name = nl; path = InfoPlist.strings; sourceTree = "<group>"; };
		32AE61EF1F0D2183007255F4 /* nl */ = {isa = PBXFileReference; lastKnownFileType = text.plist.strings; name = nl; path = Localizable.strings; sourceTree = "<group>"; };
		32AE61F11F0D2183007255F4 /* nl */ = {isa = PBXFileReference; lastKnownFileType = text.plist.strings; name = nl; path = Vector.strings; sourceTree = "<group>"; };
		32C2356D1F7B871800E38FC5 /* WidgetPickerViewController.h */ = {isa = PBXFileReference; lastKnownFileType = sourcecode.c.h; path = WidgetPickerViewController.h; sourceTree = "<group>"; };
		32C2356E1F7B871800E38FC5 /* WidgetPickerViewController.m */ = {isa = PBXFileReference; lastKnownFileType = sourcecode.c.objc; path = WidgetPickerViewController.m; sourceTree = "<group>"; };
		32D392151EB9B7AB009A2BAF /* DirectoryServerDetailTableViewCell.h */ = {isa = PBXFileReference; fileEncoding = 4; lastKnownFileType = sourcecode.c.h; path = DirectoryServerDetailTableViewCell.h; sourceTree = "<group>"; };
		32D392161EB9B7AB009A2BAF /* DirectoryServerDetailTableViewCell.m */ = {isa = PBXFileReference; fileEncoding = 4; lastKnownFileType = sourcecode.c.objc; path = DirectoryServerDetailTableViewCell.m; sourceTree = "<group>"; };
		32D392171EB9B7AB009A2BAF /* DirectoryServerDetailTableViewCell.xib */ = {isa = PBXFileReference; fileEncoding = 4; lastKnownFileType = file.xib; path = DirectoryServerDetailTableViewCell.xib; sourceTree = "<group>"; };
		32E84F9E1F6BD32700CA0B89 /* apps-icon.png */ = {isa = PBXFileReference; lastKnownFileType = image.png; path = "apps-icon.png"; sourceTree = "<group>"; };
		32E84F9F1F6BD32700CA0B89 /* apps-icon@2x.png */ = {isa = PBXFileReference; lastKnownFileType = image.png; path = "apps-icon@2x.png"; sourceTree = "<group>"; };
		32E84FA01F6BD32700CA0B89 /* apps-icon@3x.png */ = {isa = PBXFileReference; lastKnownFileType = image.png; path = "apps-icon@3x.png"; sourceTree = "<group>"; };
		32F3AE181F6FF4E600F0F004 /* WidgetViewController.h */ = {isa = PBXFileReference; fileEncoding = 4; lastKnownFileType = sourcecode.c.h; path = WidgetViewController.h; sourceTree = "<group>"; };
		32F3AE191F6FF4E600F0F004 /* WidgetViewController.m */ = {isa = PBXFileReference; fileEncoding = 4; lastKnownFileType = sourcecode.c.objc; path = WidgetViewController.m; sourceTree = "<group>"; };
		32FD0A3A1EB0CD9B0072B066 /* BugReportViewController.h */ = {isa = PBXFileReference; fileEncoding = 4; lastKnownFileType = sourcecode.c.h; path = BugReportViewController.h; sourceTree = "<group>"; };
		32FD0A3B1EB0CD9B0072B066 /* BugReportViewController.m */ = {isa = PBXFileReference; fileEncoding = 4; lastKnownFileType = sourcecode.c.objc; path = BugReportViewController.m; sourceTree = "<group>"; };
		32FD0A3C1EB0CD9B0072B066 /* BugReportViewController.xib */ = {isa = PBXFileReference; fileEncoding = 4; lastKnownFileType = file.xib; path = BugReportViewController.xib; sourceTree = "<group>"; };
		33F966BE1A83B32A2DFE24CA /* Pods-RiotPods-SiriIntents.release.xcconfig */ = {isa = PBXFileReference; includeInIndex = 1; lastKnownFileType = text.xcconfig; name = "Pods-RiotPods-SiriIntents.release.xcconfig"; path = "Pods/Target Support Files/Pods-RiotPods-SiriIntents/Pods-RiotPods-SiriIntents.release.xcconfig"; sourceTree = "<group>"; };
		397BCA987893439918EBF330 /* Pods-SiriIntents.debug.xcconfig */ = {isa = PBXFileReference; includeInIndex = 1; lastKnownFileType = text.xcconfig; name = "Pods-SiriIntents.debug.xcconfig"; path = "Pods/Target Support Files/Pods-SiriIntents/Pods-SiriIntents.debug.xcconfig"; sourceTree = "<group>"; };
		3C2B825A2005CD19007CF26B /* ViewUtils.m */ = {isa = PBXFileReference; fileEncoding = 4; lastKnownFileType = sourcecode.c.objc; path = ViewUtils.m; sourceTree = "<group>"; };
		3C2B825B2005CD19007CF26B /* ViewUtils.h */ = {isa = PBXFileReference; fileEncoding = 4; lastKnownFileType = sourcecode.c.h; path = ViewUtils.h; sourceTree = "<group>"; };
		3C2B825C2005CD19007CF26B /* UIImage+Resize.h */ = {isa = PBXFileReference; fileEncoding = 4; lastKnownFileType = sourcecode.c.h; path = "UIImage+Resize.h"; sourceTree = "<group>"; };
		3C2B825D2005CD19007CF26B /* UIImage+Crop.h */ = {isa = PBXFileReference; fileEncoding = 4; lastKnownFileType = sourcecode.c.h; path = "UIImage+Crop.h"; sourceTree = "<group>"; };
		3C2B825E2005CD19007CF26B /* UIImage+Crop.m */ = {isa = PBXFileReference; fileEncoding = 4; lastKnownFileType = sourcecode.c.objc; path = "UIImage+Crop.m"; sourceTree = "<group>"; };
		3C2B825F2005CD19007CF26B /* UIImage+Resize.m */ = {isa = PBXFileReference; fileEncoding = 4; lastKnownFileType = sourcecode.c.objc; path = "UIImage+Resize.m"; sourceTree = "<group>"; };
		3C2B82662005CDF7007CF26B /* ImageViewController.h */ = {isa = PBXFileReference; fileEncoding = 4; lastKnownFileType = sourcecode.c.h; path = ImageViewController.h; sourceTree = "<group>"; };
		3C2B82672005CDF8007CF26B /* ImageViewController.m */ = {isa = PBXFileReference; fileEncoding = 4; lastKnownFileType = sourcecode.c.objc; path = ImageViewController.m; sourceTree = "<group>"; };
		3C2B82682005CDF8007CF26B /* VideoViewController.m */ = {isa = PBXFileReference; fileEncoding = 4; lastKnownFileType = sourcecode.c.objc; path = VideoViewController.m; sourceTree = "<group>"; };
		3C2B82692005CDF8007CF26B /* VideoViewController.h */ = {isa = PBXFileReference; fileEncoding = 4; lastKnownFileType = sourcecode.c.h; path = VideoViewController.h; sourceTree = "<group>"; };
		3C2B826C20099027007CF26B /* CameraViewController.h */ = {isa = PBXFileReference; lastKnownFileType = sourcecode.c.h; path = CameraViewController.h; sourceTree = "<group>"; };
		3C2B826D20099027007CF26B /* CameraViewController.m */ = {isa = PBXFileReference; lastKnownFileType = sourcecode.c.objc; path = CameraViewController.m; sourceTree = "<group>"; };
		3C2B826E20099027007CF26B /* CameraViewController.xib */ = {isa = PBXFileReference; lastKnownFileType = file.xib; path = CameraViewController.xib; sourceTree = "<group>"; };
		3C9CA3F6200A8293006031F1 /* CaptureViewController.h */ = {isa = PBXFileReference; lastKnownFileType = sourcecode.c.h; path = CaptureViewController.h; sourceTree = "<group>"; };
		3C9CA3F7200A8293006031F1 /* CaptureViewController.m */ = {isa = PBXFileReference; lastKnownFileType = sourcecode.c.objc; path = CaptureViewController.m; sourceTree = "<group>"; };
		3C9CA3F9200BDCB9006031F1 /* camera-flash.png */ = {isa = PBXFileReference; lastKnownFileType = image.png; path = "camera-flash.png"; sourceTree = "<group>"; };
		3C9CA3FA200BDCBA006031F1 /* camera-flash@2x.png */ = {isa = PBXFileReference; lastKnownFileType = image.png; path = "camera-flash@2x.png"; sourceTree = "<group>"; };
		3C9CA3FD200BEA41006031F1 /* cancel2.png */ = {isa = PBXFileReference; lastKnownFileType = image.png; path = cancel2.png; sourceTree = "<group>"; };
		3C9CA3FE200BEA42006031F1 /* cancel2@2x.png */ = {isa = PBXFileReference; lastKnownFileType = image.png; path = "cancel2@2x.png"; sourceTree = "<group>"; };
		3C9CA3FF200BEA42006031F1 /* cancel2@3x.png */ = {isa = PBXFileReference; lastKnownFileType = image.png; path = "cancel2@3x.png"; sourceTree = "<group>"; };
		3C9CA403200C651E006031F1 /* send@3x.png */ = {isa = PBXFileReference; lastKnownFileType = image.png; path = "send@3x.png"; sourceTree = "<group>"; };
		3C9CA404200C651E006031F1 /* send@2x.png */ = {isa = PBXFileReference; lastKnownFileType = image.png; path = "send@2x.png"; sourceTree = "<group>"; };
		3C9CA405200C651E006031F1 /* send.png */ = {isa = PBXFileReference; lastKnownFileType = image.png; path = send.png; sourceTree = "<group>"; };
		4D1164C2F07EF74950DCDA7A /* Pods-SiriIntents.release.xcconfig */ = {isa = PBXFileReference; includeInIndex = 1; lastKnownFileType = text.xcconfig; name = "Pods-SiriIntents.release.xcconfig"; path = "Pods/Target Support Files/Pods-SiriIntents/Pods-SiriIntents.release.xcconfig"; sourceTree = "<group>"; };
		5666C1236223F54D4C635C54 /* libPods-SiriIntents.a */ = {isa = PBXFileReference; explicitFileType = archive.ar; includeInIndex = 0; path = "libPods-SiriIntents.a"; sourceTree = BUILT_PRODUCTS_DIR; };
		61BB7CD1741206BEAAA6D4C7 /* Pods-RiotPods-SiriIntents.debug.xcconfig */ = {isa = PBXFileReference; includeInIndex = 1; lastKnownFileType = text.xcconfig; name = "Pods-RiotPods-SiriIntents.debug.xcconfig"; path = "Pods/Target Support Files/Pods-RiotPods-SiriIntents/Pods-RiotPods-SiriIntents.debug.xcconfig"; sourceTree = "<group>"; };
		7246451C668D6782166E22EC /* libPods-RiotShareExtension.a */ = {isa = PBXFileReference; explicitFileType = archive.ar; includeInIndex = 0; path = "libPods-RiotShareExtension.a"; sourceTree = BUILT_PRODUCTS_DIR; };
		765F5104DB3EC39713DEB3A4 /* Pods-RiotShareExtension.release.xcconfig */ = {isa = PBXFileReference; includeInIndex = 1; lastKnownFileType = text.xcconfig; name = "Pods-RiotShareExtension.release.xcconfig"; path = "Pods/Target Support Files/Pods-RiotShareExtension/Pods-RiotShareExtension.release.xcconfig"; sourceTree = "<group>"; };
		83711A7B1F6F8E7D008F0D4D /* KeyboardGrowingTextView.m */ = {isa = PBXFileReference; fileEncoding = 4; lastKnownFileType = sourcecode.c.objc; path = KeyboardGrowingTextView.m; sourceTree = "<group>"; };
		839BB91240D350D5607D55BA /* Pods-Riot.debug.xcconfig */ = {isa = PBXFileReference; includeInIndex = 1; lastKnownFileType = text.xcconfig; name = "Pods-Riot.debug.xcconfig"; path = "Pods/Target Support Files/Pods-Riot/Pods-Riot.debug.xcconfig"; sourceTree = "<group>"; };
		92324BE11F4F66D3009DE194 /* IncomingCallView.h */ = {isa = PBXFileReference; fileEncoding = 4; lastKnownFileType = sourcecode.c.h; path = IncomingCallView.h; sourceTree = "<group>"; };
		92324BE21F4F66D3009DE194 /* IncomingCallView.m */ = {isa = PBXFileReference; fileEncoding = 4; lastKnownFileType = sourcecode.c.objc; path = IncomingCallView.m; sourceTree = "<group>"; };
		92324BE41F4F6A60009DE194 /* CircleButton.h */ = {isa = PBXFileReference; fileEncoding = 4; lastKnownFileType = sourcecode.c.h; path = CircleButton.h; sourceTree = "<group>"; };
		92324BE51F4F6A60009DE194 /* CircleButton.m */ = {isa = PBXFileReference; fileEncoding = 4; lastKnownFileType = sourcecode.c.objc; path = CircleButton.m; sourceTree = "<group>"; };
		926FA53D1F4C132000F826C2 /* MXSession+Riot.h */ = {isa = PBXFileReference; fileEncoding = 4; lastKnownFileType = sourcecode.c.h; path = "MXSession+Riot.h"; sourceTree = "<group>"; };
		926FA53E1F4C132000F826C2 /* MXSession+Riot.m */ = {isa = PBXFileReference; fileEncoding = 4; lastKnownFileType = sourcecode.c.objc; path = "MXSession+Riot.m"; sourceTree = "<group>"; };
		92726A431F58737A004AD26F /* SiriIntents.appex */ = {isa = PBXFileReference; explicitFileType = "wrapper.app-extension"; includeInIndex = 0; path = SiriIntents.appex; sourceTree = BUILT_PRODUCTS_DIR; };
		92726A451F58737A004AD26F /* IntentHandler.h */ = {isa = PBXFileReference; lastKnownFileType = sourcecode.c.h; path = IntentHandler.h; sourceTree = "<group>"; };
		92726A461F58737A004AD26F /* IntentHandler.m */ = {isa = PBXFileReference; lastKnownFileType = sourcecode.c.objc; path = IntentHandler.m; sourceTree = "<group>"; };
		92726A481F58737A004AD26F /* Info.plist */ = {isa = PBXFileReference; lastKnownFileType = text.plist.xml; path = Info.plist; sourceTree = "<group>"; };
		92726A4F1F587393004AD26F /* SiriIntents.entitlements */ = {isa = PBXFileReference; fileEncoding = 4; lastKnownFileType = text.plist.entitlements; path = SiriIntents.entitlements; sourceTree = "<group>"; };
		92726A501F587410004AD26F /* Intents.framework */ = {isa = PBXFileReference; lastKnownFileType = wrapper.framework; name = Intents.framework; path = System/Library/Frameworks/Intents.framework; sourceTree = SDKROOT; };
		A5030B7C3C0B6EB83A9257BD /* Pods-RiotPods-Riot.debug.xcconfig */ = {isa = PBXFileReference; includeInIndex = 1; lastKnownFileType = text.xcconfig; name = "Pods-RiotPods-Riot.debug.xcconfig"; path = "Pods/Target Support Files/Pods-RiotPods-Riot/Pods-RiotPods-Riot.debug.xcconfig"; sourceTree = "<group>"; };
		B0FAA1A49F76B0CE15C5CBD8 /* Pods_RiotPods_Riot.framework */ = {isa = PBXFileReference; explicitFileType = wrapper.framework; includeInIndex = 0; path = Pods_RiotPods_Riot.framework; sourceTree = BUILT_PRODUCTS_DIR; };
		C195C53961EA28E6900AEB68 /* Pods-Riot.release.xcconfig */ = {isa = PBXFileReference; includeInIndex = 1; lastKnownFileType = text.xcconfig; name = "Pods-Riot.release.xcconfig"; path = "Pods/Target Support Files/Pods-Riot/Pods-Riot.release.xcconfig"; sourceTree = "<group>"; };
		C5258DFF261AA3AB228A3F11 /* Pods-RiotPods-RiotShareExtension.debug.xcconfig */ = {isa = PBXFileReference; includeInIndex = 1; lastKnownFileType = text.xcconfig; name = "Pods-RiotPods-RiotShareExtension.debug.xcconfig"; path = "Pods/Target Support Files/Pods-RiotPods-RiotShareExtension/Pods-RiotPods-RiotShareExtension.debug.xcconfig"; sourceTree = "<group>"; };
		DB50EEBE8214352B9EBD6394 /* Pods_RiotPods_SiriIntents.framework */ = {isa = PBXFileReference; explicitFileType = wrapper.framework; includeInIndex = 0; path = Pods_RiotPods_SiriIntents.framework; sourceTree = BUILT_PRODUCTS_DIR; };
		F0131DE31F2200D600CBF707 /* RiotSplitViewController.h */ = {isa = PBXFileReference; fileEncoding = 4; lastKnownFileType = sourcecode.c.h; path = RiotSplitViewController.h; sourceTree = "<group>"; };
		F0131DE41F2200D600CBF707 /* RiotSplitViewController.m */ = {isa = PBXFileReference; fileEncoding = 4; lastKnownFileType = sourcecode.c.objc; path = RiotSplitViewController.m; sourceTree = "<group>"; };
		F0173EB01FCF346800B5F6A3 /* vi */ = {isa = PBXFileReference; lastKnownFileType = text.plist.strings; name = vi; path = Vector.strings; sourceTree = "<group>"; };
		F0173EB21FCF346800B5F6A3 /* vi */ = {isa = PBXFileReference; lastKnownFileType = text.plist.strings; name = vi; path = Localizable.strings; sourceTree = "<group>"; };
		F0173EB41FCF346800B5F6A3 /* vi */ = {isa = PBXFileReference; lastKnownFileType = text.plist.strings; name = vi; path = InfoPlist.strings; sourceTree = "<group>"; };
		F02C1A831E8EB04C0045A404 /* PeopleViewController.h */ = {isa = PBXFileReference; fileEncoding = 4; lastKnownFileType = sourcecode.c.h; path = PeopleViewController.h; sourceTree = "<group>"; };
		F02C1A841E8EB04C0045A404 /* PeopleViewController.m */ = {isa = PBXFileReference; fileEncoding = 4; lastKnownFileType = sourcecode.c.objc; path = PeopleViewController.m; sourceTree = "<group>"; };
		F046DC701FE1786500E3DAF0 /* GroupHomeViewController.xib */ = {isa = PBXFileReference; fileEncoding = 4; lastKnownFileType = file.xib; path = GroupHomeViewController.xib; sourceTree = "<group>"; };
		F046DC711FE1786500E3DAF0 /* GroupHomeViewController.h */ = {isa = PBXFileReference; fileEncoding = 4; lastKnownFileType = sourcecode.c.h; path = GroupHomeViewController.h; sourceTree = "<group>"; };
		F046DC721FE1786500E3DAF0 /* GroupHomeViewController.m */ = {isa = PBXFileReference; fileEncoding = 4; lastKnownFileType = sourcecode.c.objc; path = GroupHomeViewController.m; sourceTree = "<group>"; };
		F046DC751FE19F8D00E3DAF0 /* create_group@3x.png */ = {isa = PBXFileReference; lastKnownFileType = image.png; path = "create_group@3x.png"; sourceTree = "<group>"; };
		F046DC761FE19F8D00E3DAF0 /* create_group.png */ = {isa = PBXFileReference; lastKnownFileType = image.png; path = create_group.png; sourceTree = "<group>"; };
		F046DC771FE19F8D00E3DAF0 /* create_group@2x.png */ = {isa = PBXFileReference; lastKnownFileType = image.png; path = "create_group@2x.png"; sourceTree = "<group>"; };
		F046DC7B1FE1A40F00E3DAF0 /* GroupParticipantsViewController.m */ = {isa = PBXFileReference; fileEncoding = 4; lastKnownFileType = sourcecode.c.objc; path = GroupParticipantsViewController.m; sourceTree = "<group>"; };
		F046DC7C1FE1A40F00E3DAF0 /* GroupParticipantsViewController.h */ = {isa = PBXFileReference; fileEncoding = 4; lastKnownFileType = sourcecode.c.h; path = GroupParticipantsViewController.h; sourceTree = "<group>"; };
		F046DC7D1FE1A40F00E3DAF0 /* GroupParticipantsViewController.xib */ = {isa = PBXFileReference; fileEncoding = 4; lastKnownFileType = file.xib; path = GroupParticipantsViewController.xib; sourceTree = "<group>"; };
		F04AF2601F83A4C000D20F4D /* zh_Hans */ = {isa = PBXFileReference; lastKnownFileType = text.plist.strings; name = zh_Hans; path = InfoPlist.strings; sourceTree = "<group>"; };
		F04AF2621F83A4C000D20F4D /* zh_Hans */ = {isa = PBXFileReference; lastKnownFileType = text.plist.strings; name = zh_Hans; path = Vector.strings; sourceTree = "<group>"; };
		F04AF2651F83A4C000D20F4D /* eu */ = {isa = PBXFileReference; lastKnownFileType = text.plist.strings; name = eu; path = InfoPlist.strings; sourceTree = "<group>"; };
		F04AF2671F83A4C000D20F4D /* eu */ = {isa = PBXFileReference; lastKnownFileType = text.plist.strings; name = eu; path = Localizable.strings; sourceTree = "<group>"; };
		F04AF2691F83A4C000D20F4D /* eu */ = {isa = PBXFileReference; lastKnownFileType = text.plist.strings; name = eu; path = Vector.strings; sourceTree = "<group>"; };
		F05927B41FDEB15E009F2A68 /* GroupsViewController.h */ = {isa = PBXFileReference; fileEncoding = 4; lastKnownFileType = sourcecode.c.h; path = GroupsViewController.h; sourceTree = "<group>"; };
		F05927B51FDEB15F009F2A68 /* GroupsViewController.m */ = {isa = PBXFileReference; fileEncoding = 4; lastKnownFileType = sourcecode.c.objc; path = GroupsViewController.m; sourceTree = "<group>"; };
		F05927BC1FDEC2F6009F2A68 /* GroupDetailsViewController.m */ = {isa = PBXFileReference; fileEncoding = 4; lastKnownFileType = sourcecode.c.objc; path = GroupDetailsViewController.m; sourceTree = "<group>"; };
		F05927BD1FDEC2F6009F2A68 /* GroupDetailsViewController.xib */ = {isa = PBXFileReference; fileEncoding = 4; lastKnownFileType = file.xib; path = GroupDetailsViewController.xib; sourceTree = "<group>"; };
		F05927BE1FDEC2F6009F2A68 /* GroupDetailsViewController.h */ = {isa = PBXFileReference; fileEncoding = 4; lastKnownFileType = sourcecode.c.h; path = GroupDetailsViewController.h; sourceTree = "<group>"; };
		F05927C71FDED835009F2A68 /* MXGroup+Riot.m */ = {isa = PBXFileReference; fileEncoding = 4; lastKnownFileType = sourcecode.c.objc; path = "MXGroup+Riot.m"; sourceTree = "<group>"; };
		F05927C81FDED835009F2A68 /* MXGroup+Riot.h */ = {isa = PBXFileReference; fileEncoding = 4; lastKnownFileType = sourcecode.c.h; path = "MXGroup+Riot.h"; sourceTree = "<group>"; };
		F05BD79C1E7AEBF800C69941 /* UnifiedSearchViewController.h */ = {isa = PBXFileReference; fileEncoding = 4; lastKnownFileType = sourcecode.c.h; path = UnifiedSearchViewController.h; sourceTree = "<group>"; };
		F05BD79D1E7AEBF800C69941 /* UnifiedSearchViewController.m */ = {isa = PBXFileReference; fileEncoding = 4; lastKnownFileType = sourcecode.c.objc; path = UnifiedSearchViewController.m; sourceTree = "<group>"; };
		F05BD79F1E7C0E4500C69941 /* MasterTabBarController.h */ = {isa = PBXFileReference; fileEncoding = 4; lastKnownFileType = sourcecode.c.h; path = MasterTabBarController.h; sourceTree = "<group>"; };
		F05BD7A01E7C0E4500C69941 /* MasterTabBarController.m */ = {isa = PBXFileReference; fileEncoding = 4; lastKnownFileType = sourcecode.c.objc; path = MasterTabBarController.m; sourceTree = "<group>"; };
		F0614A0A1EDDCCE700F5DC9A /* jump_to_unread.png */ = {isa = PBXFileReference; lastKnownFileType = image.png; path = jump_to_unread.png; sourceTree = "<group>"; };
		F0614A0B1EDDCCE700F5DC9A /* jump_to_unread@2x.png */ = {isa = PBXFileReference; lastKnownFileType = image.png; path = "jump_to_unread@2x.png"; sourceTree = "<group>"; };
		F0614A0C1EDDCCE700F5DC9A /* jump_to_unread@3x.png */ = {isa = PBXFileReference; lastKnownFileType = image.png; path = "jump_to_unread@3x.png"; sourceTree = "<group>"; };
		F0614A101EDEE65000F5DC9A /* cancel.png */ = {isa = PBXFileReference; lastKnownFileType = image.png; path = cancel.png; sourceTree = "<group>"; };
		F0614A111EDEE65000F5DC9A /* cancel@2x.png */ = {isa = PBXFileReference; lastKnownFileType = image.png; path = "cancel@2x.png"; sourceTree = "<group>"; };
		F0614A121EDEE65000F5DC9A /* cancel@3x.png */ = {isa = PBXFileReference; lastKnownFileType = image.png; path = "cancel@3x.png"; sourceTree = "<group>"; };
		F06CDD661EF01E3900870B75 /* RoomEmptyBubbleCell.h */ = {isa = PBXFileReference; fileEncoding = 4; lastKnownFileType = sourcecode.c.h; path = RoomEmptyBubbleCell.h; sourceTree = "<group>"; };
		F06CDD671EF01E3900870B75 /* RoomEmptyBubbleCell.m */ = {isa = PBXFileReference; fileEncoding = 4; lastKnownFileType = sourcecode.c.objc; path = RoomEmptyBubbleCell.m; sourceTree = "<group>"; };
		F06CDD681EF01E3900870B75 /* RoomEmptyBubbleCell.xib */ = {isa = PBXFileReference; fileEncoding = 4; lastKnownFileType = file.xib; path = RoomEmptyBubbleCell.xib; sourceTree = "<group>"; };
		F075BED31EBB169C00A7B68A /* RoomCollectionViewCell.h */ = {isa = PBXFileReference; fileEncoding = 4; lastKnownFileType = sourcecode.c.h; path = RoomCollectionViewCell.h; sourceTree = "<group>"; };
		F075BED41EBB169C00A7B68A /* RoomCollectionViewCell.m */ = {isa = PBXFileReference; fileEncoding = 4; lastKnownFileType = sourcecode.c.objc; path = RoomCollectionViewCell.m; sourceTree = "<group>"; };
		F075BED51EBB169C00A7B68A /* RoomCollectionViewCell.xib */ = {isa = PBXFileReference; fileEncoding = 4; lastKnownFileType = file.xib; path = RoomCollectionViewCell.xib; sourceTree = "<group>"; };
		F075BED81EBB26F100A7B68A /* TableViewCellWithCollectionView.h */ = {isa = PBXFileReference; fileEncoding = 4; lastKnownFileType = sourcecode.c.h; path = TableViewCellWithCollectionView.h; sourceTree = "<group>"; };
		F075BED91EBB26F100A7B68A /* TableViewCellWithCollectionView.m */ = {isa = PBXFileReference; fileEncoding = 4; lastKnownFileType = sourcecode.c.objc; path = TableViewCellWithCollectionView.m; sourceTree = "<group>"; };
		F075BEDA1EBB26F100A7B68A /* TableViewCellWithCollectionView.xib */ = {isa = PBXFileReference; fileEncoding = 4; lastKnownFileType = file.xib; path = TableViewCellWithCollectionView.xib; sourceTree = "<group>"; };
		F083BB031E7005FD00A9B29C /* Info.plist */ = {isa = PBXFileReference; fileEncoding = 4; lastKnownFileType = text.plist.xml; path = Info.plist; sourceTree = "<group>"; };
		F083BB041E7005FD00A9B29C /* RiotTests.m */ = {isa = PBXFileReference; fileEncoding = 4; lastKnownFileType = sourcecode.c.objc; path = RiotTests.m; sourceTree = "<group>"; };
		F083BB0A1E7009EC00A9B29C /* RageShakeManager.h */ = {isa = PBXFileReference; fileEncoding = 4; lastKnownFileType = sourcecode.c.h; path = RageShakeManager.h; sourceTree = "<group>"; };
		F083BB0B1E7009EC00A9B29C /* RageShakeManager.m */ = {isa = PBXFileReference; fileEncoding = 4; lastKnownFileType = sourcecode.c.objc; path = RageShakeManager.m; sourceTree = "<group>"; };
		F083BB0C1E7009EC00A9B29C /* AppDelegate.h */ = {isa = PBXFileReference; fileEncoding = 4; lastKnownFileType = sourcecode.c.h; path = AppDelegate.h; sourceTree = "<group>"; };
		F083BB0D1E7009EC00A9B29C /* AppDelegate.m */ = {isa = PBXFileReference; fileEncoding = 4; lastKnownFileType = sourcecode.c.objc; path = AppDelegate.m; sourceTree = "<group>"; };
		F083BB161E7009EC00A9B29C /* add_participant.png */ = {isa = PBXFileReference; lastKnownFileType = image.png; path = add_participant.png; sourceTree = "<group>"; };
		F083BB171E7009EC00A9B29C /* add_participant@2x.png */ = {isa = PBXFileReference; lastKnownFileType = image.png; path = "add_participant@2x.png"; sourceTree = "<group>"; };
		F083BB181E7009EC00A9B29C /* add_participant@3x.png */ = {isa = PBXFileReference; lastKnownFileType = image.png; path = "add_participant@3x.png"; sourceTree = "<group>"; };
		F083BB191E7009EC00A9B29C /* admin_icon.png */ = {isa = PBXFileReference; lastKnownFileType = image.png; path = admin_icon.png; sourceTree = "<group>"; };
		F083BB1A1E7009EC00A9B29C /* admin_icon@2x.png */ = {isa = PBXFileReference; lastKnownFileType = image.png; path = "admin_icon@2x.png"; sourceTree = "<group>"; };
		F083BB1B1E7009EC00A9B29C /* admin_icon@3x.png */ = {isa = PBXFileReference; lastKnownFileType = image.png; path = "admin_icon@3x.png"; sourceTree = "<group>"; };
		F083BB1C1E7009EC00A9B29C /* animatedLogo-0.png */ = {isa = PBXFileReference; lastKnownFileType = image.png; path = "animatedLogo-0.png"; sourceTree = "<group>"; };
		F083BB1D1E7009EC00A9B29C /* animatedLogo-1.png */ = {isa = PBXFileReference; lastKnownFileType = image.png; path = "animatedLogo-1.png"; sourceTree = "<group>"; };
		F083BB1E1E7009EC00A9B29C /* animatedLogo-2.png */ = {isa = PBXFileReference; lastKnownFileType = image.png; path = "animatedLogo-2.png"; sourceTree = "<group>"; };
		F083BB1F1E7009EC00A9B29C /* animatedLogo-3.png */ = {isa = PBXFileReference; lastKnownFileType = image.png; path = "animatedLogo-3.png"; sourceTree = "<group>"; };
		F083BB201E7009EC00A9B29C /* animatedLogo-4.png */ = {isa = PBXFileReference; lastKnownFileType = image.png; path = "animatedLogo-4.png"; sourceTree = "<group>"; };
		F083BB211E7009EC00A9B29C /* back_icon.png */ = {isa = PBXFileReference; lastKnownFileType = image.png; path = back_icon.png; sourceTree = "<group>"; };
		F083BB221E7009EC00A9B29C /* back_icon@2x.png */ = {isa = PBXFileReference; lastKnownFileType = image.png; path = "back_icon@2x.png"; sourceTree = "<group>"; };
		F083BB231E7009EC00A9B29C /* back_icon@3x.png */ = {isa = PBXFileReference; lastKnownFileType = image.png; path = "back_icon@3x.png"; sourceTree = "<group>"; };
		F083BB241E7009EC00A9B29C /* bubbles_bg_landscape.png */ = {isa = PBXFileReference; lastKnownFileType = image.png; path = bubbles_bg_landscape.png; sourceTree = "<group>"; };
		F083BB251E7009EC00A9B29C /* bubbles_bg_landscape@2x.png */ = {isa = PBXFileReference; lastKnownFileType = image.png; path = "bubbles_bg_landscape@2x.png"; sourceTree = "<group>"; };
		F083BB261E7009EC00A9B29C /* bubbles_bg_landscape@3x.png */ = {isa = PBXFileReference; lastKnownFileType = image.png; path = "bubbles_bg_landscape@3x.png"; sourceTree = "<group>"; };
		F083BB271E7009EC00A9B29C /* call_audio_mute_off_icon.png */ = {isa = PBXFileReference; lastKnownFileType = image.png; path = call_audio_mute_off_icon.png; sourceTree = "<group>"; };
		F083BB281E7009EC00A9B29C /* call_audio_mute_off_icon@2x.png */ = {isa = PBXFileReference; lastKnownFileType = image.png; path = "call_audio_mute_off_icon@2x.png"; sourceTree = "<group>"; };
		F083BB291E7009EC00A9B29C /* call_audio_mute_off_icon@3x.png */ = {isa = PBXFileReference; lastKnownFileType = image.png; path = "call_audio_mute_off_icon@3x.png"; sourceTree = "<group>"; };
		F083BB2A1E7009EC00A9B29C /* call_audio_mute_on_icon.png */ = {isa = PBXFileReference; lastKnownFileType = image.png; path = call_audio_mute_on_icon.png; sourceTree = "<group>"; };
		F083BB2B1E7009EC00A9B29C /* call_audio_mute_on_icon@2x.png */ = {isa = PBXFileReference; lastKnownFileType = image.png; path = "call_audio_mute_on_icon@2x.png"; sourceTree = "<group>"; };
		F083BB2C1E7009EC00A9B29C /* call_audio_mute_on_icon@3x.png */ = {isa = PBXFileReference; lastKnownFileType = image.png; path = "call_audio_mute_on_icon@3x.png"; sourceTree = "<group>"; };
		F083BB2D1E7009EC00A9B29C /* call_chat_icon.png */ = {isa = PBXFileReference; lastKnownFileType = image.png; path = call_chat_icon.png; sourceTree = "<group>"; };
		F083BB2E1E7009EC00A9B29C /* call_chat_icon@2x.png */ = {isa = PBXFileReference; lastKnownFileType = image.png; path = "call_chat_icon@2x.png"; sourceTree = "<group>"; };
		F083BB2F1E7009EC00A9B29C /* call_chat_icon@3x.png */ = {isa = PBXFileReference; lastKnownFileType = image.png; path = "call_chat_icon@3x.png"; sourceTree = "<group>"; };
		F083BB301E7009EC00A9B29C /* call_hangup_icon.png */ = {isa = PBXFileReference; lastKnownFileType = image.png; path = call_hangup_icon.png; sourceTree = "<group>"; };
		F083BB311E7009EC00A9B29C /* call_hangup_icon@2x.png */ = {isa = PBXFileReference; lastKnownFileType = image.png; path = "call_hangup_icon@2x.png"; sourceTree = "<group>"; };
		F083BB321E7009EC00A9B29C /* call_hangup_icon@3x.png */ = {isa = PBXFileReference; lastKnownFileType = image.png; path = "call_hangup_icon@3x.png"; sourceTree = "<group>"; };
		F083BB331E7009EC00A9B29C /* call_speaker_off_icon.png */ = {isa = PBXFileReference; lastKnownFileType = image.png; path = call_speaker_off_icon.png; sourceTree = "<group>"; };
		F083BB341E7009EC00A9B29C /* call_speaker_off_icon@2x.png */ = {isa = PBXFileReference; lastKnownFileType = image.png; path = "call_speaker_off_icon@2x.png"; sourceTree = "<group>"; };
		F083BB351E7009EC00A9B29C /* call_speaker_off_icon@3x.png */ = {isa = PBXFileReference; lastKnownFileType = image.png; path = "call_speaker_off_icon@3x.png"; sourceTree = "<group>"; };
		F083BB361E7009EC00A9B29C /* call_speaker_on_icon.png */ = {isa = PBXFileReference; lastKnownFileType = image.png; path = call_speaker_on_icon.png; sourceTree = "<group>"; };
		F083BB371E7009EC00A9B29C /* call_speaker_on_icon@2x.png */ = {isa = PBXFileReference; lastKnownFileType = image.png; path = "call_speaker_on_icon@2x.png"; sourceTree = "<group>"; };
		F083BB381E7009EC00A9B29C /* call_speaker_on_icon@3x.png */ = {isa = PBXFileReference; lastKnownFileType = image.png; path = "call_speaker_on_icon@3x.png"; sourceTree = "<group>"; };
		F083BB391E7009EC00A9B29C /* call_video_mute_off_icon.png */ = {isa = PBXFileReference; lastKnownFileType = image.png; path = call_video_mute_off_icon.png; sourceTree = "<group>"; };
		F083BB3A1E7009EC00A9B29C /* call_video_mute_off_icon@2x.png */ = {isa = PBXFileReference; lastKnownFileType = image.png; path = "call_video_mute_off_icon@2x.png"; sourceTree = "<group>"; };
		F083BB3B1E7009EC00A9B29C /* call_video_mute_off_icon@3x.png */ = {isa = PBXFileReference; lastKnownFileType = image.png; path = "call_video_mute_off_icon@3x.png"; sourceTree = "<group>"; };
		F083BB3C1E7009EC00A9B29C /* call_video_mute_on_icon.png */ = {isa = PBXFileReference; lastKnownFileType = image.png; path = call_video_mute_on_icon.png; sourceTree = "<group>"; };
		F083BB3D1E7009EC00A9B29C /* call_video_mute_on_icon@2x.png */ = {isa = PBXFileReference; lastKnownFileType = image.png; path = "call_video_mute_on_icon@2x.png"; sourceTree = "<group>"; };
		F083BB3E1E7009EC00A9B29C /* call_video_mute_on_icon@3x.png */ = {isa = PBXFileReference; lastKnownFileType = image.png; path = "call_video_mute_on_icon@3x.png"; sourceTree = "<group>"; };
		F083BB3F1E7009EC00A9B29C /* camera_capture.png */ = {isa = PBXFileReference; lastKnownFileType = image.png; path = camera_capture.png; sourceTree = "<group>"; };
		F083BB401E7009EC00A9B29C /* camera_capture@2x.png */ = {isa = PBXFileReference; lastKnownFileType = image.png; path = "camera_capture@2x.png"; sourceTree = "<group>"; };
		F083BB411E7009EC00A9B29C /* camera_capture@3x.png */ = {isa = PBXFileReference; lastKnownFileType = image.png; path = "camera_capture@3x.png"; sourceTree = "<group>"; };
		F083BB421E7009EC00A9B29C /* camera_play.png */ = {isa = PBXFileReference; lastKnownFileType = image.png; path = camera_play.png; sourceTree = "<group>"; };
		F083BB431E7009EC00A9B29C /* camera_play@2x.png */ = {isa = PBXFileReference; lastKnownFileType = image.png; path = "camera_play@2x.png"; sourceTree = "<group>"; };
		F083BB441E7009EC00A9B29C /* camera_record.png */ = {isa = PBXFileReference; lastKnownFileType = image.png; path = camera_record.png; sourceTree = "<group>"; };
		F083BB451E7009EC00A9B29C /* camera_stop.png */ = {isa = PBXFileReference; lastKnownFileType = image.png; path = camera_stop.png; sourceTree = "<group>"; };
		F083BB461E7009EC00A9B29C /* camera_stop@2x.png */ = {isa = PBXFileReference; lastKnownFileType = image.png; path = "camera_stop@2x.png"; sourceTree = "<group>"; };
		F083BB471E7009EC00A9B29C /* camera_switch.png */ = {isa = PBXFileReference; lastKnownFileType = image.png; path = camera_switch.png; sourceTree = "<group>"; };
		F083BB481E7009EC00A9B29C /* camera_switch@2x.png */ = {isa = PBXFileReference; lastKnownFileType = image.png; path = "camera_switch@2x.png"; sourceTree = "<group>"; };
		F083BB491E7009EC00A9B29C /* camera_switch@3x.png */ = {isa = PBXFileReference; lastKnownFileType = image.png; path = "camera_switch@3x.png"; sourceTree = "<group>"; };
		F083BB4A1E7009EC00A9B29C /* camera_video_capture.png */ = {isa = PBXFileReference; lastKnownFileType = image.png; path = camera_video_capture.png; sourceTree = "<group>"; };
		F083BB4B1E7009EC00A9B29C /* camera_video_capture@2x.png */ = {isa = PBXFileReference; lastKnownFileType = image.png; path = "camera_video_capture@2x.png"; sourceTree = "<group>"; };
		F083BB4C1E7009EC00A9B29C /* camera_video_capture@3x.png */ = {isa = PBXFileReference; lastKnownFileType = image.png; path = "camera_video_capture@3x.png"; sourceTree = "<group>"; };
		F083BB4D1E7009EC00A9B29C /* chevron.png */ = {isa = PBXFileReference; lastKnownFileType = image.png; path = chevron.png; sourceTree = "<group>"; };
		F083BB4E1E7009EC00A9B29C /* chevron@2x.png */ = {isa = PBXFileReference; lastKnownFileType = image.png; path = "chevron@2x.png"; sourceTree = "<group>"; };
		F083BB4F1E7009EC00A9B29C /* chevron@3x.png */ = {isa = PBXFileReference; lastKnownFileType = image.png; path = "chevron@3x.png"; sourceTree = "<group>"; };
		F083BB501E7009EC00A9B29C /* create_room.png */ = {isa = PBXFileReference; lastKnownFileType = image.png; path = create_room.png; sourceTree = "<group>"; };
		F083BB511E7009EC00A9B29C /* create_room@2x.png */ = {isa = PBXFileReference; lastKnownFileType = image.png; path = "create_room@2x.png"; sourceTree = "<group>"; };
		F083BB521E7009EC00A9B29C /* create_room@3x.png */ = {isa = PBXFileReference; lastKnownFileType = image.png; path = "create_room@3x.png"; sourceTree = "<group>"; };
		F083BB531E7009EC00A9B29C /* details_icon.png */ = {isa = PBXFileReference; lastKnownFileType = image.png; path = details_icon.png; sourceTree = "<group>"; };
		F083BB541E7009EC00A9B29C /* details_icon@2x.png */ = {isa = PBXFileReference; lastKnownFileType = image.png; path = "details_icon@2x.png"; sourceTree = "<group>"; };
		F083BB551E7009EC00A9B29C /* details_icon@3x.png */ = {isa = PBXFileReference; lastKnownFileType = image.png; path = "details_icon@3x.png"; sourceTree = "<group>"; };
		F083BB561E7009EC00A9B29C /* direct_icon.png */ = {isa = PBXFileReference; lastKnownFileType = image.png; path = direct_icon.png; sourceTree = "<group>"; };
		F083BB571E7009EC00A9B29C /* direct_icon@2x.png */ = {isa = PBXFileReference; lastKnownFileType = image.png; path = "direct_icon@2x.png"; sourceTree = "<group>"; };
		F083BB581E7009EC00A9B29C /* direct_icon@3x.png */ = {isa = PBXFileReference; lastKnownFileType = image.png; path = "direct_icon@3x.png"; sourceTree = "<group>"; };
		F083BB591E7009EC00A9B29C /* directChatOff.png */ = {isa = PBXFileReference; lastKnownFileType = image.png; path = directChatOff.png; sourceTree = "<group>"; };
		F083BB5A1E7009EC00A9B29C /* directChatOff@2x.png */ = {isa = PBXFileReference; lastKnownFileType = image.png; path = "directChatOff@2x.png"; sourceTree = "<group>"; };
		F083BB5B1E7009EC00A9B29C /* directChatOff@3x.png */ = {isa = PBXFileReference; lastKnownFileType = image.png; path = "directChatOff@3x.png"; sourceTree = "<group>"; };
		F083BB5C1E7009EC00A9B29C /* directChatOn.png */ = {isa = PBXFileReference; lastKnownFileType = image.png; path = directChatOn.png; sourceTree = "<group>"; };
		F083BB5D1E7009EC00A9B29C /* directChatOn@2x.png */ = {isa = PBXFileReference; lastKnownFileType = image.png; path = "directChatOn@2x.png"; sourceTree = "<group>"; };
		F083BB5E1E7009EC00A9B29C /* directChatOn@3x.png */ = {isa = PBXFileReference; lastKnownFileType = image.png; path = "directChatOn@3x.png"; sourceTree = "<group>"; };
		F083BB5F1E7009EC00A9B29C /* disclosure_icon.png */ = {isa = PBXFileReference; lastKnownFileType = image.png; path = disclosure_icon.png; sourceTree = "<group>"; };
		F083BB601E7009EC00A9B29C /* disclosure_icon@2x.png */ = {isa = PBXFileReference; lastKnownFileType = image.png; path = "disclosure_icon@2x.png"; sourceTree = "<group>"; };
		F083BB611E7009EC00A9B29C /* disclosure_icon@3x.png */ = {isa = PBXFileReference; lastKnownFileType = image.png; path = "disclosure_icon@3x.png"; sourceTree = "<group>"; };
		F083BB621E7009EC00A9B29C /* e2e_blocked.png */ = {isa = PBXFileReference; lastKnownFileType = image.png; path = e2e_blocked.png; sourceTree = "<group>"; };
		F083BB631E7009EC00A9B29C /* e2e_blocked@2x.png */ = {isa = PBXFileReference; lastKnownFileType = image.png; path = "e2e_blocked@2x.png"; sourceTree = "<group>"; };
		F083BB641E7009EC00A9B29C /* e2e_blocked@3x.png */ = {isa = PBXFileReference; lastKnownFileType = image.png; path = "e2e_blocked@3x.png"; sourceTree = "<group>"; };
		F083BB651E7009EC00A9B29C /* e2e_unencrypted.png */ = {isa = PBXFileReference; lastKnownFileType = image.png; path = e2e_unencrypted.png; sourceTree = "<group>"; };
		F083BB661E7009EC00A9B29C /* e2e_unencrypted@2x.png */ = {isa = PBXFileReference; lastKnownFileType = image.png; path = "e2e_unencrypted@2x.png"; sourceTree = "<group>"; };
		F083BB671E7009EC00A9B29C /* e2e_unencrypted@3x.png */ = {isa = PBXFileReference; lastKnownFileType = image.png; path = "e2e_unencrypted@3x.png"; sourceTree = "<group>"; };
		F083BB681E7009EC00A9B29C /* e2e_verified.png */ = {isa = PBXFileReference; lastKnownFileType = image.png; path = e2e_verified.png; sourceTree = "<group>"; };
		F083BB691E7009EC00A9B29C /* e2e_verified@2x.png */ = {isa = PBXFileReference; lastKnownFileType = image.png; path = "e2e_verified@2x.png"; sourceTree = "<group>"; };
		F083BB6A1E7009EC00A9B29C /* e2e_verified@3x.png */ = {isa = PBXFileReference; lastKnownFileType = image.png; path = "e2e_verified@3x.png"; sourceTree = "<group>"; };
		F083BB6B1E7009EC00A9B29C /* e2e_warning.png */ = {isa = PBXFileReference; lastKnownFileType = image.png; path = e2e_warning.png; sourceTree = "<group>"; };
		F083BB6C1E7009EC00A9B29C /* e2e_warning@2x.png */ = {isa = PBXFileReference; lastKnownFileType = image.png; path = "e2e_warning@2x.png"; sourceTree = "<group>"; };
		F083BB6D1E7009EC00A9B29C /* e2e_warning@3x.png */ = {isa = PBXFileReference; lastKnownFileType = image.png; path = "e2e_warning@3x.png"; sourceTree = "<group>"; };
		F083BB6E1E7009EC00A9B29C /* edit_icon.png */ = {isa = PBXFileReference; lastKnownFileType = image.png; path = edit_icon.png; sourceTree = "<group>"; };
		F083BB6F1E7009EC00A9B29C /* edit_icon@2x.png */ = {isa = PBXFileReference; lastKnownFileType = image.png; path = "edit_icon@2x.png"; sourceTree = "<group>"; };
		F083BB701E7009EC00A9B29C /* edit_icon@3x.png */ = {isa = PBXFileReference; lastKnownFileType = image.png; path = "edit_icon@3x.png"; sourceTree = "<group>"; };
		F083BB711E7009EC00A9B29C /* error.png */ = {isa = PBXFileReference; lastKnownFileType = image.png; path = error.png; sourceTree = "<group>"; };
		F083BB721E7009EC00A9B29C /* error@2x.png */ = {isa = PBXFileReference; lastKnownFileType = image.png; path = "error@2x.png"; sourceTree = "<group>"; };
		F083BB731E7009EC00A9B29C /* error@3x.png */ = {isa = PBXFileReference; lastKnownFileType = image.png; path = "error@3x.png"; sourceTree = "<group>"; };
		F083BB741E7009EC00A9B29C /* favourite.png */ = {isa = PBXFileReference; lastKnownFileType = image.png; path = favourite.png; sourceTree = "<group>"; };
		F083BB751E7009EC00A9B29C /* favourite@2x.png */ = {isa = PBXFileReference; lastKnownFileType = image.png; path = "favourite@2x.png"; sourceTree = "<group>"; };
		F083BB761E7009EC00A9B29C /* favourite@3x.png */ = {isa = PBXFileReference; lastKnownFileType = image.png; path = "favourite@3x.png"; sourceTree = "<group>"; };
		F083BB771E7009EC00A9B29C /* favouriteOff.png */ = {isa = PBXFileReference; lastKnownFileType = image.png; path = favouriteOff.png; sourceTree = "<group>"; };
		F083BB781E7009EC00A9B29C /* favouriteOff@2x.png */ = {isa = PBXFileReference; lastKnownFileType = image.png; path = "favouriteOff@2x.png"; sourceTree = "<group>"; };
		F083BB791E7009EC00A9B29C /* favouriteOff@3x.png */ = {isa = PBXFileReference; lastKnownFileType = image.png; path = "favouriteOff@3x.png"; sourceTree = "<group>"; };
		F083BB7A1E7009EC00A9B29C /* file_doc_icon.png */ = {isa = PBXFileReference; lastKnownFileType = image.png; path = file_doc_icon.png; sourceTree = "<group>"; };
		F083BB7B1E7009EC00A9B29C /* file_doc_icon@2x.png */ = {isa = PBXFileReference; lastKnownFileType = image.png; path = "file_doc_icon@2x.png"; sourceTree = "<group>"; };
		F083BB7C1E7009EC00A9B29C /* file_doc_icon@3x.png */ = {isa = PBXFileReference; lastKnownFileType = image.png; path = "file_doc_icon@3x.png"; sourceTree = "<group>"; };
		F083BB7D1E7009EC00A9B29C /* file_music_icon.png */ = {isa = PBXFileReference; lastKnownFileType = image.png; path = file_music_icon.png; sourceTree = "<group>"; };
		F083BB7E1E7009EC00A9B29C /* file_music_icon@2x.png */ = {isa = PBXFileReference; lastKnownFileType = image.png; path = "file_music_icon@2x.png"; sourceTree = "<group>"; };
		F083BB7F1E7009EC00A9B29C /* file_music_icon@3x.png */ = {isa = PBXFileReference; lastKnownFileType = image.png; path = "file_music_icon@3x.png"; sourceTree = "<group>"; };
		F083BB801E7009EC00A9B29C /* file_photo_icon.png */ = {isa = PBXFileReference; lastKnownFileType = image.png; path = file_photo_icon.png; sourceTree = "<group>"; };
		F083BB811E7009EC00A9B29C /* file_photo_icon@2x.png */ = {isa = PBXFileReference; lastKnownFileType = image.png; path = "file_photo_icon@2x.png"; sourceTree = "<group>"; };
		F083BB821E7009EC00A9B29C /* file_photo_icon@3x.png */ = {isa = PBXFileReference; lastKnownFileType = image.png; path = "file_photo_icon@3x.png"; sourceTree = "<group>"; };
		F083BB831E7009EC00A9B29C /* file_video_icon.png */ = {isa = PBXFileReference; lastKnownFileType = image.png; path = file_video_icon.png; sourceTree = "<group>"; };
		F083BB841E7009EC00A9B29C /* file_video_icon@2x.png */ = {isa = PBXFileReference; lastKnownFileType = image.png; path = "file_video_icon@2x.png"; sourceTree = "<group>"; };
		F083BB851E7009EC00A9B29C /* file_video_icon@3x.png */ = {isa = PBXFileReference; lastKnownFileType = image.png; path = "file_video_icon@3x.png"; sourceTree = "<group>"; };
		F083BB861E7009EC00A9B29C /* group.png */ = {isa = PBXFileReference; lastKnownFileType = image.png; path = group.png; sourceTree = "<group>"; };
		F083BB871E7009EC00A9B29C /* group@2x.png */ = {isa = PBXFileReference; lastKnownFileType = image.png; path = "group@2x.png"; sourceTree = "<group>"; };
		F083BB881E7009EC00A9B29C /* group@3x.png */ = {isa = PBXFileReference; lastKnownFileType = image.png; path = "group@3x.png"; sourceTree = "<group>"; };
		F083BB891E7009EC00A9B29C /* leave.png */ = {isa = PBXFileReference; lastKnownFileType = image.png; path = leave.png; sourceTree = "<group>"; };
		F083BB8A1E7009EC00A9B29C /* leave@2x.png */ = {isa = PBXFileReference; lastKnownFileType = image.png; path = "leave@2x.png"; sourceTree = "<group>"; };
		F083BB8B1E7009EC00A9B29C /* leave@3x.png */ = {isa = PBXFileReference; lastKnownFileType = image.png; path = "leave@3x.png"; sourceTree = "<group>"; };
		F083BB8C1E7009EC00A9B29C /* logo.png */ = {isa = PBXFileReference; lastKnownFileType = image.png; path = logo.png; sourceTree = "<group>"; };
		F083BB8D1E7009EC00A9B29C /* logo@2x.png */ = {isa = PBXFileReference; lastKnownFileType = image.png; path = "logo@2x.png"; sourceTree = "<group>"; };
		F083BB8E1E7009EC00A9B29C /* logo@3x.png */ = {isa = PBXFileReference; lastKnownFileType = image.png; path = "logo@3x.png"; sourceTree = "<group>"; };
		F083BB8F1E7009EC00A9B29C /* main_alias_icon.png */ = {isa = PBXFileReference; lastKnownFileType = image.png; path = main_alias_icon.png; sourceTree = "<group>"; };
		F083BB901E7009EC00A9B29C /* main_alias_icon@2x.png */ = {isa = PBXFileReference; lastKnownFileType = image.png; path = "main_alias_icon@2x.png"; sourceTree = "<group>"; };
		F083BB911E7009EC00A9B29C /* main_alias_icon@3x.png */ = {isa = PBXFileReference; lastKnownFileType = image.png; path = "main_alias_icon@3x.png"; sourceTree = "<group>"; };
		F083BB921E7009EC00A9B29C /* mod_icon.png */ = {isa = PBXFileReference; lastKnownFileType = image.png; path = mod_icon.png; sourceTree = "<group>"; };
		F083BB931E7009EC00A9B29C /* mod_icon@2x.png */ = {isa = PBXFileReference; lastKnownFileType = image.png; path = "mod_icon@2x.png"; sourceTree = "<group>"; };
		F083BB941E7009EC00A9B29C /* mod_icon@3x.png */ = {isa = PBXFileReference; lastKnownFileType = image.png; path = "mod_icon@3x.png"; sourceTree = "<group>"; };
		F083BB951E7009EC00A9B29C /* newmessages.png */ = {isa = PBXFileReference; lastKnownFileType = image.png; path = newmessages.png; sourceTree = "<group>"; };
		F083BB961E7009EC00A9B29C /* newmessages@2x.png */ = {isa = PBXFileReference; lastKnownFileType = image.png; path = "newmessages@2x.png"; sourceTree = "<group>"; };
		F083BB971E7009EC00A9B29C /* newmessages@3x.png */ = {isa = PBXFileReference; lastKnownFileType = image.png; path = "newmessages@3x.png"; sourceTree = "<group>"; };
		F083BB981E7009EC00A9B29C /* notifications.png */ = {isa = PBXFileReference; lastKnownFileType = image.png; path = notifications.png; sourceTree = "<group>"; };
		F083BB991E7009EC00A9B29C /* notifications@2x.png */ = {isa = PBXFileReference; lastKnownFileType = image.png; path = "notifications@2x.png"; sourceTree = "<group>"; };
		F083BB9A1E7009EC00A9B29C /* notifications@3x.png */ = {isa = PBXFileReference; lastKnownFileType = image.png; path = "notifications@3x.png"; sourceTree = "<group>"; };
		F083BB9B1E7009EC00A9B29C /* notificationsOff.png */ = {isa = PBXFileReference; lastKnownFileType = image.png; path = notificationsOff.png; sourceTree = "<group>"; };
		F083BB9C1E7009EC00A9B29C /* notificationsOff@2x.png */ = {isa = PBXFileReference; lastKnownFileType = image.png; path = "notificationsOff@2x.png"; sourceTree = "<group>"; };
		F083BB9D1E7009EC00A9B29C /* notificationsOff@3x.png */ = {isa = PBXFileReference; lastKnownFileType = image.png; path = "notificationsOff@3x.png"; sourceTree = "<group>"; };
		F083BB9E1E7009EC00A9B29C /* placeholder.png */ = {isa = PBXFileReference; lastKnownFileType = image.png; path = placeholder.png; sourceTree = "<group>"; };
		F083BB9F1E7009EC00A9B29C /* placeholder@2x.png */ = {isa = PBXFileReference; lastKnownFileType = image.png; path = "placeholder@2x.png"; sourceTree = "<group>"; };
		F083BBA01E7009EC00A9B29C /* placeholder@3x.png */ = {isa = PBXFileReference; lastKnownFileType = image.png; path = "placeholder@3x.png"; sourceTree = "<group>"; };
		F083BBA11E7009EC00A9B29C /* plus_icon.png */ = {isa = PBXFileReference; lastKnownFileType = image.png; path = plus_icon.png; sourceTree = "<group>"; };
		F083BBA21E7009EC00A9B29C /* plus_icon@2x.png */ = {isa = PBXFileReference; lastKnownFileType = image.png; path = "plus_icon@2x.png"; sourceTree = "<group>"; };
		F083BBA31E7009EC00A9B29C /* plus_icon@3x.png */ = {isa = PBXFileReference; lastKnownFileType = image.png; path = "plus_icon@3x.png"; sourceTree = "<group>"; };
		F083BBA41E7009EC00A9B29C /* priorityHigh.png */ = {isa = PBXFileReference; lastKnownFileType = image.png; path = priorityHigh.png; sourceTree = "<group>"; };
		F083BBA51E7009EC00A9B29C /* priorityHigh@2x.png */ = {isa = PBXFileReference; lastKnownFileType = image.png; path = "priorityHigh@2x.png"; sourceTree = "<group>"; };
		F083BBA61E7009EC00A9B29C /* priorityHigh@3x.png */ = {isa = PBXFileReference; lastKnownFileType = image.png; path = "priorityHigh@3x.png"; sourceTree = "<group>"; };
		F083BBA71E7009EC00A9B29C /* priorityLow.png */ = {isa = PBXFileReference; lastKnownFileType = image.png; path = priorityLow.png; sourceTree = "<group>"; };
		F083BBA81E7009EC00A9B29C /* priorityLow@2x.png */ = {isa = PBXFileReference; lastKnownFileType = image.png; path = "priorityLow@2x.png"; sourceTree = "<group>"; };
		F083BBA91E7009EC00A9B29C /* priorityLow@3x.png */ = {isa = PBXFileReference; lastKnownFileType = image.png; path = "priorityLow@3x.png"; sourceTree = "<group>"; };
		F083BBAA1E7009EC00A9B29C /* remove_icon.png */ = {isa = PBXFileReference; lastKnownFileType = image.png; path = remove_icon.png; sourceTree = "<group>"; };
		F083BBAB1E7009EC00A9B29C /* remove_icon@2x.png */ = {isa = PBXFileReference; lastKnownFileType = image.png; path = "remove_icon@2x.png"; sourceTree = "<group>"; };
		F083BBAC1E7009EC00A9B29C /* remove_icon@3x.png */ = {isa = PBXFileReference; lastKnownFileType = image.png; path = "remove_icon@3x.png"; sourceTree = "<group>"; };
		F083BBAD1E7009EC00A9B29C /* remove_icon_pink.png */ = {isa = PBXFileReference; lastKnownFileType = image.png; path = remove_icon_pink.png; sourceTree = "<group>"; };
		F083BBAE1E7009EC00A9B29C /* remove_icon_pink@2x.png */ = {isa = PBXFileReference; lastKnownFileType = image.png; path = "remove_icon_pink@2x.png"; sourceTree = "<group>"; };
		F083BBAF1E7009EC00A9B29C /* remove_icon_pink@3x.png */ = {isa = PBXFileReference; lastKnownFileType = image.png; path = "remove_icon_pink@3x.png"; sourceTree = "<group>"; };
		F083BBB01E7009EC00A9B29C /* riot_icon.png */ = {isa = PBXFileReference; lastKnownFileType = image.png; path = riot_icon.png; sourceTree = "<group>"; };
		F083BBB11E7009EC00A9B29C /* riot_icon@2x.png */ = {isa = PBXFileReference; lastKnownFileType = image.png; path = "riot_icon@2x.png"; sourceTree = "<group>"; };
		F083BBB21E7009EC00A9B29C /* riot_icon@3x.png */ = {isa = PBXFileReference; lastKnownFileType = image.png; path = "riot_icon@3x.png"; sourceTree = "<group>"; };
		F083BBB31E7009EC00A9B29C /* scrolldown.png */ = {isa = PBXFileReference; lastKnownFileType = image.png; path = scrolldown.png; sourceTree = "<group>"; };
		F083BBB41E7009EC00A9B29C /* scrolldown@2x.png */ = {isa = PBXFileReference; lastKnownFileType = image.png; path = "scrolldown@2x.png"; sourceTree = "<group>"; };
		F083BBB51E7009EC00A9B29C /* scrolldown@3x.png */ = {isa = PBXFileReference; lastKnownFileType = image.png; path = "scrolldown@3x.png"; sourceTree = "<group>"; };
		F083BBB61E7009EC00A9B29C /* scrollup.png */ = {isa = PBXFileReference; lastKnownFileType = image.png; path = scrollup.png; sourceTree = "<group>"; };
		F083BBB71E7009EC00A9B29C /* scrollup@2x.png */ = {isa = PBXFileReference; lastKnownFileType = image.png; path = "scrollup@2x.png"; sourceTree = "<group>"; };
		F083BBB81E7009EC00A9B29C /* scrollup@3x.png */ = {isa = PBXFileReference; lastKnownFileType = image.png; path = "scrollup@3x.png"; sourceTree = "<group>"; };
		F083BBB91E7009EC00A9B29C /* search_bg.png */ = {isa = PBXFileReference; lastKnownFileType = image.png; path = search_bg.png; sourceTree = "<group>"; };
		F083BBBA1E7009EC00A9B29C /* search_bg@2x.png */ = {isa = PBXFileReference; lastKnownFileType = image.png; path = "search_bg@2x.png"; sourceTree = "<group>"; };
		F083BBBB1E7009EC00A9B29C /* search_bg@3x.png */ = {isa = PBXFileReference; lastKnownFileType = image.png; path = "search_bg@3x.png"; sourceTree = "<group>"; };
		F083BBBC1E7009EC00A9B29C /* search_icon.png */ = {isa = PBXFileReference; lastKnownFileType = image.png; path = search_icon.png; sourceTree = "<group>"; };
		F083BBBD1E7009EC00A9B29C /* search_icon@2x.png */ = {isa = PBXFileReference; lastKnownFileType = image.png; path = "search_icon@2x.png"; sourceTree = "<group>"; };
		F083BBBE1E7009EC00A9B29C /* search_icon@3x.png */ = {isa = PBXFileReference; lastKnownFileType = image.png; path = "search_icon@3x.png"; sourceTree = "<group>"; };
		F083BBBF1E7009EC00A9B29C /* selection_tick.png */ = {isa = PBXFileReference; lastKnownFileType = image.png; path = selection_tick.png; sourceTree = "<group>"; };
		F083BBC01E7009EC00A9B29C /* selection_tick@2x.png */ = {isa = PBXFileReference; lastKnownFileType = image.png; path = "selection_tick@2x.png"; sourceTree = "<group>"; };
		F083BBC11E7009EC00A9B29C /* selection_tick@3x.png */ = {isa = PBXFileReference; lastKnownFileType = image.png; path = "selection_tick@3x.png"; sourceTree = "<group>"; };
		F083BBC21E7009EC00A9B29C /* selection_untick.png */ = {isa = PBXFileReference; lastKnownFileType = image.png; path = selection_untick.png; sourceTree = "<group>"; };
		F083BBC31E7009EC00A9B29C /* selection_untick@2x.png */ = {isa = PBXFileReference; lastKnownFileType = image.png; path = "selection_untick@2x.png"; sourceTree = "<group>"; };
		F083BBC41E7009EC00A9B29C /* selection_untick@3x.png */ = {isa = PBXFileReference; lastKnownFileType = image.png; path = "selection_untick@3x.png"; sourceTree = "<group>"; };
		F083BBC51E7009EC00A9B29C /* settings_icon.png */ = {isa = PBXFileReference; lastKnownFileType = image.png; path = settings_icon.png; sourceTree = "<group>"; };
		F083BBC61E7009EC00A9B29C /* settings_icon@2x.png */ = {isa = PBXFileReference; lastKnownFileType = image.png; path = "settings_icon@2x.png"; sourceTree = "<group>"; };
		F083BBC71E7009EC00A9B29C /* settings_icon@3x.png */ = {isa = PBXFileReference; lastKnownFileType = image.png; path = "settings_icon@3x.png"; sourceTree = "<group>"; };
		F083BBC81E7009EC00A9B29C /* shrink_icon.png */ = {isa = PBXFileReference; lastKnownFileType = image.png; path = shrink_icon.png; sourceTree = "<group>"; };
		F083BBC91E7009EC00A9B29C /* shrink_icon@2x.png */ = {isa = PBXFileReference; lastKnownFileType = image.png; path = "shrink_icon@2x.png"; sourceTree = "<group>"; };
		F083BBCA1E7009EC00A9B29C /* shrink_icon@3x.png */ = {isa = PBXFileReference; lastKnownFileType = image.png; path = "shrink_icon@3x.png"; sourceTree = "<group>"; };
		F083BBCB1E7009EC00A9B29C /* start_chat.png */ = {isa = PBXFileReference; lastKnownFileType = image.png; path = start_chat.png; sourceTree = "<group>"; };
		F083BBCC1E7009EC00A9B29C /* start_chat@2x.png */ = {isa = PBXFileReference; lastKnownFileType = image.png; path = "start_chat@2x.png"; sourceTree = "<group>"; };
		F083BBCD1E7009EC00A9B29C /* start_chat@3x.png */ = {isa = PBXFileReference; lastKnownFileType = image.png; path = "start_chat@3x.png"; sourceTree = "<group>"; };
		F083BBCE1E7009EC00A9B29C /* typing.png */ = {isa = PBXFileReference; lastKnownFileType = image.png; path = typing.png; sourceTree = "<group>"; };
		F083BBCF1E7009EC00A9B29C /* typing@2x.png */ = {isa = PBXFileReference; lastKnownFileType = image.png; path = "typing@2x.png"; sourceTree = "<group>"; };
		F083BBD01E7009EC00A9B29C /* typing@3x.png */ = {isa = PBXFileReference; lastKnownFileType = image.png; path = "typing@3x.png"; sourceTree = "<group>"; };
		F083BBD11E7009EC00A9B29C /* upload_icon.png */ = {isa = PBXFileReference; lastKnownFileType = image.png; path = upload_icon.png; sourceTree = "<group>"; };
		F083BBD21E7009EC00A9B29C /* upload_icon@2x.png */ = {isa = PBXFileReference; lastKnownFileType = image.png; path = "upload_icon@2x.png"; sourceTree = "<group>"; };
		F083BBD31E7009EC00A9B29C /* upload_icon@3x.png */ = {isa = PBXFileReference; lastKnownFileType = image.png; path = "upload_icon@3x.png"; sourceTree = "<group>"; };
		F083BBD41E7009EC00A9B29C /* video_icon.png */ = {isa = PBXFileReference; lastKnownFileType = image.png; path = video_icon.png; sourceTree = "<group>"; };
		F083BBD51E7009EC00A9B29C /* video_icon@2x.png */ = {isa = PBXFileReference; lastKnownFileType = image.png; path = "video_icon@2x.png"; sourceTree = "<group>"; };
		F083BBD61E7009EC00A9B29C /* video_icon@3x.png */ = {isa = PBXFileReference; lastKnownFileType = image.png; path = "video_icon@3x.png"; sourceTree = "<group>"; };
		F083BBD71E7009EC00A9B29C /* voice_call_icon.png */ = {isa = PBXFileReference; lastKnownFileType = image.png; path = voice_call_icon.png; sourceTree = "<group>"; };
		F083BBD81E7009EC00A9B29C /* voice_call_icon@2x.png */ = {isa = PBXFileReference; lastKnownFileType = image.png; path = "voice_call_icon@2x.png"; sourceTree = "<group>"; };
		F083BBD91E7009EC00A9B29C /* voice_call_icon@3x.png */ = {isa = PBXFileReference; lastKnownFileType = image.png; path = "voice_call_icon@3x.png"; sourceTree = "<group>"; };
		F083BBDB1E7009EC00A9B29C /* busy.mp3 */ = {isa = PBXFileReference; lastKnownFileType = audio.mp3; path = busy.mp3; sourceTree = "<group>"; };
		F083BBDC1E7009EC00A9B29C /* callend.mp3 */ = {isa = PBXFileReference; lastKnownFileType = audio.mp3; path = callend.mp3; sourceTree = "<group>"; };
		F083BBDD1E7009EC00A9B29C /* message.mp3 */ = {isa = PBXFileReference; lastKnownFileType = audio.mp3; path = message.mp3; sourceTree = "<group>"; };
		F083BBDE1E7009EC00A9B29C /* ring.mp3 */ = {isa = PBXFileReference; lastKnownFileType = audio.mp3; path = ring.mp3; sourceTree = "<group>"; };
		F083BBDF1E7009EC00A9B29C /* ringback.mp3 */ = {isa = PBXFileReference; lastKnownFileType = audio.mp3; path = ringback.mp3; sourceTree = "<group>"; };
		F083BBE31E7009EC00A9B29C /* Base */ = {isa = PBXFileReference; lastKnownFileType = file.storyboard; name = Base; path = Base.lproj/Main.storyboard; sourceTree = "<group>"; };
		F083BBE51E7009EC00A9B29C /* MXKRoomBubbleTableViewCell+Riot.h */ = {isa = PBXFileReference; fileEncoding = 4; lastKnownFileType = sourcecode.c.h; path = "MXKRoomBubbleTableViewCell+Riot.h"; sourceTree = "<group>"; };
		F083BBE61E7009EC00A9B29C /* MXKRoomBubbleTableViewCell+Riot.m */ = {isa = PBXFileReference; fileEncoding = 4; lastKnownFileType = sourcecode.c.objc; path = "MXKRoomBubbleTableViewCell+Riot.m"; sourceTree = "<group>"; };
		F083BBE71E7009EC00A9B29C /* MXRoom+Riot.h */ = {isa = PBXFileReference; fileEncoding = 4; lastKnownFileType = sourcecode.c.h; path = "MXRoom+Riot.h"; sourceTree = "<group>"; };
		F083BBE81E7009EC00A9B29C /* MXRoom+Riot.m */ = {isa = PBXFileReference; fileEncoding = 4; lastKnownFileType = sourcecode.c.objc; path = "MXRoom+Riot.m"; sourceTree = "<group>"; };
		F083BBE91E7009EC00A9B29C /* UINavigationController+Riot.h */ = {isa = PBXFileReference; fileEncoding = 4; lastKnownFileType = sourcecode.c.h; path = "UINavigationController+Riot.h"; sourceTree = "<group>"; };
		F083BBEA1E7009EC00A9B29C /* UINavigationController+Riot.m */ = {isa = PBXFileReference; fileEncoding = 4; lastKnownFileType = sourcecode.c.objc; path = "UINavigationController+Riot.m"; sourceTree = "<group>"; };
		F083BBEB1E7009EC00A9B29C /* UIViewController+RiotSearch.h */ = {isa = PBXFileReference; fileEncoding = 4; lastKnownFileType = sourcecode.c.h; path = "UIViewController+RiotSearch.h"; sourceTree = "<group>"; };
		F083BBEC1E7009EC00A9B29C /* UIViewController+RiotSearch.m */ = {isa = PBXFileReference; fileEncoding = 4; lastKnownFileType = sourcecode.c.objc; path = "UIViewController+RiotSearch.m"; sourceTree = "<group>"; };
		F083BBED1E7009EC00A9B29C /* empty.mm */ = {isa = PBXFileReference; fileEncoding = 4; lastKnownFileType = sourcecode.cpp.objcpp; path = empty.mm; sourceTree = "<group>"; };
		F083BBEE1E7009EC00A9B29C /* GoogleService-Info.plist */ = {isa = PBXFileReference; fileEncoding = 4; lastKnownFileType = text.plist.xml; path = "GoogleService-Info.plist"; sourceTree = "<group>"; };
		F083BBEF1E7009EC00A9B29C /* Images.xcassets */ = {isa = PBXFileReference; lastKnownFileType = folder.assetcatalog; path = Images.xcassets; sourceTree = "<group>"; };
		F083BBF01E7009EC00A9B29C /* Info.plist */ = {isa = PBXFileReference; fileEncoding = 4; lastKnownFileType = text.plist.xml; path = Info.plist; sourceTree = "<group>"; };
		F083BBF11E7009EC00A9B29C /* main.m */ = {isa = PBXFileReference; fileEncoding = 4; lastKnownFileType = sourcecode.c.objc; path = main.m; sourceTree = "<group>"; };
		F083BBF41E7009EC00A9B29C /* Contact.h */ = {isa = PBXFileReference; fileEncoding = 4; lastKnownFileType = sourcecode.c.h; path = Contact.h; sourceTree = "<group>"; };
		F083BBF51E7009EC00A9B29C /* Contact.m */ = {isa = PBXFileReference; fileEncoding = 4; lastKnownFileType = sourcecode.c.objc; path = Contact.m; sourceTree = "<group>"; };
		F083BBF71E7009EC00A9B29C /* RoomBubbleCellData.h */ = {isa = PBXFileReference; fileEncoding = 4; lastKnownFileType = sourcecode.c.h; path = RoomBubbleCellData.h; sourceTree = "<group>"; };
		F083BBF81E7009EC00A9B29C /* RoomBubbleCellData.m */ = {isa = PBXFileReference; fileEncoding = 4; lastKnownFileType = sourcecode.c.objc; path = RoomBubbleCellData.m; sourceTree = "<group>"; };
		F083BBF91E7009EC00A9B29C /* RoomDataSource.h */ = {isa = PBXFileReference; fileEncoding = 4; lastKnownFileType = sourcecode.c.h; path = RoomDataSource.h; sourceTree = "<group>"; };
		F083BBFA1E7009EC00A9B29C /* RoomDataSource.m */ = {isa = PBXFileReference; fileEncoding = 4; lastKnownFileType = sourcecode.c.objc; path = RoomDataSource.m; sourceTree = "<group>"; };
		F083BBFB1E7009EC00A9B29C /* RoomEmailInvitation.h */ = {isa = PBXFileReference; fileEncoding = 4; lastKnownFileType = sourcecode.c.h; path = RoomEmailInvitation.h; sourceTree = "<group>"; };
		F083BBFC1E7009EC00A9B29C /* RoomEmailInvitation.m */ = {isa = PBXFileReference; fileEncoding = 4; lastKnownFileType = sourcecode.c.objc; path = RoomEmailInvitation.m; sourceTree = "<group>"; };
		F083BBFD1E7009EC00A9B29C /* RoomPreviewData.h */ = {isa = PBXFileReference; fileEncoding = 4; lastKnownFileType = sourcecode.c.h; path = RoomPreviewData.h; sourceTree = "<group>"; };
		F083BBFE1E7009EC00A9B29C /* RoomPreviewData.m */ = {isa = PBXFileReference; fileEncoding = 4; lastKnownFileType = sourcecode.c.objc; path = RoomPreviewData.m; sourceTree = "<group>"; };
		F083BBFF1E7009EC00A9B29C /* RoomSearchDataSource.h */ = {isa = PBXFileReference; fileEncoding = 4; lastKnownFileType = sourcecode.c.h; path = RoomSearchDataSource.h; sourceTree = "<group>"; };
		F083BC001E7009EC00A9B29C /* RoomSearchDataSource.m */ = {isa = PBXFileReference; fileEncoding = 4; lastKnownFileType = sourcecode.c.objc; path = RoomSearchDataSource.m; sourceTree = "<group>"; };
		F083BC021E7009EC00A9B29C /* HomeMessagesSearchDataSource.h */ = {isa = PBXFileReference; fileEncoding = 4; lastKnownFileType = sourcecode.c.h; path = HomeMessagesSearchDataSource.h; sourceTree = "<group>"; };
		F083BC031E7009EC00A9B29C /* HomeMessagesSearchDataSource.m */ = {isa = PBXFileReference; fileEncoding = 4; lastKnownFileType = sourcecode.c.objc; path = HomeMessagesSearchDataSource.m; sourceTree = "<group>"; };
		F083BC041E7009EC00A9B29C /* PublicRoomsDirectoryDataSource.h */ = {isa = PBXFileReference; fileEncoding = 4; lastKnownFileType = sourcecode.c.h; path = PublicRoomsDirectoryDataSource.h; sourceTree = "<group>"; };
		F083BC051E7009EC00A9B29C /* PublicRoomsDirectoryDataSource.m */ = {isa = PBXFileReference; fileEncoding = 4; lastKnownFileType = sourcecode.c.objc; path = PublicRoomsDirectoryDataSource.m; sourceTree = "<group>"; };
		F083BC061E7009EC00A9B29C /* RecentCellData.h */ = {isa = PBXFileReference; fileEncoding = 4; lastKnownFileType = sourcecode.c.h; path = RecentCellData.h; sourceTree = "<group>"; };
		F083BC071E7009EC00A9B29C /* RecentCellData.m */ = {isa = PBXFileReference; fileEncoding = 4; lastKnownFileType = sourcecode.c.objc; path = RecentCellData.m; sourceTree = "<group>"; };
		F083BC081E7009EC00A9B29C /* RecentsDataSource.h */ = {isa = PBXFileReference; fileEncoding = 4; lastKnownFileType = sourcecode.c.h; path = RecentsDataSource.h; sourceTree = "<group>"; };
		F083BC091E7009EC00A9B29C /* RecentsDataSource.m */ = {isa = PBXFileReference; fileEncoding = 4; lastKnownFileType = sourcecode.c.objc; path = RecentsDataSource.m; sourceTree = "<group>"; };
		F083BC0B1E7009EC00A9B29C /* FilesSearchCellData.h */ = {isa = PBXFileReference; fileEncoding = 4; lastKnownFileType = sourcecode.c.h; path = FilesSearchCellData.h; sourceTree = "<group>"; };
		F083BC0C1E7009EC00A9B29C /* FilesSearchCellData.m */ = {isa = PBXFileReference; fileEncoding = 4; lastKnownFileType = sourcecode.c.objc; path = FilesSearchCellData.m; sourceTree = "<group>"; };
		F083BC0D1E7009EC00A9B29C /* Riot.entitlements */ = {isa = PBXFileReference; fileEncoding = 4; lastKnownFileType = text.plist.entitlements; path = Riot.entitlements; sourceTree = "<group>"; };
		F083BC0E1E7009EC00A9B29C /* third_party_licenses.html */ = {isa = PBXFileReference; fileEncoding = 4; lastKnownFileType = text.html; path = third_party_licenses.html; sourceTree = "<group>"; };
		F083BC101E7009EC00A9B29C /* AvatarGenerator.h */ = {isa = PBXFileReference; fileEncoding = 4; lastKnownFileType = sourcecode.c.h; path = AvatarGenerator.h; sourceTree = "<group>"; };
		F083BC111E7009EC00A9B29C /* AvatarGenerator.m */ = {isa = PBXFileReference; fileEncoding = 4; lastKnownFileType = sourcecode.c.objc; path = AvatarGenerator.m; sourceTree = "<group>"; };
		F083BC121E7009EC00A9B29C /* EventFormatter.h */ = {isa = PBXFileReference; fileEncoding = 4; lastKnownFileType = sourcecode.c.h; path = EventFormatter.h; sourceTree = "<group>"; };
		F083BC131E7009EC00A9B29C /* EventFormatter.m */ = {isa = PBXFileReference; fileEncoding = 4; lastKnownFileType = sourcecode.c.objc; path = EventFormatter.m; sourceTree = "<group>"; };
		F083BC141E7009EC00A9B29C /* Tools.h */ = {isa = PBXFileReference; fileEncoding = 4; lastKnownFileType = sourcecode.c.h; path = Tools.h; sourceTree = "<group>"; };
		F083BC151E7009EC00A9B29C /* Tools.m */ = {isa = PBXFileReference; fileEncoding = 4; lastKnownFileType = sourcecode.c.objc; path = Tools.m; sourceTree = "<group>"; };
		F083BC161E7009EC00A9B29C /* RiotDesignValues.h */ = {isa = PBXFileReference; fileEncoding = 4; lastKnownFileType = sourcecode.c.h; path = RiotDesignValues.h; sourceTree = "<group>"; };
		F083BC171E7009EC00A9B29C /* RiotDesignValues.m */ = {isa = PBXFileReference; fileEncoding = 4; lastKnownFileType = sourcecode.c.objc; path = RiotDesignValues.m; sourceTree = "<group>"; };
		F083BC181E7009EC00A9B29C /* Riot-Defaults.plist */ = {isa = PBXFileReference; fileEncoding = 4; lastKnownFileType = text.plist.xml; path = "Riot-Defaults.plist"; sourceTree = "<group>"; };
		F083BC1A1E7009EC00A9B29C /* AttachmentsViewController.h */ = {isa = PBXFileReference; fileEncoding = 4; lastKnownFileType = sourcecode.c.h; path = AttachmentsViewController.h; sourceTree = "<group>"; };
		F083BC1B1E7009EC00A9B29C /* AttachmentsViewController.m */ = {isa = PBXFileReference; fileEncoding = 4; lastKnownFileType = sourcecode.c.objc; path = AttachmentsViewController.m; sourceTree = "<group>"; };
		F083BC1C1E7009EC00A9B29C /* AuthenticationViewController.h */ = {isa = PBXFileReference; fileEncoding = 4; lastKnownFileType = sourcecode.c.h; path = AuthenticationViewController.h; sourceTree = "<group>"; };
		F083BC1D1E7009EC00A9B29C /* AuthenticationViewController.m */ = {isa = PBXFileReference; fileEncoding = 4; lastKnownFileType = sourcecode.c.objc; path = AuthenticationViewController.m; sourceTree = "<group>"; };
		F083BC1E1E7009EC00A9B29C /* AuthenticationViewController.xib */ = {isa = PBXFileReference; fileEncoding = 4; lastKnownFileType = file.xib; path = AuthenticationViewController.xib; sourceTree = "<group>"; };
		F083BC1F1E7009EC00A9B29C /* CallViewController.h */ = {isa = PBXFileReference; fileEncoding = 4; lastKnownFileType = sourcecode.c.h; path = CallViewController.h; sourceTree = "<group>"; };
		F083BC201E7009EC00A9B29C /* CallViewController.m */ = {isa = PBXFileReference; fileEncoding = 4; lastKnownFileType = sourcecode.c.objc; path = CallViewController.m; sourceTree = "<group>"; };
		F083BC211E7009EC00A9B29C /* CallViewController.xib */ = {isa = PBXFileReference; fileEncoding = 4; lastKnownFileType = file.xib; path = CallViewController.xib; sourceTree = "<group>"; };
		F083BC221E7009EC00A9B29C /* ContactDetailsViewController.h */ = {isa = PBXFileReference; fileEncoding = 4; lastKnownFileType = sourcecode.c.h; path = ContactDetailsViewController.h; sourceTree = "<group>"; };
		F083BC231E7009EC00A9B29C /* ContactDetailsViewController.m */ = {isa = PBXFileReference; fileEncoding = 4; lastKnownFileType = sourcecode.c.objc; path = ContactDetailsViewController.m; sourceTree = "<group>"; };
		F083BC241E7009EC00A9B29C /* ContactDetailsViewController.xib */ = {isa = PBXFileReference; fileEncoding = 4; lastKnownFileType = file.xib; path = ContactDetailsViewController.xib; sourceTree = "<group>"; };
		F083BC251E7009EC00A9B29C /* ContactsTableViewController.h */ = {isa = PBXFileReference; fileEncoding = 4; lastKnownFileType = sourcecode.c.h; path = ContactsTableViewController.h; sourceTree = "<group>"; };
		F083BC261E7009EC00A9B29C /* ContactsTableViewController.m */ = {isa = PBXFileReference; fileEncoding = 4; lastKnownFileType = sourcecode.c.objc; path = ContactsTableViewController.m; sourceTree = "<group>"; };
		F083BC271E7009EC00A9B29C /* ContactsTableViewController.xib */ = {isa = PBXFileReference; fileEncoding = 4; lastKnownFileType = file.xib; path = ContactsTableViewController.xib; sourceTree = "<group>"; };
		F083BC281E7009EC00A9B29C /* CountryPickerViewController.h */ = {isa = PBXFileReference; fileEncoding = 4; lastKnownFileType = sourcecode.c.h; path = CountryPickerViewController.h; sourceTree = "<group>"; };
		F083BC291E7009EC00A9B29C /* CountryPickerViewController.m */ = {isa = PBXFileReference; fileEncoding = 4; lastKnownFileType = sourcecode.c.objc; path = CountryPickerViewController.m; sourceTree = "<group>"; };
		F083BC2A1E7009EC00A9B29C /* DirectoryViewController.h */ = {isa = PBXFileReference; fileEncoding = 4; lastKnownFileType = sourcecode.c.h; path = DirectoryViewController.h; sourceTree = "<group>"; };
		F083BC2B1E7009EC00A9B29C /* DirectoryViewController.m */ = {isa = PBXFileReference; fileEncoding = 4; lastKnownFileType = sourcecode.c.objc; path = DirectoryViewController.m; sourceTree = "<group>"; };
		F083BC2C1E7009EC00A9B29C /* HomeFilesSearchViewController.h */ = {isa = PBXFileReference; fileEncoding = 4; lastKnownFileType = sourcecode.c.h; path = HomeFilesSearchViewController.h; sourceTree = "<group>"; };
		F083BC2D1E7009EC00A9B29C /* HomeFilesSearchViewController.m */ = {isa = PBXFileReference; fileEncoding = 4; lastKnownFileType = sourcecode.c.objc; path = HomeFilesSearchViewController.m; sourceTree = "<group>"; };
		F083BC2E1E7009EC00A9B29C /* HomeMessagesSearchViewController.h */ = {isa = PBXFileReference; fileEncoding = 4; lastKnownFileType = sourcecode.c.h; path = HomeMessagesSearchViewController.h; sourceTree = "<group>"; };
		F083BC2F1E7009EC00A9B29C /* HomeMessagesSearchViewController.m */ = {isa = PBXFileReference; fileEncoding = 4; lastKnownFileType = sourcecode.c.objc; path = HomeMessagesSearchViewController.m; sourceTree = "<group>"; };
		F083BC301E7009EC00A9B29C /* HomeViewController.h */ = {isa = PBXFileReference; fileEncoding = 4; lastKnownFileType = sourcecode.c.h; path = HomeViewController.h; sourceTree = "<group>"; };
		F083BC311E7009EC00A9B29C /* HomeViewController.m */ = {isa = PBXFileReference; fileEncoding = 4; lastKnownFileType = sourcecode.c.objc; path = HomeViewController.m; sourceTree = "<group>"; };
		F083BC321E7009EC00A9B29C /* MediaAlbumContentViewController.h */ = {isa = PBXFileReference; fileEncoding = 4; lastKnownFileType = sourcecode.c.h; path = MediaAlbumContentViewController.h; sourceTree = "<group>"; };
		F083BC331E7009EC00A9B29C /* MediaAlbumContentViewController.m */ = {isa = PBXFileReference; fileEncoding = 4; lastKnownFileType = sourcecode.c.objc; path = MediaAlbumContentViewController.m; sourceTree = "<group>"; };
		F083BC341E7009EC00A9B29C /* MediaAlbumContentViewController.xib */ = {isa = PBXFileReference; fileEncoding = 4; lastKnownFileType = file.xib; path = MediaAlbumContentViewController.xib; sourceTree = "<group>"; };
		F083BC381E7009EC00A9B29C /* RecentsViewController.h */ = {isa = PBXFileReference; fileEncoding = 4; lastKnownFileType = sourcecode.c.h; path = RecentsViewController.h; sourceTree = "<group>"; };
		F083BC391E7009EC00A9B29C /* RecentsViewController.m */ = {isa = PBXFileReference; fileEncoding = 4; lastKnownFileType = sourcecode.c.objc; path = RecentsViewController.m; sourceTree = "<group>"; };
		F083BC3A1E7009EC00A9B29C /* RoomFilesSearchViewController.h */ = {isa = PBXFileReference; fileEncoding = 4; lastKnownFileType = sourcecode.c.h; path = RoomFilesSearchViewController.h; sourceTree = "<group>"; };
		F083BC3B1E7009EC00A9B29C /* RoomFilesSearchViewController.m */ = {isa = PBXFileReference; fileEncoding = 4; lastKnownFileType = sourcecode.c.objc; path = RoomFilesSearchViewController.m; sourceTree = "<group>"; };
		F083BC3C1E7009EC00A9B29C /* RoomFilesViewController.h */ = {isa = PBXFileReference; fileEncoding = 4; lastKnownFileType = sourcecode.c.h; path = RoomFilesViewController.h; sourceTree = "<group>"; };
		F083BC3D1E7009EC00A9B29C /* RoomFilesViewController.m */ = {isa = PBXFileReference; fileEncoding = 4; lastKnownFileType = sourcecode.c.objc; path = RoomFilesViewController.m; sourceTree = "<group>"; };
		F083BC3E1E7009EC00A9B29C /* RoomMemberDetailsViewController.h */ = {isa = PBXFileReference; fileEncoding = 4; lastKnownFileType = sourcecode.c.h; path = RoomMemberDetailsViewController.h; sourceTree = "<group>"; };
		F083BC3F1E7009EC00A9B29C /* RoomMemberDetailsViewController.m */ = {isa = PBXFileReference; fileEncoding = 4; lastKnownFileType = sourcecode.c.objc; path = RoomMemberDetailsViewController.m; sourceTree = "<group>"; };
		F083BC401E7009EC00A9B29C /* RoomMemberDetailsViewController.xib */ = {isa = PBXFileReference; fileEncoding = 4; lastKnownFileType = file.xib; path = RoomMemberDetailsViewController.xib; sourceTree = "<group>"; };
		F083BC411E7009EC00A9B29C /* RoomMessagesSearchViewController.h */ = {isa = PBXFileReference; fileEncoding = 4; lastKnownFileType = sourcecode.c.h; path = RoomMessagesSearchViewController.h; sourceTree = "<group>"; };
		F083BC421E7009EC00A9B29C /* RoomMessagesSearchViewController.m */ = {isa = PBXFileReference; fileEncoding = 4; lastKnownFileType = sourcecode.c.objc; path = RoomMessagesSearchViewController.m; sourceTree = "<group>"; };
		F083BC431E7009EC00A9B29C /* RoomParticipantsViewController.h */ = {isa = PBXFileReference; fileEncoding = 4; lastKnownFileType = sourcecode.c.h; path = RoomParticipantsViewController.h; sourceTree = "<group>"; };
		F083BC441E7009EC00A9B29C /* RoomParticipantsViewController.m */ = {isa = PBXFileReference; fileEncoding = 4; lastKnownFileType = sourcecode.c.objc; path = RoomParticipantsViewController.m; sourceTree = "<group>"; };
		F083BC451E7009EC00A9B29C /* RoomParticipantsViewController.xib */ = {isa = PBXFileReference; fileEncoding = 4; lastKnownFileType = file.xib; path = RoomParticipantsViewController.xib; sourceTree = "<group>"; };
		F083BC461E7009EC00A9B29C /* RoomSearchViewController.h */ = {isa = PBXFileReference; fileEncoding = 4; lastKnownFileType = sourcecode.c.h; path = RoomSearchViewController.h; sourceTree = "<group>"; };
		F083BC471E7009EC00A9B29C /* RoomSearchViewController.m */ = {isa = PBXFileReference; fileEncoding = 4; lastKnownFileType = sourcecode.c.objc; path = RoomSearchViewController.m; sourceTree = "<group>"; };
		F083BC481E7009EC00A9B29C /* RoomSettingsViewController.h */ = {isa = PBXFileReference; fileEncoding = 4; lastKnownFileType = sourcecode.c.h; path = RoomSettingsViewController.h; sourceTree = "<group>"; };
		F083BC491E7009EC00A9B29C /* RoomSettingsViewController.m */ = {isa = PBXFileReference; fileEncoding = 4; lastKnownFileType = sourcecode.c.objc; path = RoomSettingsViewController.m; sourceTree = "<group>"; };
		F083BC4A1E7009EC00A9B29C /* RoomViewController.h */ = {isa = PBXFileReference; fileEncoding = 4; lastKnownFileType = sourcecode.c.h; path = RoomViewController.h; sourceTree = "<group>"; };
		F083BC4B1E7009EC00A9B29C /* RoomViewController.m */ = {isa = PBXFileReference; fileEncoding = 4; lastKnownFileType = sourcecode.c.objc; path = RoomViewController.m; sourceTree = "<group>"; };
		F083BC4C1E7009EC00A9B29C /* RoomViewController.xib */ = {isa = PBXFileReference; fileEncoding = 4; lastKnownFileType = file.xib; path = RoomViewController.xib; sourceTree = "<group>"; };
		F083BC4D1E7009EC00A9B29C /* SegmentedViewController.h */ = {isa = PBXFileReference; fileEncoding = 4; lastKnownFileType = sourcecode.c.h; path = SegmentedViewController.h; sourceTree = "<group>"; };
		F083BC4E1E7009EC00A9B29C /* SegmentedViewController.m */ = {isa = PBXFileReference; fileEncoding = 4; lastKnownFileType = sourcecode.c.objc; path = SegmentedViewController.m; sourceTree = "<group>"; };
		F083BC4F1E7009EC00A9B29C /* SegmentedViewController.xib */ = {isa = PBXFileReference; fileEncoding = 4; lastKnownFileType = file.xib; path = SegmentedViewController.xib; sourceTree = "<group>"; };
		F083BC501E7009EC00A9B29C /* SettingsViewController.h */ = {isa = PBXFileReference; fileEncoding = 4; lastKnownFileType = sourcecode.c.h; path = SettingsViewController.h; sourceTree = "<group>"; };
		F083BC511E7009EC00A9B29C /* SettingsViewController.m */ = {isa = PBXFileReference; fileEncoding = 4; lastKnownFileType = sourcecode.c.objc; path = SettingsViewController.m; sourceTree = "<group>"; };
		F083BC521E7009EC00A9B29C /* StartChatViewController.h */ = {isa = PBXFileReference; fileEncoding = 4; lastKnownFileType = sourcecode.c.h; path = StartChatViewController.h; sourceTree = "<group>"; };
		F083BC531E7009EC00A9B29C /* StartChatViewController.m */ = {isa = PBXFileReference; fileEncoding = 4; lastKnownFileType = sourcecode.c.objc; path = StartChatViewController.m; sourceTree = "<group>"; };
		F083BC541E7009EC00A9B29C /* StartChatViewController.xib */ = {isa = PBXFileReference; fileEncoding = 4; lastKnownFileType = file.xib; path = StartChatViewController.xib; sourceTree = "<group>"; };
		F083BC551E7009EC00A9B29C /* UsersDevicesViewController.h */ = {isa = PBXFileReference; fileEncoding = 4; lastKnownFileType = sourcecode.c.h; path = UsersDevicesViewController.h; sourceTree = "<group>"; };
		F083BC561E7009EC00A9B29C /* UsersDevicesViewController.m */ = {isa = PBXFileReference; fileEncoding = 4; lastKnownFileType = sourcecode.c.objc; path = UsersDevicesViewController.m; sourceTree = "<group>"; };
		F083BC591E7009EC00A9B29C /* AuthInputsView.h */ = {isa = PBXFileReference; fileEncoding = 4; lastKnownFileType = sourcecode.c.h; path = AuthInputsView.h; sourceTree = "<group>"; };
		F083BC5A1E7009EC00A9B29C /* AuthInputsView.m */ = {isa = PBXFileReference; fileEncoding = 4; lastKnownFileType = sourcecode.c.objc; path = AuthInputsView.m; sourceTree = "<group>"; };
		F083BC5B1E7009EC00A9B29C /* AuthInputsView.xib */ = {isa = PBXFileReference; fileEncoding = 4; lastKnownFileType = file.xib; path = AuthInputsView.xib; sourceTree = "<group>"; };
		F083BC5C1E7009EC00A9B29C /* ForgotPasswordInputsView.h */ = {isa = PBXFileReference; fileEncoding = 4; lastKnownFileType = sourcecode.c.h; path = ForgotPasswordInputsView.h; sourceTree = "<group>"; };
		F083BC5D1E7009EC00A9B29C /* ForgotPasswordInputsView.m */ = {isa = PBXFileReference; fileEncoding = 4; lastKnownFileType = sourcecode.c.objc; path = ForgotPasswordInputsView.m; sourceTree = "<group>"; };
		F083BC5E1E7009EC00A9B29C /* ForgotPasswordInputsView.xib */ = {isa = PBXFileReference; fileEncoding = 4; lastKnownFileType = file.xib; path = ForgotPasswordInputsView.xib; sourceTree = "<group>"; };
		F083BC601E7009EC00A9B29C /* ContactTableViewCell.h */ = {isa = PBXFileReference; fileEncoding = 4; lastKnownFileType = sourcecode.c.h; path = ContactTableViewCell.h; sourceTree = "<group>"; };
		F083BC611E7009EC00A9B29C /* ContactTableViewCell.m */ = {isa = PBXFileReference; fileEncoding = 4; lastKnownFileType = sourcecode.c.objc; path = ContactTableViewCell.m; sourceTree = "<group>"; };
		F083BC621E7009EC00A9B29C /* ContactTableViewCell.xib */ = {isa = PBXFileReference; fileEncoding = 4; lastKnownFileType = file.xib; path = ContactTableViewCell.xib; sourceTree = "<group>"; };
		F083BC641E7009EC00A9B29C /* DeviceTableViewCell.h */ = {isa = PBXFileReference; fileEncoding = 4; lastKnownFileType = sourcecode.c.h; path = DeviceTableViewCell.h; sourceTree = "<group>"; };
		F083BC651E7009EC00A9B29C /* DeviceTableViewCell.m */ = {isa = PBXFileReference; fileEncoding = 4; lastKnownFileType = sourcecode.c.objc; path = DeviceTableViewCell.m; sourceTree = "<group>"; };
		F083BC661E7009EC00A9B29C /* DeviceTableViewCell.xib */ = {isa = PBXFileReference; fileEncoding = 4; lastKnownFileType = file.xib; path = DeviceTableViewCell.xib; sourceTree = "<group>"; };
		F083BC671E7009EC00A9B29C /* DeviceView.h */ = {isa = PBXFileReference; fileEncoding = 4; lastKnownFileType = sourcecode.c.h; path = DeviceView.h; sourceTree = "<group>"; };
		F083BC681E7009EC00A9B29C /* DeviceView.m */ = {isa = PBXFileReference; fileEncoding = 4; lastKnownFileType = sourcecode.c.objc; path = DeviceView.m; sourceTree = "<group>"; };
		F083BC6A1E7009EC00A9B29C /* EncryptionInfoView.h */ = {isa = PBXFileReference; fileEncoding = 4; lastKnownFileType = sourcecode.c.h; path = EncryptionInfoView.h; sourceTree = "<group>"; };
		F083BC6B1E7009EC00A9B29C /* EncryptionInfoView.m */ = {isa = PBXFileReference; fileEncoding = 4; lastKnownFileType = sourcecode.c.objc; path = EncryptionInfoView.m; sourceTree = "<group>"; };
		F083BC6D1E7009EC00A9B29C /* MediaAlbumTableCell.h */ = {isa = PBXFileReference; fileEncoding = 4; lastKnownFileType = sourcecode.c.h; path = MediaAlbumTableCell.h; sourceTree = "<group>"; };
		F083BC6E1E7009EC00A9B29C /* MediaAlbumTableCell.m */ = {isa = PBXFileReference; fileEncoding = 4; lastKnownFileType = sourcecode.c.objc; path = MediaAlbumTableCell.m; sourceTree = "<group>"; };
		F083BC6F1E7009EC00A9B29C /* MediaAlbumTableCell.xib */ = {isa = PBXFileReference; fileEncoding = 4; lastKnownFileType = file.xib; path = MediaAlbumTableCell.xib; sourceTree = "<group>"; };
		F083BC711E7009EC00A9B29C /* RoomActivitiesView.h */ = {isa = PBXFileReference; fileEncoding = 4; lastKnownFileType = sourcecode.c.h; path = RoomActivitiesView.h; sourceTree = "<group>"; };
		F083BC721E7009EC00A9B29C /* RoomActivitiesView.m */ = {isa = PBXFileReference; fileEncoding = 4; lastKnownFileType = sourcecode.c.objc; path = RoomActivitiesView.m; sourceTree = "<group>"; };
		F083BC731E7009EC00A9B29C /* RoomActivitiesView.xib */ = {isa = PBXFileReference; fileEncoding = 4; lastKnownFileType = file.xib; path = RoomActivitiesView.xib; sourceTree = "<group>"; };
		F083BC761E7009EC00A9B29C /* RoomEncryptedDataBubbleCell.h */ = {isa = PBXFileReference; fileEncoding = 4; lastKnownFileType = sourcecode.c.h; path = RoomEncryptedDataBubbleCell.h; sourceTree = "<group>"; };
		F083BC771E7009EC00A9B29C /* RoomEncryptedDataBubbleCell.m */ = {isa = PBXFileReference; fileEncoding = 4; lastKnownFileType = sourcecode.c.objc; path = RoomEncryptedDataBubbleCell.m; sourceTree = "<group>"; };
		F083BC781E7009EC00A9B29C /* RoomIncomingEncryptedAttachmentBubbleCell.h */ = {isa = PBXFileReference; fileEncoding = 4; lastKnownFileType = sourcecode.c.h; path = RoomIncomingEncryptedAttachmentBubbleCell.h; sourceTree = "<group>"; };
		F083BC791E7009EC00A9B29C /* RoomIncomingEncryptedAttachmentBubbleCell.m */ = {isa = PBXFileReference; fileEncoding = 4; lastKnownFileType = sourcecode.c.objc; path = RoomIncomingEncryptedAttachmentBubbleCell.m; sourceTree = "<group>"; };
		F083BC7A1E7009EC00A9B29C /* RoomIncomingEncryptedAttachmentBubbleCell.xib */ = {isa = PBXFileReference; fileEncoding = 4; lastKnownFileType = file.xib; path = RoomIncomingEncryptedAttachmentBubbleCell.xib; sourceTree = "<group>"; };
		F083BC7B1E7009EC00A9B29C /* RoomIncomingEncryptedAttachmentWithoutSenderInfoBubbleCell.h */ = {isa = PBXFileReference; fileEncoding = 4; lastKnownFileType = sourcecode.c.h; path = RoomIncomingEncryptedAttachmentWithoutSenderInfoBubbleCell.h; sourceTree = "<group>"; };
		F083BC7C1E7009EC00A9B29C /* RoomIncomingEncryptedAttachmentWithoutSenderInfoBubbleCell.m */ = {isa = PBXFileReference; fileEncoding = 4; lastKnownFileType = sourcecode.c.objc; path = RoomIncomingEncryptedAttachmentWithoutSenderInfoBubbleCell.m; sourceTree = "<group>"; };
		F083BC7D1E7009EC00A9B29C /* RoomIncomingEncryptedAttachmentWithoutSenderInfoBubbleCell.xib */ = {isa = PBXFileReference; fileEncoding = 4; lastKnownFileType = file.xib; path = RoomIncomingEncryptedAttachmentWithoutSenderInfoBubbleCell.xib; sourceTree = "<group>"; };
		F083BC7E1E7009EC00A9B29C /* RoomIncomingEncryptedAttachmentWithPaginationTitleBubbleCell.h */ = {isa = PBXFileReference; fileEncoding = 4; lastKnownFileType = sourcecode.c.h; path = RoomIncomingEncryptedAttachmentWithPaginationTitleBubbleCell.h; sourceTree = "<group>"; };
		F083BC7F1E7009EC00A9B29C /* RoomIncomingEncryptedAttachmentWithPaginationTitleBubbleCell.m */ = {isa = PBXFileReference; fileEncoding = 4; lastKnownFileType = sourcecode.c.objc; path = RoomIncomingEncryptedAttachmentWithPaginationTitleBubbleCell.m; sourceTree = "<group>"; };
		F083BC801E7009EC00A9B29C /* RoomIncomingEncryptedAttachmentWithPaginationTitleBubbleCell.xib */ = {isa = PBXFileReference; fileEncoding = 4; lastKnownFileType = file.xib; path = RoomIncomingEncryptedAttachmentWithPaginationTitleBubbleCell.xib; sourceTree = "<group>"; };
		F083BC811E7009EC00A9B29C /* RoomIncomingEncryptedTextMsgBubbleCell.h */ = {isa = PBXFileReference; fileEncoding = 4; lastKnownFileType = sourcecode.c.h; path = RoomIncomingEncryptedTextMsgBubbleCell.h; sourceTree = "<group>"; };
		F083BC821E7009EC00A9B29C /* RoomIncomingEncryptedTextMsgBubbleCell.m */ = {isa = PBXFileReference; fileEncoding = 4; lastKnownFileType = sourcecode.c.objc; path = RoomIncomingEncryptedTextMsgBubbleCell.m; sourceTree = "<group>"; };
		F083BC831E7009EC00A9B29C /* RoomIncomingEncryptedTextMsgBubbleCell.xib */ = {isa = PBXFileReference; fileEncoding = 4; lastKnownFileType = file.xib; path = RoomIncomingEncryptedTextMsgBubbleCell.xib; sourceTree = "<group>"; };
		F083BC841E7009EC00A9B29C /* RoomIncomingEncryptedTextMsgWithoutSenderInfoBubbleCell.h */ = {isa = PBXFileReference; fileEncoding = 4; lastKnownFileType = sourcecode.c.h; path = RoomIncomingEncryptedTextMsgWithoutSenderInfoBubbleCell.h; sourceTree = "<group>"; };
		F083BC851E7009EC00A9B29C /* RoomIncomingEncryptedTextMsgWithoutSenderInfoBubbleCell.m */ = {isa = PBXFileReference; fileEncoding = 4; lastKnownFileType = sourcecode.c.objc; path = RoomIncomingEncryptedTextMsgWithoutSenderInfoBubbleCell.m; sourceTree = "<group>"; };
		F083BC861E7009EC00A9B29C /* RoomIncomingEncryptedTextMsgWithoutSenderInfoBubbleCell.xib */ = {isa = PBXFileReference; fileEncoding = 4; lastKnownFileType = file.xib; path = RoomIncomingEncryptedTextMsgWithoutSenderInfoBubbleCell.xib; sourceTree = "<group>"; };
		F083BC871E7009EC00A9B29C /* RoomIncomingEncryptedTextMsgWithoutSenderNameBubbleCell.h */ = {isa = PBXFileReference; fileEncoding = 4; lastKnownFileType = sourcecode.c.h; path = RoomIncomingEncryptedTextMsgWithoutSenderNameBubbleCell.h; sourceTree = "<group>"; };
		F083BC881E7009EC00A9B29C /* RoomIncomingEncryptedTextMsgWithoutSenderNameBubbleCell.m */ = {isa = PBXFileReference; fileEncoding = 4; lastKnownFileType = sourcecode.c.objc; path = RoomIncomingEncryptedTextMsgWithoutSenderNameBubbleCell.m; sourceTree = "<group>"; };
		F083BC891E7009EC00A9B29C /* RoomIncomingEncryptedTextMsgWithoutSenderNameBubbleCell.xib */ = {isa = PBXFileReference; fileEncoding = 4; lastKnownFileType = file.xib; path = RoomIncomingEncryptedTextMsgWithoutSenderNameBubbleCell.xib; sourceTree = "<group>"; };
		F083BC8A1E7009EC00A9B29C /* RoomIncomingEncryptedTextMsgWithPaginationTitleBubbleCell.h */ = {isa = PBXFileReference; fileEncoding = 4; lastKnownFileType = sourcecode.c.h; path = RoomIncomingEncryptedTextMsgWithPaginationTitleBubbleCell.h; sourceTree = "<group>"; };
		F083BC8B1E7009EC00A9B29C /* RoomIncomingEncryptedTextMsgWithPaginationTitleBubbleCell.m */ = {isa = PBXFileReference; fileEncoding = 4; lastKnownFileType = sourcecode.c.objc; path = RoomIncomingEncryptedTextMsgWithPaginationTitleBubbleCell.m; sourceTree = "<group>"; };
		F083BC8C1E7009EC00A9B29C /* RoomIncomingEncryptedTextMsgWithPaginationTitleBubbleCell.xib */ = {isa = PBXFileReference; fileEncoding = 4; lastKnownFileType = file.xib; path = RoomIncomingEncryptedTextMsgWithPaginationTitleBubbleCell.xib; sourceTree = "<group>"; };
		F083BC8D1E7009EC00A9B29C /* RoomIncomingEncryptedTextMsgWithPaginationTitleWithoutSenderNameBubbleCell.h */ = {isa = PBXFileReference; fileEncoding = 4; lastKnownFileType = sourcecode.c.h; path = RoomIncomingEncryptedTextMsgWithPaginationTitleWithoutSenderNameBubbleCell.h; sourceTree = "<group>"; };
		F083BC8E1E7009EC00A9B29C /* RoomIncomingEncryptedTextMsgWithPaginationTitleWithoutSenderNameBubbleCell.m */ = {isa = PBXFileReference; fileEncoding = 4; lastKnownFileType = sourcecode.c.objc; path = RoomIncomingEncryptedTextMsgWithPaginationTitleWithoutSenderNameBubbleCell.m; sourceTree = "<group>"; };
		F083BC8F1E7009EC00A9B29C /* RoomIncomingEncryptedTextMsgWithPaginationTitleWithoutSenderNameBubbleCell.xib */ = {isa = PBXFileReference; fileEncoding = 4; lastKnownFileType = file.xib; path = RoomIncomingEncryptedTextMsgWithPaginationTitleWithoutSenderNameBubbleCell.xib; sourceTree = "<group>"; };
		F083BC901E7009EC00A9B29C /* RoomOutgoingEncryptedAttachmentBubbleCell.h */ = {isa = PBXFileReference; fileEncoding = 4; lastKnownFileType = sourcecode.c.h; path = RoomOutgoingEncryptedAttachmentBubbleCell.h; sourceTree = "<group>"; };
		F083BC911E7009EC00A9B29C /* RoomOutgoingEncryptedAttachmentBubbleCell.m */ = {isa = PBXFileReference; fileEncoding = 4; lastKnownFileType = sourcecode.c.objc; path = RoomOutgoingEncryptedAttachmentBubbleCell.m; sourceTree = "<group>"; };
		F083BC921E7009EC00A9B29C /* RoomOutgoingEncryptedAttachmentBubbleCell.xib */ = {isa = PBXFileReference; fileEncoding = 4; lastKnownFileType = file.xib; path = RoomOutgoingEncryptedAttachmentBubbleCell.xib; sourceTree = "<group>"; };
		F083BC931E7009EC00A9B29C /* RoomOutgoingEncryptedAttachmentWithoutSenderInfoBubbleCell.h */ = {isa = PBXFileReference; fileEncoding = 4; lastKnownFileType = sourcecode.c.h; path = RoomOutgoingEncryptedAttachmentWithoutSenderInfoBubbleCell.h; sourceTree = "<group>"; };
		F083BC941E7009EC00A9B29C /* RoomOutgoingEncryptedAttachmentWithoutSenderInfoBubbleCell.m */ = {isa = PBXFileReference; fileEncoding = 4; lastKnownFileType = sourcecode.c.objc; path = RoomOutgoingEncryptedAttachmentWithoutSenderInfoBubbleCell.m; sourceTree = "<group>"; };
		F083BC951E7009EC00A9B29C /* RoomOutgoingEncryptedAttachmentWithoutSenderInfoBubbleCell.xib */ = {isa = PBXFileReference; fileEncoding = 4; lastKnownFileType = file.xib; path = RoomOutgoingEncryptedAttachmentWithoutSenderInfoBubbleCell.xib; sourceTree = "<group>"; };
		F083BC961E7009EC00A9B29C /* RoomOutgoingEncryptedAttachmentWithPaginationTitleBubbleCell.h */ = {isa = PBXFileReference; fileEncoding = 4; lastKnownFileType = sourcecode.c.h; path = RoomOutgoingEncryptedAttachmentWithPaginationTitleBubbleCell.h; sourceTree = "<group>"; };
		F083BC971E7009EC00A9B29C /* RoomOutgoingEncryptedAttachmentWithPaginationTitleBubbleCell.m */ = {isa = PBXFileReference; fileEncoding = 4; lastKnownFileType = sourcecode.c.objc; path = RoomOutgoingEncryptedAttachmentWithPaginationTitleBubbleCell.m; sourceTree = "<group>"; };
		F083BC981E7009EC00A9B29C /* RoomOutgoingEncryptedAttachmentWithPaginationTitleBubbleCell.xib */ = {isa = PBXFileReference; fileEncoding = 4; lastKnownFileType = file.xib; path = RoomOutgoingEncryptedAttachmentWithPaginationTitleBubbleCell.xib; sourceTree = "<group>"; };
		F083BC991E7009EC00A9B29C /* RoomOutgoingEncryptedTextMsgBubbleCell.h */ = {isa = PBXFileReference; fileEncoding = 4; lastKnownFileType = sourcecode.c.h; path = RoomOutgoingEncryptedTextMsgBubbleCell.h; sourceTree = "<group>"; };
		F083BC9A1E7009EC00A9B29C /* RoomOutgoingEncryptedTextMsgBubbleCell.m */ = {isa = PBXFileReference; fileEncoding = 4; lastKnownFileType = sourcecode.c.objc; path = RoomOutgoingEncryptedTextMsgBubbleCell.m; sourceTree = "<group>"; };
		F083BC9B1E7009EC00A9B29C /* RoomOutgoingEncryptedTextMsgBubbleCell.xib */ = {isa = PBXFileReference; fileEncoding = 4; lastKnownFileType = file.xib; path = RoomOutgoingEncryptedTextMsgBubbleCell.xib; sourceTree = "<group>"; };
		F083BC9C1E7009EC00A9B29C /* RoomOutgoingEncryptedTextMsgWithoutSenderInfoBubbleCell.h */ = {isa = PBXFileReference; fileEncoding = 4; lastKnownFileType = sourcecode.c.h; path = RoomOutgoingEncryptedTextMsgWithoutSenderInfoBubbleCell.h; sourceTree = "<group>"; };
		F083BC9D1E7009EC00A9B29C /* RoomOutgoingEncryptedTextMsgWithoutSenderInfoBubbleCell.m */ = {isa = PBXFileReference; fileEncoding = 4; lastKnownFileType = sourcecode.c.objc; path = RoomOutgoingEncryptedTextMsgWithoutSenderInfoBubbleCell.m; sourceTree = "<group>"; };
		F083BC9E1E7009EC00A9B29C /* RoomOutgoingEncryptedTextMsgWithoutSenderInfoBubbleCell.xib */ = {isa = PBXFileReference; fileEncoding = 4; lastKnownFileType = file.xib; path = RoomOutgoingEncryptedTextMsgWithoutSenderInfoBubbleCell.xib; sourceTree = "<group>"; };
		F083BC9F1E7009EC00A9B29C /* RoomOutgoingEncryptedTextMsgWithoutSenderNameBubbleCell.h */ = {isa = PBXFileReference; fileEncoding = 4; lastKnownFileType = sourcecode.c.h; path = RoomOutgoingEncryptedTextMsgWithoutSenderNameBubbleCell.h; sourceTree = "<group>"; };
		F083BCA01E7009EC00A9B29C /* RoomOutgoingEncryptedTextMsgWithoutSenderNameBubbleCell.m */ = {isa = PBXFileReference; fileEncoding = 4; lastKnownFileType = sourcecode.c.objc; path = RoomOutgoingEncryptedTextMsgWithoutSenderNameBubbleCell.m; sourceTree = "<group>"; };
		F083BCA11E7009EC00A9B29C /* RoomOutgoingEncryptedTextMsgWithoutSenderNameBubbleCell.xib */ = {isa = PBXFileReference; fileEncoding = 4; lastKnownFileType = file.xib; path = RoomOutgoingEncryptedTextMsgWithoutSenderNameBubbleCell.xib; sourceTree = "<group>"; };
		F083BCA21E7009EC00A9B29C /* RoomOutgoingEncryptedTextMsgWithPaginationTitleBubbleCell.h */ = {isa = PBXFileReference; fileEncoding = 4; lastKnownFileType = sourcecode.c.h; path = RoomOutgoingEncryptedTextMsgWithPaginationTitleBubbleCell.h; sourceTree = "<group>"; };
		F083BCA31E7009EC00A9B29C /* RoomOutgoingEncryptedTextMsgWithPaginationTitleBubbleCell.m */ = {isa = PBXFileReference; fileEncoding = 4; lastKnownFileType = sourcecode.c.objc; path = RoomOutgoingEncryptedTextMsgWithPaginationTitleBubbleCell.m; sourceTree = "<group>"; };
		F083BCA41E7009EC00A9B29C /* RoomOutgoingEncryptedTextMsgWithPaginationTitleBubbleCell.xib */ = {isa = PBXFileReference; fileEncoding = 4; lastKnownFileType = file.xib; path = RoomOutgoingEncryptedTextMsgWithPaginationTitleBubbleCell.xib; sourceTree = "<group>"; };
		F083BCA51E7009EC00A9B29C /* RoomOutgoingEncryptedTextMsgWithPaginationTitleWithoutSenderNameBubbleCell.h */ = {isa = PBXFileReference; fileEncoding = 4; lastKnownFileType = sourcecode.c.h; path = RoomOutgoingEncryptedTextMsgWithPaginationTitleWithoutSenderNameBubbleCell.h; sourceTree = "<group>"; };
		F083BCA61E7009EC00A9B29C /* RoomOutgoingEncryptedTextMsgWithPaginationTitleWithoutSenderNameBubbleCell.m */ = {isa = PBXFileReference; fileEncoding = 4; lastKnownFileType = sourcecode.c.objc; path = RoomOutgoingEncryptedTextMsgWithPaginationTitleWithoutSenderNameBubbleCell.m; sourceTree = "<group>"; };
		F083BCA71E7009EC00A9B29C /* RoomOutgoingEncryptedTextMsgWithPaginationTitleWithoutSenderNameBubbleCell.xib */ = {isa = PBXFileReference; fileEncoding = 4; lastKnownFileType = file.xib; path = RoomOutgoingEncryptedTextMsgWithPaginationTitleWithoutSenderNameBubbleCell.xib; sourceTree = "<group>"; };
		F083BCA81E7009EC00A9B29C /* RoomIncomingAttachmentBubbleCell.h */ = {isa = PBXFileReference; fileEncoding = 4; lastKnownFileType = sourcecode.c.h; path = RoomIncomingAttachmentBubbleCell.h; sourceTree = "<group>"; };
		F083BCA91E7009EC00A9B29C /* RoomIncomingAttachmentBubbleCell.m */ = {isa = PBXFileReference; fileEncoding = 4; lastKnownFileType = sourcecode.c.objc; path = RoomIncomingAttachmentBubbleCell.m; sourceTree = "<group>"; };
		F083BCAA1E7009EC00A9B29C /* RoomIncomingAttachmentBubbleCell.xib */ = {isa = PBXFileReference; fileEncoding = 4; lastKnownFileType = file.xib; path = RoomIncomingAttachmentBubbleCell.xib; sourceTree = "<group>"; };
		F083BCAB1E7009EC00A9B29C /* RoomIncomingAttachmentWithoutSenderInfoBubbleCell.h */ = {isa = PBXFileReference; fileEncoding = 4; lastKnownFileType = sourcecode.c.h; path = RoomIncomingAttachmentWithoutSenderInfoBubbleCell.h; sourceTree = "<group>"; };
		F083BCAC1E7009EC00A9B29C /* RoomIncomingAttachmentWithoutSenderInfoBubbleCell.m */ = {isa = PBXFileReference; fileEncoding = 4; lastKnownFileType = sourcecode.c.objc; path = RoomIncomingAttachmentWithoutSenderInfoBubbleCell.m; sourceTree = "<group>"; };
		F083BCAD1E7009EC00A9B29C /* RoomIncomingAttachmentWithoutSenderInfoBubbleCell.xib */ = {isa = PBXFileReference; fileEncoding = 4; lastKnownFileType = file.xib; path = RoomIncomingAttachmentWithoutSenderInfoBubbleCell.xib; sourceTree = "<group>"; };
		F083BCAE1E7009EC00A9B29C /* RoomIncomingAttachmentWithPaginationTitleBubbleCell.h */ = {isa = PBXFileReference; fileEncoding = 4; lastKnownFileType = sourcecode.c.h; path = RoomIncomingAttachmentWithPaginationTitleBubbleCell.h; sourceTree = "<group>"; };
		F083BCAF1E7009EC00A9B29C /* RoomIncomingAttachmentWithPaginationTitleBubbleCell.m */ = {isa = PBXFileReference; fileEncoding = 4; lastKnownFileType = sourcecode.c.objc; path = RoomIncomingAttachmentWithPaginationTitleBubbleCell.m; sourceTree = "<group>"; };
		F083BCB01E7009EC00A9B29C /* RoomIncomingAttachmentWithPaginationTitleBubbleCell.xib */ = {isa = PBXFileReference; fileEncoding = 4; lastKnownFileType = file.xib; path = RoomIncomingAttachmentWithPaginationTitleBubbleCell.xib; sourceTree = "<group>"; };
		F083BCB11E7009EC00A9B29C /* RoomIncomingTextMsgBubbleCell.h */ = {isa = PBXFileReference; fileEncoding = 4; lastKnownFileType = sourcecode.c.h; path = RoomIncomingTextMsgBubbleCell.h; sourceTree = "<group>"; };
		F083BCB21E7009EC00A9B29C /* RoomIncomingTextMsgBubbleCell.m */ = {isa = PBXFileReference; fileEncoding = 4; lastKnownFileType = sourcecode.c.objc; path = RoomIncomingTextMsgBubbleCell.m; sourceTree = "<group>"; };
		F083BCB31E7009EC00A9B29C /* RoomIncomingTextMsgBubbleCell.xib */ = {isa = PBXFileReference; fileEncoding = 4; lastKnownFileType = file.xib; path = RoomIncomingTextMsgBubbleCell.xib; sourceTree = "<group>"; };
		F083BCB41E7009EC00A9B29C /* RoomIncomingTextMsgWithoutSenderInfoBubbleCell.h */ = {isa = PBXFileReference; fileEncoding = 4; lastKnownFileType = sourcecode.c.h; path = RoomIncomingTextMsgWithoutSenderInfoBubbleCell.h; sourceTree = "<group>"; };
		F083BCB51E7009EC00A9B29C /* RoomIncomingTextMsgWithoutSenderInfoBubbleCell.m */ = {isa = PBXFileReference; fileEncoding = 4; lastKnownFileType = sourcecode.c.objc; path = RoomIncomingTextMsgWithoutSenderInfoBubbleCell.m; sourceTree = "<group>"; };
		F083BCB61E7009EC00A9B29C /* RoomIncomingTextMsgWithoutSenderInfoBubbleCell.xib */ = {isa = PBXFileReference; fileEncoding = 4; lastKnownFileType = file.xib; path = RoomIncomingTextMsgWithoutSenderInfoBubbleCell.xib; sourceTree = "<group>"; };
		F083BCB71E7009EC00A9B29C /* RoomIncomingTextMsgWithoutSenderNameBubbleCell.h */ = {isa = PBXFileReference; fileEncoding = 4; lastKnownFileType = sourcecode.c.h; path = RoomIncomingTextMsgWithoutSenderNameBubbleCell.h; sourceTree = "<group>"; };
		F083BCB81E7009EC00A9B29C /* RoomIncomingTextMsgWithoutSenderNameBubbleCell.m */ = {isa = PBXFileReference; fileEncoding = 4; lastKnownFileType = sourcecode.c.objc; path = RoomIncomingTextMsgWithoutSenderNameBubbleCell.m; sourceTree = "<group>"; };
		F083BCB91E7009EC00A9B29C /* RoomIncomingTextMsgWithoutSenderNameBubbleCell.xib */ = {isa = PBXFileReference; fileEncoding = 4; lastKnownFileType = file.xib; path = RoomIncomingTextMsgWithoutSenderNameBubbleCell.xib; sourceTree = "<group>"; };
		F083BCBA1E7009EC00A9B29C /* RoomIncomingTextMsgWithPaginationTitleBubbleCell.h */ = {isa = PBXFileReference; fileEncoding = 4; lastKnownFileType = sourcecode.c.h; path = RoomIncomingTextMsgWithPaginationTitleBubbleCell.h; sourceTree = "<group>"; };
		F083BCBB1E7009EC00A9B29C /* RoomIncomingTextMsgWithPaginationTitleBubbleCell.m */ = {isa = PBXFileReference; fileEncoding = 4; lastKnownFileType = sourcecode.c.objc; path = RoomIncomingTextMsgWithPaginationTitleBubbleCell.m; sourceTree = "<group>"; };
		F083BCBC1E7009EC00A9B29C /* RoomIncomingTextMsgWithPaginationTitleBubbleCell.xib */ = {isa = PBXFileReference; fileEncoding = 4; lastKnownFileType = file.xib; path = RoomIncomingTextMsgWithPaginationTitleBubbleCell.xib; sourceTree = "<group>"; };
		F083BCBD1E7009EC00A9B29C /* RoomIncomingTextMsgWithPaginationTitleWithoutSenderNameBubbleCell.h */ = {isa = PBXFileReference; fileEncoding = 4; lastKnownFileType = sourcecode.c.h; path = RoomIncomingTextMsgWithPaginationTitleWithoutSenderNameBubbleCell.h; sourceTree = "<group>"; };
		F083BCBE1E7009EC00A9B29C /* RoomIncomingTextMsgWithPaginationTitleWithoutSenderNameBubbleCell.m */ = {isa = PBXFileReference; fileEncoding = 4; lastKnownFileType = sourcecode.c.objc; path = RoomIncomingTextMsgWithPaginationTitleWithoutSenderNameBubbleCell.m; sourceTree = "<group>"; };
		F083BCBF1E7009EC00A9B29C /* RoomIncomingTextMsgWithPaginationTitleWithoutSenderNameBubbleCell.xib */ = {isa = PBXFileReference; fileEncoding = 4; lastKnownFileType = file.xib; path = RoomIncomingTextMsgWithPaginationTitleWithoutSenderNameBubbleCell.xib; sourceTree = "<group>"; };
		F083BCC01E7009EC00A9B29C /* RoomOutgoingAttachmentBubbleCell.h */ = {isa = PBXFileReference; fileEncoding = 4; lastKnownFileType = sourcecode.c.h; path = RoomOutgoingAttachmentBubbleCell.h; sourceTree = "<group>"; };
		F083BCC11E7009EC00A9B29C /* RoomOutgoingAttachmentBubbleCell.m */ = {isa = PBXFileReference; fileEncoding = 4; lastKnownFileType = sourcecode.c.objc; path = RoomOutgoingAttachmentBubbleCell.m; sourceTree = "<group>"; };
		F083BCC21E7009EC00A9B29C /* RoomOutgoingAttachmentBubbleCell.xib */ = {isa = PBXFileReference; fileEncoding = 4; lastKnownFileType = file.xib; path = RoomOutgoingAttachmentBubbleCell.xib; sourceTree = "<group>"; };
		F083BCC31E7009EC00A9B29C /* RoomOutgoingAttachmentWithoutSenderInfoBubbleCell.h */ = {isa = PBXFileReference; fileEncoding = 4; lastKnownFileType = sourcecode.c.h; path = RoomOutgoingAttachmentWithoutSenderInfoBubbleCell.h; sourceTree = "<group>"; };
		F083BCC41E7009EC00A9B29C /* RoomOutgoingAttachmentWithoutSenderInfoBubbleCell.m */ = {isa = PBXFileReference; fileEncoding = 4; lastKnownFileType = sourcecode.c.objc; path = RoomOutgoingAttachmentWithoutSenderInfoBubbleCell.m; sourceTree = "<group>"; };
		F083BCC51E7009EC00A9B29C /* RoomOutgoingAttachmentWithoutSenderInfoBubbleCell.xib */ = {isa = PBXFileReference; fileEncoding = 4; lastKnownFileType = file.xib; path = RoomOutgoingAttachmentWithoutSenderInfoBubbleCell.xib; sourceTree = "<group>"; };
		F083BCC61E7009EC00A9B29C /* RoomOutgoingAttachmentWithPaginationTitleBubbleCell.h */ = {isa = PBXFileReference; fileEncoding = 4; lastKnownFileType = sourcecode.c.h; path = RoomOutgoingAttachmentWithPaginationTitleBubbleCell.h; sourceTree = "<group>"; };
		F083BCC71E7009EC00A9B29C /* RoomOutgoingAttachmentWithPaginationTitleBubbleCell.m */ = {isa = PBXFileReference; fileEncoding = 4; lastKnownFileType = sourcecode.c.objc; path = RoomOutgoingAttachmentWithPaginationTitleBubbleCell.m; sourceTree = "<group>"; };
		F083BCC81E7009EC00A9B29C /* RoomOutgoingAttachmentWithPaginationTitleBubbleCell.xib */ = {isa = PBXFileReference; fileEncoding = 4; lastKnownFileType = file.xib; path = RoomOutgoingAttachmentWithPaginationTitleBubbleCell.xib; sourceTree = "<group>"; };
		F083BCC91E7009EC00A9B29C /* RoomOutgoingTextMsgBubbleCell.h */ = {isa = PBXFileReference; fileEncoding = 4; lastKnownFileType = sourcecode.c.h; path = RoomOutgoingTextMsgBubbleCell.h; sourceTree = "<group>"; };
		F083BCCA1E7009EC00A9B29C /* RoomOutgoingTextMsgBubbleCell.m */ = {isa = PBXFileReference; fileEncoding = 4; lastKnownFileType = sourcecode.c.objc; path = RoomOutgoingTextMsgBubbleCell.m; sourceTree = "<group>"; };
		F083BCCB1E7009EC00A9B29C /* RoomOutgoingTextMsgBubbleCell.xib */ = {isa = PBXFileReference; fileEncoding = 4; lastKnownFileType = file.xib; path = RoomOutgoingTextMsgBubbleCell.xib; sourceTree = "<group>"; };
		F083BCCC1E7009EC00A9B29C /* RoomOutgoingTextMsgWithoutSenderInfoBubbleCell.h */ = {isa = PBXFileReference; fileEncoding = 4; lastKnownFileType = sourcecode.c.h; path = RoomOutgoingTextMsgWithoutSenderInfoBubbleCell.h; sourceTree = "<group>"; };
		F083BCCD1E7009EC00A9B29C /* RoomOutgoingTextMsgWithoutSenderInfoBubbleCell.m */ = {isa = PBXFileReference; fileEncoding = 4; lastKnownFileType = sourcecode.c.objc; path = RoomOutgoingTextMsgWithoutSenderInfoBubbleCell.m; sourceTree = "<group>"; };
		F083BCCE1E7009EC00A9B29C /* RoomOutgoingTextMsgWithoutSenderInfoBubbleCell.xib */ = {isa = PBXFileReference; fileEncoding = 4; lastKnownFileType = file.xib; path = RoomOutgoingTextMsgWithoutSenderInfoBubbleCell.xib; sourceTree = "<group>"; };
		F083BCCF1E7009EC00A9B29C /* RoomOutgoingTextMsgWithoutSenderNameBubbleCell.h */ = {isa = PBXFileReference; fileEncoding = 4; lastKnownFileType = sourcecode.c.h; path = RoomOutgoingTextMsgWithoutSenderNameBubbleCell.h; sourceTree = "<group>"; };
		F083BCD01E7009EC00A9B29C /* RoomOutgoingTextMsgWithoutSenderNameBubbleCell.m */ = {isa = PBXFileReference; fileEncoding = 4; lastKnownFileType = sourcecode.c.objc; path = RoomOutgoingTextMsgWithoutSenderNameBubbleCell.m; sourceTree = "<group>"; };
		F083BCD11E7009EC00A9B29C /* RoomOutgoingTextMsgWithoutSenderNameBubbleCell.xib */ = {isa = PBXFileReference; fileEncoding = 4; lastKnownFileType = file.xib; path = RoomOutgoingTextMsgWithoutSenderNameBubbleCell.xib; sourceTree = "<group>"; };
		F083BCD21E7009EC00A9B29C /* RoomOutgoingTextMsgWithPaginationTitleBubbleCell.h */ = {isa = PBXFileReference; fileEncoding = 4; lastKnownFileType = sourcecode.c.h; path = RoomOutgoingTextMsgWithPaginationTitleBubbleCell.h; sourceTree = "<group>"; };
		F083BCD31E7009EC00A9B29C /* RoomOutgoingTextMsgWithPaginationTitleBubbleCell.m */ = {isa = PBXFileReference; fileEncoding = 4; lastKnownFileType = sourcecode.c.objc; path = RoomOutgoingTextMsgWithPaginationTitleBubbleCell.m; sourceTree = "<group>"; };
		F083BCD41E7009EC00A9B29C /* RoomOutgoingTextMsgWithPaginationTitleBubbleCell.xib */ = {isa = PBXFileReference; fileEncoding = 4; lastKnownFileType = file.xib; path = RoomOutgoingTextMsgWithPaginationTitleBubbleCell.xib; sourceTree = "<group>"; };
		F083BCD51E7009EC00A9B29C /* RoomOutgoingTextMsgWithPaginationTitleWithoutSenderNameBubbleCell.h */ = {isa = PBXFileReference; fileEncoding = 4; lastKnownFileType = sourcecode.c.h; path = RoomOutgoingTextMsgWithPaginationTitleWithoutSenderNameBubbleCell.h; sourceTree = "<group>"; };
		F083BCD61E7009EC00A9B29C /* RoomOutgoingTextMsgWithPaginationTitleWithoutSenderNameBubbleCell.m */ = {isa = PBXFileReference; fileEncoding = 4; lastKnownFileType = sourcecode.c.objc; path = RoomOutgoingTextMsgWithPaginationTitleWithoutSenderNameBubbleCell.m; sourceTree = "<group>"; };
		F083BCD71E7009EC00A9B29C /* RoomOutgoingTextMsgWithPaginationTitleWithoutSenderNameBubbleCell.xib */ = {isa = PBXFileReference; fileEncoding = 4; lastKnownFileType = file.xib; path = RoomOutgoingTextMsgWithPaginationTitleWithoutSenderNameBubbleCell.xib; sourceTree = "<group>"; };
		F083BCD91E7009EC00A9B29C /* RoomInputToolbarView.h */ = {isa = PBXFileReference; fileEncoding = 4; lastKnownFileType = sourcecode.c.h; path = RoomInputToolbarView.h; sourceTree = "<group>"; };
		F083BCDA1E7009EC00A9B29C /* RoomInputToolbarView.m */ = {isa = PBXFileReference; fileEncoding = 4; lastKnownFileType = sourcecode.c.objc; path = RoomInputToolbarView.m; sourceTree = "<group>"; };
		F083BCDB1E7009EC00A9B29C /* RoomInputToolbarView.xib */ = {isa = PBXFileReference; fileEncoding = 4; lastKnownFileType = file.xib; path = RoomInputToolbarView.xib; sourceTree = "<group>"; };
		F083BCDD1E7009EC00A9B29C /* DirectoryRecentTableViewCell.h */ = {isa = PBXFileReference; fileEncoding = 4; lastKnownFileType = sourcecode.c.h; path = DirectoryRecentTableViewCell.h; sourceTree = "<group>"; };
		F083BCDE1E7009EC00A9B29C /* DirectoryRecentTableViewCell.m */ = {isa = PBXFileReference; fileEncoding = 4; lastKnownFileType = sourcecode.c.objc; path = DirectoryRecentTableViewCell.m; sourceTree = "<group>"; };
		F083BCDF1E7009EC00A9B29C /* DirectoryRecentTableViewCell.xib */ = {isa = PBXFileReference; fileEncoding = 4; lastKnownFileType = file.xib; path = DirectoryRecentTableViewCell.xib; sourceTree = "<group>"; };
		F083BCE01E7009EC00A9B29C /* InviteRecentTableViewCell.h */ = {isa = PBXFileReference; fileEncoding = 4; lastKnownFileType = sourcecode.c.h; path = InviteRecentTableViewCell.h; sourceTree = "<group>"; };
		F083BCE11E7009EC00A9B29C /* InviteRecentTableViewCell.m */ = {isa = PBXFileReference; fileEncoding = 4; lastKnownFileType = sourcecode.c.objc; path = InviteRecentTableViewCell.m; sourceTree = "<group>"; };
		F083BCE21E7009EC00A9B29C /* InviteRecentTableViewCell.xib */ = {isa = PBXFileReference; fileEncoding = 4; lastKnownFileType = file.xib; path = InviteRecentTableViewCell.xib; sourceTree = "<group>"; };
		F083BCE31E7009EC00A9B29C /* PublicRoomTableViewCell.h */ = {isa = PBXFileReference; fileEncoding = 4; lastKnownFileType = sourcecode.c.h; path = PublicRoomTableViewCell.h; sourceTree = "<group>"; };
		F083BCE41E7009EC00A9B29C /* PublicRoomTableViewCell.m */ = {isa = PBXFileReference; fileEncoding = 4; lastKnownFileType = sourcecode.c.objc; path = PublicRoomTableViewCell.m; sourceTree = "<group>"; };
		F083BCE51E7009EC00A9B29C /* PublicRoomTableViewCell.xib */ = {isa = PBXFileReference; fileEncoding = 4; lastKnownFileType = file.xib; path = PublicRoomTableViewCell.xib; sourceTree = "<group>"; };
		F083BCE61E7009EC00A9B29C /* RecentTableViewCell.h */ = {isa = PBXFileReference; fileEncoding = 4; lastKnownFileType = sourcecode.c.h; path = RecentTableViewCell.h; sourceTree = "<group>"; };
		F083BCE71E7009EC00A9B29C /* RecentTableViewCell.m */ = {isa = PBXFileReference; fileEncoding = 4; lastKnownFileType = sourcecode.c.objc; path = RecentTableViewCell.m; sourceTree = "<group>"; };
		F083BCE81E7009EC00A9B29C /* RecentTableViewCell.xib */ = {isa = PBXFileReference; fileEncoding = 4; lastKnownFileType = file.xib; path = RecentTableViewCell.xib; sourceTree = "<group>"; };
		F083BCE91E7009EC00A9B29C /* RoomIdOrAliasTableViewCell.h */ = {isa = PBXFileReference; fileEncoding = 4; lastKnownFileType = sourcecode.c.h; path = RoomIdOrAliasTableViewCell.h; sourceTree = "<group>"; };
		F083BCEA1E7009EC00A9B29C /* RoomIdOrAliasTableViewCell.m */ = {isa = PBXFileReference; fileEncoding = 4; lastKnownFileType = sourcecode.c.objc; path = RoomIdOrAliasTableViewCell.m; sourceTree = "<group>"; };
		F083BCEB1E7009EC00A9B29C /* RoomIdOrAliasTableViewCell.xib */ = {isa = PBXFileReference; fileEncoding = 4; lastKnownFileType = file.xib; path = RoomIdOrAliasTableViewCell.xib; sourceTree = "<group>"; };
		F083BCEC1E7009EC00A9B29C /* RoomTableViewCell.h */ = {isa = PBXFileReference; fileEncoding = 4; lastKnownFileType = sourcecode.c.h; path = RoomTableViewCell.h; sourceTree = "<group>"; };
		F083BCED1E7009EC00A9B29C /* RoomTableViewCell.m */ = {isa = PBXFileReference; fileEncoding = 4; lastKnownFileType = sourcecode.c.objc; path = RoomTableViewCell.m; sourceTree = "<group>"; };
		F083BCEE1E7009ED00A9B29C /* RoomTableViewCell.xib */ = {isa = PBXFileReference; fileEncoding = 4; lastKnownFileType = file.xib; path = RoomTableViewCell.xib; sourceTree = "<group>"; };
		F083BCF01E7009ED00A9B29C /* RoomMemberTitleView.h */ = {isa = PBXFileReference; fileEncoding = 4; lastKnownFileType = sourcecode.c.h; path = RoomMemberTitleView.h; sourceTree = "<group>"; };
		F083BCF11E7009ED00A9B29C /* RoomMemberTitleView.m */ = {isa = PBXFileReference; fileEncoding = 4; lastKnownFileType = sourcecode.c.objc; path = RoomMemberTitleView.m; sourceTree = "<group>"; };
		F083BCF21E7009ED00A9B29C /* RoomMemberTitleView.xib */ = {isa = PBXFileReference; fileEncoding = 4; lastKnownFileType = file.xib; path = RoomMemberTitleView.xib; sourceTree = "<group>"; };
		F083BCF41E7009ED00A9B29C /* ExpandedRoomTitleView.h */ = {isa = PBXFileReference; fileEncoding = 4; lastKnownFileType = sourcecode.c.h; path = ExpandedRoomTitleView.h; sourceTree = "<group>"; };
		F083BCF51E7009ED00A9B29C /* ExpandedRoomTitleView.m */ = {isa = PBXFileReference; fileEncoding = 4; lastKnownFileType = sourcecode.c.objc; path = ExpandedRoomTitleView.m; sourceTree = "<group>"; };
		F083BCF61E7009ED00A9B29C /* ExpandedRoomTitleView.xib */ = {isa = PBXFileReference; fileEncoding = 4; lastKnownFileType = file.xib; path = ExpandedRoomTitleView.xib; sourceTree = "<group>"; };
		F083BCF71E7009ED00A9B29C /* PreviewRoomTitleView.h */ = {isa = PBXFileReference; fileEncoding = 4; lastKnownFileType = sourcecode.c.h; path = PreviewRoomTitleView.h; sourceTree = "<group>"; };
		F083BCF81E7009ED00A9B29C /* PreviewRoomTitleView.m */ = {isa = PBXFileReference; fileEncoding = 4; lastKnownFileType = sourcecode.c.objc; path = PreviewRoomTitleView.m; sourceTree = "<group>"; };
		F083BCF91E7009ED00A9B29C /* PreviewRoomTitleView.xib */ = {isa = PBXFileReference; fileEncoding = 4; lastKnownFileType = file.xib; path = PreviewRoomTitleView.xib; sourceTree = "<group>"; };
		F083BCFA1E7009ED00A9B29C /* RoomAvatarTitleView.h */ = {isa = PBXFileReference; fileEncoding = 4; lastKnownFileType = sourcecode.c.h; path = RoomAvatarTitleView.h; sourceTree = "<group>"; };
		F083BCFB1E7009ED00A9B29C /* RoomAvatarTitleView.m */ = {isa = PBXFileReference; fileEncoding = 4; lastKnownFileType = sourcecode.c.objc; path = RoomAvatarTitleView.m; sourceTree = "<group>"; };
		F083BCFC1E7009ED00A9B29C /* RoomAvatarTitleView.xib */ = {isa = PBXFileReference; fileEncoding = 4; lastKnownFileType = file.xib; path = RoomAvatarTitleView.xib; sourceTree = "<group>"; };
		F083BCFD1E7009ED00A9B29C /* RoomTitleView.h */ = {isa = PBXFileReference; fileEncoding = 4; lastKnownFileType = sourcecode.c.h; path = RoomTitleView.h; sourceTree = "<group>"; };
		F083BCFE1E7009ED00A9B29C /* RoomTitleView.m */ = {isa = PBXFileReference; fileEncoding = 4; lastKnownFileType = sourcecode.c.objc; path = RoomTitleView.m; sourceTree = "<group>"; };
		F083BCFF1E7009ED00A9B29C /* RoomTitleView.xib */ = {isa = PBXFileReference; fileEncoding = 4; lastKnownFileType = file.xib; path = RoomTitleView.xib; sourceTree = "<group>"; };
		F083BD001E7009ED00A9B29C /* SimpleRoomTitleView.h */ = {isa = PBXFileReference; fileEncoding = 4; lastKnownFileType = sourcecode.c.h; path = SimpleRoomTitleView.h; sourceTree = "<group>"; };
		F083BD011E7009ED00A9B29C /* SimpleRoomTitleView.m */ = {isa = PBXFileReference; fileEncoding = 4; lastKnownFileType = sourcecode.c.objc; path = SimpleRoomTitleView.m; sourceTree = "<group>"; };
		F083BD021E7009ED00A9B29C /* SimpleRoomTitleView.xib */ = {isa = PBXFileReference; fileEncoding = 4; lastKnownFileType = file.xib; path = SimpleRoomTitleView.xib; sourceTree = "<group>"; };
		F083BD041E7009ED00A9B29C /* FilesSearchTableViewCell.h */ = {isa = PBXFileReference; fileEncoding = 4; lastKnownFileType = sourcecode.c.h; path = FilesSearchTableViewCell.h; sourceTree = "<group>"; };
		F083BD051E7009ED00A9B29C /* FilesSearchTableViewCell.m */ = {isa = PBXFileReference; fileEncoding = 4; lastKnownFileType = sourcecode.c.objc; path = FilesSearchTableViewCell.m; sourceTree = "<group>"; };
		F083BD061E7009ED00A9B29C /* FilesSearchTableViewCell.xib */ = {isa = PBXFileReference; fileEncoding = 4; lastKnownFileType = file.xib; path = FilesSearchTableViewCell.xib; sourceTree = "<group>"; };
		F083BD071E7009ED00A9B29C /* MessagesSearchResultAttachmentBubbleCell.h */ = {isa = PBXFileReference; fileEncoding = 4; lastKnownFileType = sourcecode.c.h; path = MessagesSearchResultAttachmentBubbleCell.h; sourceTree = "<group>"; };
		F083BD081E7009ED00A9B29C /* MessagesSearchResultAttachmentBubbleCell.m */ = {isa = PBXFileReference; fileEncoding = 4; lastKnownFileType = sourcecode.c.objc; path = MessagesSearchResultAttachmentBubbleCell.m; sourceTree = "<group>"; };
		F083BD091E7009ED00A9B29C /* MessagesSearchResultAttachmentBubbleCell.xib */ = {isa = PBXFileReference; fileEncoding = 4; lastKnownFileType = file.xib; path = MessagesSearchResultAttachmentBubbleCell.xib; sourceTree = "<group>"; };
		F083BD0A1E7009ED00A9B29C /* MessagesSearchResultTextMsgBubbleCell.h */ = {isa = PBXFileReference; fileEncoding = 4; lastKnownFileType = sourcecode.c.h; path = MessagesSearchResultTextMsgBubbleCell.h; sourceTree = "<group>"; };
		F083BD0B1E7009ED00A9B29C /* MessagesSearchResultTextMsgBubbleCell.m */ = {isa = PBXFileReference; fileEncoding = 4; lastKnownFileType = sourcecode.c.objc; path = MessagesSearchResultTextMsgBubbleCell.m; sourceTree = "<group>"; };
		F083BD0C1E7009ED00A9B29C /* MessagesSearchResultTextMsgBubbleCell.xib */ = {isa = PBXFileReference; fileEncoding = 4; lastKnownFileType = file.xib; path = MessagesSearchResultTextMsgBubbleCell.xib; sourceTree = "<group>"; };
		F083BD0E1E7009ED00A9B29C /* TableViewCellWithButton.h */ = {isa = PBXFileReference; fileEncoding = 4; lastKnownFileType = sourcecode.c.h; path = TableViewCellWithButton.h; sourceTree = "<group>"; };
		F083BD0F1E7009ED00A9B29C /* TableViewCellWithButton.m */ = {isa = PBXFileReference; fileEncoding = 4; lastKnownFileType = sourcecode.c.objc; path = TableViewCellWithButton.m; sourceTree = "<group>"; };
		F083BD101E7009ED00A9B29C /* TableViewCellWithButton.xib */ = {isa = PBXFileReference; fileEncoding = 4; lastKnownFileType = file.xib; path = TableViewCellWithButton.xib; sourceTree = "<group>"; };
		F083BD111E7009ED00A9B29C /* TableViewCellWithCheckBoxAndLabel.h */ = {isa = PBXFileReference; fileEncoding = 4; lastKnownFileType = sourcecode.c.h; path = TableViewCellWithCheckBoxAndLabel.h; sourceTree = "<group>"; };
		F083BD121E7009ED00A9B29C /* TableViewCellWithCheckBoxAndLabel.m */ = {isa = PBXFileReference; fileEncoding = 4; lastKnownFileType = sourcecode.c.objc; path = TableViewCellWithCheckBoxAndLabel.m; sourceTree = "<group>"; };
		F083BD131E7009ED00A9B29C /* TableViewCellWithCheckBoxAndLabel.xib */ = {isa = PBXFileReference; fileEncoding = 4; lastKnownFileType = file.xib; path = TableViewCellWithCheckBoxAndLabel.xib; sourceTree = "<group>"; };
		F083BD141E7009ED00A9B29C /* TableViewCellWithCheckBoxes.h */ = {isa = PBXFileReference; fileEncoding = 4; lastKnownFileType = sourcecode.c.h; path = TableViewCellWithCheckBoxes.h; sourceTree = "<group>"; };
		F083BD151E7009ED00A9B29C /* TableViewCellWithCheckBoxes.m */ = {isa = PBXFileReference; fileEncoding = 4; lastKnownFileType = sourcecode.c.objc; path = TableViewCellWithCheckBoxes.m; sourceTree = "<group>"; };
		F083BD161E7009ED00A9B29C /* TableViewCellWithCheckBoxes.xib */ = {isa = PBXFileReference; fileEncoding = 4; lastKnownFileType = file.xib; path = TableViewCellWithCheckBoxes.xib; sourceTree = "<group>"; };
		F083BD171E7009ED00A9B29C /* TableViewCellWithLabelAndLargeTextView.h */ = {isa = PBXFileReference; fileEncoding = 4; lastKnownFileType = sourcecode.c.h; path = TableViewCellWithLabelAndLargeTextView.h; sourceTree = "<group>"; };
		F083BD181E7009ED00A9B29C /* TableViewCellWithLabelAndLargeTextView.m */ = {isa = PBXFileReference; fileEncoding = 4; lastKnownFileType = sourcecode.c.objc; path = TableViewCellWithLabelAndLargeTextView.m; sourceTree = "<group>"; };
		F083BD191E7009ED00A9B29C /* TableViewCellWithLabelAndLargeTextView.xib */ = {isa = PBXFileReference; fileEncoding = 4; lastKnownFileType = file.xib; path = TableViewCellWithLabelAndLargeTextView.xib; sourceTree = "<group>"; };
		F083BD1A1E7009ED00A9B29C /* TableViewCellWithPhoneNumberTextField.h */ = {isa = PBXFileReference; fileEncoding = 4; lastKnownFileType = sourcecode.c.h; path = TableViewCellWithPhoneNumberTextField.h; sourceTree = "<group>"; };
		F083BD1B1E7009ED00A9B29C /* TableViewCellWithPhoneNumberTextField.m */ = {isa = PBXFileReference; fileEncoding = 4; lastKnownFileType = sourcecode.c.objc; path = TableViewCellWithPhoneNumberTextField.m; sourceTree = "<group>"; };
		F083BD1C1E7009ED00A9B29C /* TableViewCellWithPhoneNumberTextField.xib */ = {isa = PBXFileReference; fileEncoding = 4; lastKnownFileType = file.xib; path = TableViewCellWithPhoneNumberTextField.xib; sourceTree = "<group>"; };
		F094A9A21B78D8F000B1FBBF /* Riot.app */ = {isa = PBXFileReference; explicitFileType = wrapper.application; includeInIndex = 0; path = Riot.app; sourceTree = BUILT_PRODUCTS_DIR; };
		F094A9BE1B78D8F000B1FBBF /* RiotTests.xctest */ = {isa = PBXFileReference; explicitFileType = wrapper.cfbundle; includeInIndex = 0; path = RiotTests.xctest; sourceTree = BUILT_PRODUCTS_DIR; };
		F09A664D1FD5A7A2004B13B5 /* tab_groups_selected.png */ = {isa = PBXFileReference; lastKnownFileType = image.png; path = tab_groups_selected.png; sourceTree = "<group>"; };
		F09A664E1FD5A7A3004B13B5 /* tab_groups_selected@2x.png */ = {isa = PBXFileReference; lastKnownFileType = image.png; path = "tab_groups_selected@2x.png"; sourceTree = "<group>"; };
		F09A664F1FD5A7A3004B13B5 /* tab_groups_selected@3x.png */ = {isa = PBXFileReference; lastKnownFileType = image.png; path = "tab_groups_selected@3x.png"; sourceTree = "<group>"; };
		F09A66501FD5A7A4004B13B5 /* tab_groups.png */ = {isa = PBXFileReference; lastKnownFileType = image.png; path = tab_groups.png; sourceTree = "<group>"; };
		F09A66511FD5A7A4004B13B5 /* tab_groups@2x.png */ = {isa = PBXFileReference; lastKnownFileType = image.png; path = "tab_groups@2x.png"; sourceTree = "<group>"; };
		F09A66521FD5A7A5004B13B5 /* tab_groups@3x.png */ = {isa = PBXFileReference; lastKnownFileType = image.png; path = "tab_groups@3x.png"; sourceTree = "<group>"; };
		F0A4A1641EF7CB66003630DB /* members_list_icon.png */ = {isa = PBXFileReference; lastKnownFileType = image.png; path = members_list_icon.png; sourceTree = "<group>"; };
		F0A4A1651EF7CB66003630DB /* members_list_icon@2x.png */ = {isa = PBXFileReference; lastKnownFileType = image.png; path = "members_list_icon@2x.png"; sourceTree = "<group>"; };
		F0A4A1661EF7CB66003630DB /* members_list_icon@3x.png */ = {isa = PBXFileReference; lastKnownFileType = image.png; path = "members_list_icon@3x.png"; sourceTree = "<group>"; };
		F0B4CBA31F418D0B008E99C5 /* WebViewViewController.h */ = {isa = PBXFileReference; fileEncoding = 4; lastKnownFileType = sourcecode.c.h; path = WebViewViewController.h; sourceTree = "<group>"; };
		F0B4CBA41F418D0B008E99C5 /* WebViewViewController.m */ = {isa = PBXFileReference; fileEncoding = 4; lastKnownFileType = sourcecode.c.objc; path = WebViewViewController.m; sourceTree = "<group>"; };
		F0B4CBA61F41CA44008E99C5 /* DeviceView.xib */ = {isa = PBXFileReference; fileEncoding = 4; lastKnownFileType = file.xib; path = DeviceView.xib; sourceTree = "<group>"; };
		F0B4CBA81F41E71A008E99C5 /* RiotNavigationController.h */ = {isa = PBXFileReference; fileEncoding = 4; lastKnownFileType = sourcecode.c.h; path = RiotNavigationController.h; sourceTree = "<group>"; };
		F0B4CBA91F41E71A008E99C5 /* RiotNavigationController.m */ = {isa = PBXFileReference; fileEncoding = 4; lastKnownFileType = sourcecode.c.objc; path = RiotNavigationController.m; sourceTree = "<group>"; };
		F0B4CBAB1F41F090008E99C5 /* EncryptionInfoView.xib */ = {isa = PBXFileReference; fileEncoding = 4; lastKnownFileType = file.xib; path = EncryptionInfoView.xib; sourceTree = "<group>"; };
		F0B4CBAE1F4215E3008E99C5 /* EventDetailsView.h */ = {isa = PBXFileReference; fileEncoding = 4; lastKnownFileType = sourcecode.c.h; path = EventDetailsView.h; sourceTree = "<group>"; };
		F0B4CBAF1F4215E3008E99C5 /* EventDetailsView.m */ = {isa = PBXFileReference; fileEncoding = 4; lastKnownFileType = sourcecode.c.objc; path = EventDetailsView.m; sourceTree = "<group>"; };
		F0B4CBB01F4215E3008E99C5 /* EventDetailsView.xib */ = {isa = PBXFileReference; fileEncoding = 4; lastKnownFileType = file.xib; path = EventDetailsView.xib; sourceTree = "<group>"; };
		F0B543091F70FF8F00D29293 /* back_icon@4x.png */ = {isa = PBXFileReference; lastKnownFileType = image.png; path = "back_icon@4x.png"; sourceTree = "<group>"; };
		F0B7A8AF1F4756A5006E27D2 /* RoomsListViewController.xib */ = {isa = PBXFileReference; fileEncoding = 4; lastKnownFileType = file.xib; path = RoomsListViewController.xib; sourceTree = "<group>"; };
		F0B8D0CC1FDFECB100F34524 /* GroupInviteTableViewCell.m */ = {isa = PBXFileReference; fileEncoding = 4; lastKnownFileType = sourcecode.c.objc; path = GroupInviteTableViewCell.m; sourceTree = "<group>"; };
		F0B8D0CD1FDFECB100F34524 /* GroupTableViewCell.m */ = {isa = PBXFileReference; fileEncoding = 4; lastKnownFileType = sourcecode.c.objc; path = GroupTableViewCell.m; sourceTree = "<group>"; };
		F0B8D0CE1FDFECB100F34524 /* GroupTableViewCell.xib */ = {isa = PBXFileReference; fileEncoding = 4; lastKnownFileType = file.xib; path = GroupTableViewCell.xib; sourceTree = "<group>"; };
		F0B8D0CF1FDFECB200F34524 /* GroupTableViewCell.h */ = {isa = PBXFileReference; fileEncoding = 4; lastKnownFileType = sourcecode.c.h; path = GroupTableViewCell.h; sourceTree = "<group>"; };
		F0B8D0D01FDFECB200F34524 /* GroupInviteTableViewCell.h */ = {isa = PBXFileReference; fileEncoding = 4; lastKnownFileType = sourcecode.c.h; path = GroupInviteTableViewCell.h; sourceTree = "<group>"; };
		F0B8D0D11FDFECB200F34524 /* GroupInviteTableViewCell.xib */ = {isa = PBXFileReference; fileEncoding = 4; lastKnownFileType = file.xib; path = GroupInviteTableViewCell.xib; sourceTree = "<group>"; };
		F0B8D0D71FE01FDF00F34524 /* GroupsDataSource.m */ = {isa = PBXFileReference; fileEncoding = 4; lastKnownFileType = sourcecode.c.objc; path = GroupsDataSource.m; sourceTree = "<group>"; };
		F0B8D0D81FE01FDF00F34524 /* GroupsDataSource.h */ = {isa = PBXFileReference; fileEncoding = 4; lastKnownFileType = sourcecode.c.h; path = GroupsDataSource.h; sourceTree = "<group>"; };
		F0D2AD9F1F6AA5FD00A7097D /* MXRoomSummary+Riot.h */ = {isa = PBXFileReference; fileEncoding = 4; lastKnownFileType = sourcecode.c.h; path = "MXRoomSummary+Riot.h"; sourceTree = "<group>"; };
		F0D2ADA01F6AA5FD00A7097D /* MXRoomSummary+Riot.m */ = {isa = PBXFileReference; fileEncoding = 4; lastKnownFileType = sourcecode.c.objc; path = "MXRoomSummary+Riot.m"; sourceTree = "<group>"; };
		F0D869E81EC455A100BB0A2B /* create_direct_chat.png */ = {isa = PBXFileReference; lastKnownFileType = image.png; path = create_direct_chat.png; sourceTree = "<group>"; };
		F0D869E91EC455A100BB0A2B /* create_direct_chat@2x.png */ = {isa = PBXFileReference; lastKnownFileType = image.png; path = "create_direct_chat@2x.png"; sourceTree = "<group>"; };
		F0D869EA1EC455A100BB0A2B /* create_direct_chat@3x.png */ = {isa = PBXFileReference; lastKnownFileType = image.png; path = "create_direct_chat@3x.png"; sourceTree = "<group>"; };
		F0D9F23B1FED1A04001D9A27 /* add_group_participant.png */ = {isa = PBXFileReference; lastKnownFileType = image.png; path = add_group_participant.png; sourceTree = "<group>"; };
		F0D9F23C1FED1A04001D9A27 /* add_group_participant@3x.png */ = {isa = PBXFileReference; lastKnownFileType = image.png; path = "add_group_participant@3x.png"; sourceTree = "<group>"; };
		F0D9F23D1FED1A05001D9A27 /* add_group_participant@2x.png */ = {isa = PBXFileReference; lastKnownFileType = image.png; path = "add_group_participant@2x.png"; sourceTree = "<group>"; };
		F0D9F2411FED1E57001D9A27 /* remove_icon_blue@3x.png */ = {isa = PBXFileReference; lastKnownFileType = image.png; path = "remove_icon_blue@3x.png"; sourceTree = "<group>"; };
		F0D9F2421FED1E57001D9A27 /* remove_icon_blue.png */ = {isa = PBXFileReference; lastKnownFileType = image.png; path = remove_icon_blue.png; sourceTree = "<group>"; };
		F0D9F2431FED1E57001D9A27 /* remove_icon_blue@2x.png */ = {isa = PBXFileReference; lastKnownFileType = image.png; path = "remove_icon_blue@2x.png"; sourceTree = "<group>"; };
		F0DD05CF1F615ECF00CB5292 /* LaunchScreenRiot.png */ = {isa = PBXFileReference; lastKnownFileType = image.png; name = LaunchScreenRiot.png; path = Assets/Images/LaunchScreenRiot.png; sourceTree = "<group>"; };
		F0E059FB1E9545BB004B83FB /* UnifiedSearchRecentsDataSource.h */ = {isa = PBXFileReference; fileEncoding = 4; lastKnownFileType = sourcecode.c.h; path = UnifiedSearchRecentsDataSource.h; sourceTree = "<group>"; };
		F0E059FC1E9545BB004B83FB /* UnifiedSearchRecentsDataSource.m */ = {isa = PBXFileReference; fileEncoding = 4; lastKnownFileType = sourcecode.c.objc; path = UnifiedSearchRecentsDataSource.m; sourceTree = "<group>"; };
		F0E059FE1E963103004B83FB /* FavouritesViewController.h */ = {isa = PBXFileReference; fileEncoding = 4; lastKnownFileType = sourcecode.c.h; path = FavouritesViewController.h; sourceTree = "<group>"; };
		F0E059FF1E963103004B83FB /* FavouritesViewController.m */ = {isa = PBXFileReference; fileEncoding = 4; lastKnownFileType = sourcecode.c.objc; path = FavouritesViewController.m; sourceTree = "<group>"; };
		F0E05A001E963103004B83FB /* RoomsViewController.h */ = {isa = PBXFileReference; fileEncoding = 4; lastKnownFileType = sourcecode.c.h; path = RoomsViewController.h; sourceTree = "<group>"; };
		F0E05A011E963103004B83FB /* RoomsViewController.m */ = {isa = PBXFileReference; fileEncoding = 4; lastKnownFileType = sourcecode.c.objc; path = RoomsViewController.m; sourceTree = "<group>"; };
		F0E05A041E9682E9004B83FB /* ContactsDataSource.h */ = {isa = PBXFileReference; fileEncoding = 4; lastKnownFileType = sourcecode.c.h; path = ContactsDataSource.h; sourceTree = "<group>"; };
		F0E05A051E9682E9004B83FB /* ContactsDataSource.m */ = {isa = PBXFileReference; fileEncoding = 4; lastKnownFileType = sourcecode.c.objc; path = ContactsDataSource.m; sourceTree = "<group>"; };
		F0E05A0A1E9CCEBF004B83FB /* RecentsViewController.xib */ = {isa = PBXFileReference; fileEncoding = 4; lastKnownFileType = file.xib; path = RecentsViewController.xib; sourceTree = "<group>"; };
		F0E05A181EA0F9EB004B83FB /* tab_favourites_selected.png */ = {isa = PBXFileReference; lastKnownFileType = image.png; path = tab_favourites_selected.png; sourceTree = "<group>"; };
		F0E05A191EA0F9EB004B83FB /* tab_favourites_selected@2x.png */ = {isa = PBXFileReference; lastKnownFileType = image.png; path = "tab_favourites_selected@2x.png"; sourceTree = "<group>"; };
		F0E05A1A1EA0F9EB004B83FB /* tab_favourites_selected@3x.png */ = {isa = PBXFileReference; lastKnownFileType = image.png; path = "tab_favourites_selected@3x.png"; sourceTree = "<group>"; };
		F0E05A1B1EA0F9EB004B83FB /* tab_favourites.png */ = {isa = PBXFileReference; lastKnownFileType = image.png; path = tab_favourites.png; sourceTree = "<group>"; };
		F0E05A1C1EA0F9EB004B83FB /* tab_favourites@2x.png */ = {isa = PBXFileReference; lastKnownFileType = image.png; path = "tab_favourites@2x.png"; sourceTree = "<group>"; };
		F0E05A1D1EA0F9EB004B83FB /* tab_favourites@3x.png */ = {isa = PBXFileReference; lastKnownFileType = image.png; path = "tab_favourites@3x.png"; sourceTree = "<group>"; };
		F0E05A1E1EA0F9EB004B83FB /* tab_home_selected.png */ = {isa = PBXFileReference; lastKnownFileType = image.png; path = tab_home_selected.png; sourceTree = "<group>"; };
		F0E05A1F1EA0F9EB004B83FB /* tab_home_selected@2x.png */ = {isa = PBXFileReference; lastKnownFileType = image.png; path = "tab_home_selected@2x.png"; sourceTree = "<group>"; };
		F0E05A201EA0F9EB004B83FB /* tab_home_selected@3x.png */ = {isa = PBXFileReference; lastKnownFileType = image.png; path = "tab_home_selected@3x.png"; sourceTree = "<group>"; };
		F0E05A211EA0F9EB004B83FB /* tab_home.png */ = {isa = PBXFileReference; lastKnownFileType = image.png; path = tab_home.png; sourceTree = "<group>"; };
		F0E05A221EA0F9EB004B83FB /* tab_home@2x.png */ = {isa = PBXFileReference; lastKnownFileType = image.png; path = "tab_home@2x.png"; sourceTree = "<group>"; };
		F0E05A231EA0F9EB004B83FB /* tab_home@3x.png */ = {isa = PBXFileReference; lastKnownFileType = image.png; path = "tab_home@3x.png"; sourceTree = "<group>"; };
		F0E05A241EA0F9EB004B83FB /* tab_people_selected.png */ = {isa = PBXFileReference; lastKnownFileType = image.png; path = tab_people_selected.png; sourceTree = "<group>"; };
		F0E05A251EA0F9EB004B83FB /* tab_people_selected@2x.png */ = {isa = PBXFileReference; lastKnownFileType = image.png; path = "tab_people_selected@2x.png"; sourceTree = "<group>"; };
		F0E05A261EA0F9EB004B83FB /* tab_people_selected@3x.png */ = {isa = PBXFileReference; lastKnownFileType = image.png; path = "tab_people_selected@3x.png"; sourceTree = "<group>"; };
		F0E05A271EA0F9EB004B83FB /* tab_people.png */ = {isa = PBXFileReference; lastKnownFileType = image.png; path = tab_people.png; sourceTree = "<group>"; };
		F0E05A281EA0F9EB004B83FB /* tab_people@2x.png */ = {isa = PBXFileReference; lastKnownFileType = image.png; path = "tab_people@2x.png"; sourceTree = "<group>"; };
		F0E05A291EA0F9EB004B83FB /* tab_people@3x.png */ = {isa = PBXFileReference; lastKnownFileType = image.png; path = "tab_people@3x.png"; sourceTree = "<group>"; };
		F0E05A2D1EA0F9EB004B83FB /* tab_rooms.png */ = {isa = PBXFileReference; lastKnownFileType = image.png; path = tab_rooms.png; sourceTree = "<group>"; };
		F0E05A2E1EA0F9EB004B83FB /* tab_rooms@2x.png */ = {isa = PBXFileReference; lastKnownFileType = image.png; path = "tab_rooms@2x.png"; sourceTree = "<group>"; };
		F0E05A2F1EA0F9EB004B83FB /* tab_rooms@3x.png */ = {isa = PBXFileReference; lastKnownFileType = image.png; path = "tab_rooms@3x.png"; sourceTree = "<group>"; };
		F0E5D90B1FF6DDCF00560D7F /* GroupRoomsViewController.h */ = {isa = PBXFileReference; fileEncoding = 4; lastKnownFileType = sourcecode.c.h; path = GroupRoomsViewController.h; sourceTree = "<group>"; };
		F0E5D90C1FF6DDCF00560D7F /* GroupRoomsViewController.m */ = {isa = PBXFileReference; fileEncoding = 4; lastKnownFileType = sourcecode.c.objc; path = GroupRoomsViewController.m; sourceTree = "<group>"; };
		F0E5D90D1FF6DDCF00560D7F /* GroupRoomsViewController.xib */ = {isa = PBXFileReference; fileEncoding = 4; lastKnownFileType = file.xib; path = GroupRoomsViewController.xib; sourceTree = "<group>"; };
		F0E5D9101FF6FF3E00560D7F /* GroupRoomTableViewCell.m */ = {isa = PBXFileReference; fileEncoding = 4; lastKnownFileType = sourcecode.c.objc; path = GroupRoomTableViewCell.m; sourceTree = "<group>"; };
		F0E5D9111FF6FF3F00560D7F /* GroupRoomTableViewCell.xib */ = {isa = PBXFileReference; fileEncoding = 4; lastKnownFileType = file.xib; path = GroupRoomTableViewCell.xib; sourceTree = "<group>"; };
		F0E5D9121FF6FF3F00560D7F /* GroupRoomTableViewCell.h */ = {isa = PBXFileReference; fileEncoding = 4; lastKnownFileType = sourcecode.c.h; path = GroupRoomTableViewCell.h; sourceTree = "<group>"; };
		F546BCBBB9BBEE67DB28878A /* Pods-RiotPods-Riot.release.xcconfig */ = {isa = PBXFileReference; includeInIndex = 1; lastKnownFileType = text.xcconfig; name = "Pods-RiotPods-Riot.release.xcconfig"; path = "Pods/Target Support Files/Pods-RiotPods-Riot/Pods-RiotPods-Riot.release.xcconfig"; sourceTree = "<group>"; };
		FD9D0BDE9232898950554DD5 /* libPods-Riot.a */ = {isa = PBXFileReference; explicitFileType = archive.ar; includeInIndex = 0; path = "libPods-Riot.a"; sourceTree = BUILT_PRODUCTS_DIR; };
/* End PBXFileReference section */

/* Begin PBXFrameworksBuildPhase section */
		24CBEC4B1F0EAD310093EABB /* Frameworks */ = {
			isa = PBXFrameworksBuildPhase;
			buildActionMask = 2147483647;
			files = (
				DDDE2AB95F865F2292B1D315 /* Pods_RiotPods_RiotShareExtension.framework in Frameworks */,
			);
			runOnlyForDeploymentPostprocessing = 0;
		};
		92726A401F58737A004AD26F /* Frameworks */ = {
			isa = PBXFrameworksBuildPhase;
			buildActionMask = 2147483647;
			files = (
				92726A511F587410004AD26F /* Intents.framework in Frameworks */,
				9D686B069F967C4D4BBC610F /* Pods_RiotPods_SiriIntents.framework in Frameworks */,
			);
			runOnlyForDeploymentPostprocessing = 0;
		};
		F094A99F1B78D8F000B1FBBF /* Frameworks */ = {
			isa = PBXFrameworksBuildPhase;
			buildActionMask = 2147483647;
			files = (
				3233F7461F3497E2006ACA81 /* JitsiMeet.framework in Frameworks */,
				68A2327678CA647A9A7739C7 /* Pods_RiotPods_Riot.framework in Frameworks */,
			);
			runOnlyForDeploymentPostprocessing = 0;
		};
		F094A9BB1B78D8F000B1FBBF /* Frameworks */ = {
			isa = PBXFrameworksBuildPhase;
			buildActionMask = 2147483647;
			files = (
			);
			runOnlyForDeploymentPostprocessing = 0;
		};
/* End PBXFrameworksBuildPhase section */

/* Begin PBXGroup section */
		2439DD5F1F6BBE390090F42D /* Views */ = {
			isa = PBXGroup;
			children = (
				2439DD601F6BBE760090F42D /* RecentRoomTableViewCell.h */,
				2439DD611F6BBE760090F42D /* RecentRoomTableViewCell.m */,
				2439DD631F6BBEA50090F42D /* RecentRoomTableViewCell.xib */,
			);
			name = Views;
			path = RiotShareExtension/Views;
			sourceTree = SOURCE_ROOT;
		};
		24CBEC4F1F0EAD310093EABB /* RiotShareExtension */ = {
			isa = PBXGroup;
			children = (
				2466B7551F2F80B800AE27B0 /* Info.plist */,
				2466B7561F2F80B800AE27B0 /* RiotShareExtension.entitlements */,
				24D6B3441F3C8F8A00FC7A71 /* ViewController */,
				2439DD5F1F6BBE390090F42D /* Views */,
				24D6B3551F3C8FCC00FC7A71 /* Model */,
			);
			name = RiotShareExtension;
			path = "Riot Share Extension";
			sourceTree = "<group>";
		};
		24D6B3441F3C8F8A00FC7A71 /* ViewController */ = {
			isa = PBXGroup;
			children = (
				24D6B34A1F3C8F8A00FC7A71 /* SharePresentingViewController.h */,
				24D6B34B1F3C8F8A00FC7A71 /* SharePresentingViewController.m */,
				24D6B34C1F3C8F8A00FC7A71 /* ShareViewController.h */,
				24D6B34D1F3C8F8A00FC7A71 /* ShareViewController.m */,
				24D6B34E1F3C8F8A00FC7A71 /* ShareViewController.xib */,
				24D6B3481F3C8F8A00FC7A71 /* RoomsListViewController.h */,
				24D6B3491F3C8F8A00FC7A71 /* RoomsListViewController.m */,
				F0B7A8AF1F4756A5006E27D2 /* RoomsListViewController.xib */,
				24D6B3451F3C8F8A00FC7A71 /* FallbackViewController.h */,
				24D6B3461F3C8F8A00FC7A71 /* FallbackViewController.m */,
				24D6B3471F3C8F8A00FC7A71 /* FallbackViewController.xib */,
			);
			name = ViewController;
			path = RiotShareExtension/ViewController;
			sourceTree = SOURCE_ROOT;
		};
		24D6B3551F3C8FCC00FC7A71 /* Model */ = {
			isa = PBXGroup;
			children = (
				245FC3EA1F3CAF9800603C6A /* ShareExtensionManager.h */,
				245FC3EB1F3CAF9800603C6A /* ShareExtensionManager.m */,
				24D6B3561F3C90D300FC7A71 /* ShareDataSource.h */,
				24D6B3571F3C90D300FC7A71 /* ShareDataSource.m */,
			);
			name = Model;
			path = RiotShareExtension/Model;
			sourceTree = SOURCE_ROOT;
		};
		3205ED801E97725E003D65FA /* Directory */ = {
			isa = PBXGroup;
			children = (
				32D392151EB9B7AB009A2BAF /* DirectoryServerDetailTableViewCell.h */,
				32D392161EB9B7AB009A2BAF /* DirectoryServerDetailTableViewCell.m */,
				32D392171EB9B7AB009A2BAF /* DirectoryServerDetailTableViewCell.xib */,
				3205ED811E97725E003D65FA /* DirectoryServerTableViewCell.h */,
				3205ED821E97725E003D65FA /* DirectoryServerTableViewCell.m */,
				3205ED831E97725E003D65FA /* DirectoryServerTableViewCell.xib */,
			);
			path = Directory;
			sourceTree = "<group>";
		};
		3233F7291F31F3B4006ACA81 /* libs */ = {
			isa = PBXGroup;
			children = (
				3233F7431F3497DA006ACA81 /* jitsi-meet */,
			);
			path = libs;
			sourceTree = "<group>";
		};
		3233F72D1F31F47E006ACA81 /* Widgets */ = {
			isa = PBXGroup;
			children = (
				32F3AE181F6FF4E600F0F004 /* WidgetViewController.h */,
				32F3AE191F6FF4E600F0F004 /* WidgetViewController.m */,
				32935CAF1F6056FD006888C8 /* IntegrationManagerViewController.h */,
				32935CB01F6056FD006888C8 /* IntegrationManagerViewController.m */,
				3233F72E1F31F4BF006ACA81 /* JitsiViewController.h */,
				3233F72F1F31F4BF006ACA81 /* JitsiViewController.m */,
				3233F7301F31F4BF006ACA81 /* JitsiViewController.xib */,
				32C2356D1F7B871800E38FC5 /* WidgetPickerViewController.h */,
				32C2356E1F7B871800E38FC5 /* WidgetPickerViewController.m */,
			);
			path = Widgets;
			sourceTree = "<group>";
		};
		3233F7391F33065F006ACA81 /* Widgets */ = {
			isa = PBXGroup;
			children = (
				3233F73A1F3306A6006ACA81 /* WidgetManager.h */,
				3233F73B1F3306A7006ACA81 /* WidgetManager.m */,
				3233F73D1F331F05006ACA81 /* Widget.h */,
				3233F73E1F331F05006ACA81 /* Widget.m */,
			);
			path = Widgets;
			sourceTree = "<group>";
		};
		3233F7431F3497DA006ACA81 /* jitsi-meet */ = {
			isa = PBXGroup;
			children = (
				3233F7441F3497DA006ACA81 /* JitsiMeet.framework */,
			);
			path = "jitsi-meet";
			sourceTree = "<group>";
		};
		327382A71F276AD200356143 /* de.lproj */ = {
			isa = PBXGroup;
			children = (
				327382A81F276AD200356143 /* InfoPlist.strings */,
				327382AA1F276AD200356143 /* Localizable.strings */,
				327382AC1F276AD200356143 /* Vector.strings */,
			);
			path = de.lproj;
			sourceTree = "<group>";
		};
		327382AE1F276AD200356143 /* fr.lproj */ = {
			isa = PBXGroup;
			children = (
				327382AF1F276AD200356143 /* InfoPlist.strings */,
				327382B11F276AD200356143 /* Localizable.strings */,
				327382B31F276AD200356143 /* Vector.strings */,
			);
			path = fr.lproj;
			sourceTree = "<group>";
		};
		327382BB1F276AED00356143 /* en.lproj */ = {
			isa = PBXGroup;
			children = (
				327382BC1F276AED00356143 /* InfoPlist.strings */,
				327382BE1F276AED00356143 /* Localizable.strings */,
				327382C01F276AED00356143 /* Vector.strings */,
			);
			path = en.lproj;
			sourceTree = "<group>";
		};
		32918EA41F473BDB0076CA16 /* ru.lproj */ = {
			isa = PBXGroup;
			children = (
				32918EA51F473BDB0076CA16 /* Localizable.strings */,
				32918EA71F473BDB0076CA16 /* Vector.strings */,
			);
			path = ru.lproj;
			sourceTree = "<group>";
		};
		32935CB21F628B98006888C8 /* js */ = {
			isa = PBXGroup;
			children = (
				32935CB31F628BCE006888C8 /* IntegrationManager.js */,
			);
			path = js;
			sourceTree = "<group>";
		};
		32AE61EB1F0D2183007255F4 /* nl.lproj */ = {
			isa = PBXGroup;
			children = (
				32AE61EC1F0D2183007255F4 /* InfoPlist.strings */,
				32AE61EE1F0D2183007255F4 /* Localizable.strings */,
				32AE61F01F0D2183007255F4 /* Vector.strings */,
			);
			path = nl.lproj;
			sourceTree = "<group>";
		};
		3C2B82592005CCCD007CF26B /* Camera */ = {
			isa = PBXGroup;
			children = (
				3C2B825D2005CD19007CF26B /* UIImage+Crop.h */,
				3C2B825E2005CD19007CF26B /* UIImage+Crop.m */,
				3C2B825C2005CD19007CF26B /* UIImage+Resize.h */,
				3C2B825F2005CD19007CF26B /* UIImage+Resize.m */,
				3C2B825B2005CD19007CF26B /* ViewUtils.h */,
				3C2B825A2005CD19007CF26B /* ViewUtils.m */,
			);
			path = Camera;
			sourceTree = "<group>";
		};
		5FC42FA41F5186AFFB6A2404 /* Frameworks */ = {
			isa = PBXGroup;
			children = (
				92726A501F587410004AD26F /* Intents.framework */,
				FD9D0BDE9232898950554DD5 /* libPods-Riot.a */,
				7246451C668D6782166E22EC /* libPods-RiotShareExtension.a */,
				5666C1236223F54D4C635C54 /* libPods-SiriIntents.a */,
				B0FAA1A49F76B0CE15C5CBD8 /* Pods_RiotPods_Riot.framework */,
				23D7292481328A48B8D5D4ED /* Pods_RiotPods_RiotShareExtension.framework */,
				DB50EEBE8214352B9EBD6394 /* Pods_RiotPods_SiriIntents.framework */,
			);
			name = Frameworks;
			sourceTree = "<group>";
		};
		7471DF3720D498384A068DA7 /* Pods */ = {
			isa = PBXGroup;
			children = (
				839BB91240D350D5607D55BA /* Pods-Riot.debug.xcconfig */,
				C195C53961EA28E6900AEB68 /* Pods-Riot.release.xcconfig */,
				12AA0005C8B3D8D8162584C5 /* Pods-RiotShareExtension.debug.xcconfig */,
				765F5104DB3EC39713DEB3A4 /* Pods-RiotShareExtension.release.xcconfig */,
				397BCA987893439918EBF330 /* Pods-SiriIntents.debug.xcconfig */,
				4D1164C2F07EF74950DCDA7A /* Pods-SiriIntents.release.xcconfig */,
				A5030B7C3C0B6EB83A9257BD /* Pods-RiotPods-Riot.debug.xcconfig */,
				F546BCBBB9BBEE67DB28878A /* Pods-RiotPods-Riot.release.xcconfig */,
				C5258DFF261AA3AB228A3F11 /* Pods-RiotPods-RiotShareExtension.debug.xcconfig */,
				22D76C11C202B6BC5917A049 /* Pods-RiotPods-RiotShareExtension.release.xcconfig */,
				61BB7CD1741206BEAAA6D4C7 /* Pods-RiotPods-SiriIntents.debug.xcconfig */,
				33F966BE1A83B32A2DFE24CA /* Pods-RiotPods-SiriIntents.release.xcconfig */,
			);
			name = Pods;
			sourceTree = "<group>";
		};
		92324BE01F4F668F009DE194 /* Calls */ = {
			isa = PBXGroup;
			children = (
				92324BE11F4F66D3009DE194 /* IncomingCallView.h */,
				92324BE21F4F66D3009DE194 /* IncomingCallView.m */,
				92324BE41F4F6A60009DE194 /* CircleButton.h */,
				92324BE51F4F6A60009DE194 /* CircleButton.m */,
			);
			path = Calls;
			sourceTree = "<group>";
		};
		92726A441F58737A004AD26F /* SiriIntents */ = {
			isa = PBXGroup;
			children = (
				92726A4F1F587393004AD26F /* SiriIntents.entitlements */,
				92726A451F58737A004AD26F /* IntentHandler.h */,
				92726A461F58737A004AD26F /* IntentHandler.m */,
				92726A481F58737A004AD26F /* Info.plist */,
			);
			path = SiriIntents;
			sourceTree = "<group>";
		};
		F0173EAE1FCF346800B5F6A3 /* vi.lproj */ = {
			isa = PBXGroup;
			children = (
				F0173EAF1FCF346800B5F6A3 /* Vector.strings */,
				F0173EB11FCF346800B5F6A3 /* Localizable.strings */,
				F0173EB31FCF346800B5F6A3 /* InfoPlist.strings */,
			);
			path = vi.lproj;
			sourceTree = "<group>";
		};
		F04AF25E1F83A4C000D20F4D /* zh_Hans.lproj */ = {
			isa = PBXGroup;
			children = (
				F04AF25F1F83A4C000D20F4D /* InfoPlist.strings */,
				F04AF2611F83A4C000D20F4D /* Vector.strings */,
			);
			path = zh_Hans.lproj;
			sourceTree = "<group>";
		};
		F04AF2631F83A4C000D20F4D /* eu.lproj */ = {
			isa = PBXGroup;
			children = (
				F04AF2641F83A4C000D20F4D /* InfoPlist.strings */,
				F04AF2661F83A4C000D20F4D /* Localizable.strings */,
				F04AF2681F83A4C000D20F4D /* Vector.strings */,
			);
			path = eu.lproj;
			sourceTree = "<group>";
		};
		F083BB021E7005FD00A9B29C /* RiotTests */ = {
			isa = PBXGroup;
			children = (
				F083BB041E7005FD00A9B29C /* RiotTests.m */,
				F083BB071E70067700A9B29C /* Supporting Files */,
			);
			path = RiotTests;
			sourceTree = "<group>";
		};
		F083BB071E70067700A9B29C /* Supporting Files */ = {
			isa = PBXGroup;
			children = (
				F083BB031E7005FD00A9B29C /* Info.plist */,
			);
			name = "Supporting Files";
			sourceTree = "<group>";
		};
		F083BB081E7009EC00A9B29C /* Riot */ = {
			isa = PBXGroup;
			children = (
				F083BB091E7009EC00A9B29C /* API */,
				F083BB0E1E7009EC00A9B29C /* Assets */,
				F083BBE41E7009EC00A9B29C /* Categories */,
				F083BBF21E7009EC00A9B29C /* Model */,
				F083BC0F1E7009EC00A9B29C /* Utils */,
				F083BC191E7009EC00A9B29C /* ViewController */,
				F083BC571E7009EC00A9B29C /* Views */,
				3233F7291F31F3B4006ACA81 /* libs */,
				F083BB0C1E7009EC00A9B29C /* AppDelegate.h */,
				F083BB0D1E7009EC00A9B29C /* AppDelegate.m */,
				F083BBE21E7009EC00A9B29C /* Main.storyboard */,
				325E1C131E8D03950018D91E /* LaunchScreen.storyboard */,
				F083BBEF1E7009EC00A9B29C /* Images.xcassets */,
				F083BC0D1E7009EC00A9B29C /* Riot.entitlements */,
				F083BEA41E700B2800A9B29C /* Supporting Files */,
			);
			path = Riot;
			sourceTree = "<group>";
		};
		F083BB091E7009EC00A9B29C /* API */ = {
			isa = PBXGroup;
			children = (
				F083BB0A1E7009EC00A9B29C /* RageShakeManager.h */,
				F083BB0B1E7009EC00A9B29C /* RageShakeManager.m */,
			);
			path = API;
			sourceTree = "<group>";
		};
		F083BB0E1E7009EC00A9B29C /* Assets */ = {
			isa = PBXGroup;
			children = (
				F0173EAE1FCF346800B5F6A3 /* vi.lproj */,
				F04AF2631F83A4C000D20F4D /* eu.lproj */,
				F04AF25E1F83A4C000D20F4D /* zh_Hans.lproj */,
				32918EA41F473BDB0076CA16 /* ru.lproj */,
				327382A71F276AD200356143 /* de.lproj */,
				327382BB1F276AED00356143 /* en.lproj */,
				327382AE1F276AD200356143 /* fr.lproj */,
				32AE61EB1F0D2183007255F4 /* nl.lproj */,
				F083BBDA1E7009EC00A9B29C /* Sounds */,
				F083BB151E7009EC00A9B29C /* Images */,
				32935CB21F628B98006888C8 /* js */,
			);
			path = Assets;
			sourceTree = "<group>";
		};
		F083BB151E7009EC00A9B29C /* Images */ = {
			isa = PBXGroup;
			children = (
				3C9CA405200C651E006031F1 /* send.png */,
				3C9CA404200C651E006031F1 /* send@2x.png */,
				3C9CA403200C651E006031F1 /* send@3x.png */,
				3C9CA3FD200BEA41006031F1 /* cancel2.png */,
				3C9CA3FE200BEA42006031F1 /* cancel2@2x.png */,
				3C9CA3FF200BEA42006031F1 /* cancel2@3x.png */,
				3C9CA3F9200BDCB9006031F1 /* camera-flash.png */,
				3C9CA3FA200BDCBA006031F1 /* camera-flash@2x.png */,
				F0D9F2421FED1E57001D9A27 /* remove_icon_blue.png */,
				F0D9F2431FED1E57001D9A27 /* remove_icon_blue@2x.png */,
				F0D9F2411FED1E57001D9A27 /* remove_icon_blue@3x.png */,
				F0D9F23B1FED1A04001D9A27 /* add_group_participant.png */,
				F0D9F23D1FED1A05001D9A27 /* add_group_participant@2x.png */,
				F0D9F23C1FED1A04001D9A27 /* add_group_participant@3x.png */,
				F046DC761FE19F8D00E3DAF0 /* create_group.png */,
				F046DC771FE19F8D00E3DAF0 /* create_group@2x.png */,
				F046DC751FE19F8D00E3DAF0 /* create_group@3x.png */,
				F09A664D1FD5A7A2004B13B5 /* tab_groups_selected.png */,
				F09A664E1FD5A7A3004B13B5 /* tab_groups_selected@2x.png */,
				F09A664F1FD5A7A3004B13B5 /* tab_groups_selected@3x.png */,
				F09A66501FD5A7A4004B13B5 /* tab_groups.png */,
				F09A66511FD5A7A4004B13B5 /* tab_groups@2x.png */,
				F09A66521FD5A7A5004B13B5 /* tab_groups@3x.png */,
				32E84F9E1F6BD32700CA0B89 /* apps-icon.png */,
				32E84F9F1F6BD32700CA0B89 /* apps-icon@2x.png */,
				32E84FA01F6BD32700CA0B89 /* apps-icon@3x.png */,
				F0A4A1641EF7CB66003630DB /* members_list_icon.png */,
				F0A4A1651EF7CB66003630DB /* members_list_icon@2x.png */,
				F0A4A1661EF7CB66003630DB /* members_list_icon@3x.png */,
				F0614A101EDEE65000F5DC9A /* cancel.png */,
				F0614A111EDEE65000F5DC9A /* cancel@2x.png */,
				F0614A121EDEE65000F5DC9A /* cancel@3x.png */,
				F0614A0A1EDDCCE700F5DC9A /* jump_to_unread.png */,
				F0614A0B1EDDCCE700F5DC9A /* jump_to_unread@2x.png */,
				F0614A0C1EDDCCE700F5DC9A /* jump_to_unread@3x.png */,
				F0D869E81EC455A100BB0A2B /* create_direct_chat.png */,
				F0D869E91EC455A100BB0A2B /* create_direct_chat@2x.png */,
				F0D869EA1EC455A100BB0A2B /* create_direct_chat@3x.png */,
				F0E05A181EA0F9EB004B83FB /* tab_favourites_selected.png */,
				F0E05A191EA0F9EB004B83FB /* tab_favourites_selected@2x.png */,
				F0E05A1A1EA0F9EB004B83FB /* tab_favourites_selected@3x.png */,
				F0E05A1B1EA0F9EB004B83FB /* tab_favourites.png */,
				F0E05A1C1EA0F9EB004B83FB /* tab_favourites@2x.png */,
				F0E05A1D1EA0F9EB004B83FB /* tab_favourites@3x.png */,
				F0E05A1E1EA0F9EB004B83FB /* tab_home_selected.png */,
				F0E05A1F1EA0F9EB004B83FB /* tab_home_selected@2x.png */,
				F0E05A201EA0F9EB004B83FB /* tab_home_selected@3x.png */,
				F0E05A211EA0F9EB004B83FB /* tab_home.png */,
				F0E05A221EA0F9EB004B83FB /* tab_home@2x.png */,
				F0E05A231EA0F9EB004B83FB /* tab_home@3x.png */,
				F0E05A241EA0F9EB004B83FB /* tab_people_selected.png */,
				F0E05A251EA0F9EB004B83FB /* tab_people_selected@2x.png */,
				F0E05A261EA0F9EB004B83FB /* tab_people_selected@3x.png */,
				F0E05A271EA0F9EB004B83FB /* tab_people.png */,
				F0E05A281EA0F9EB004B83FB /* tab_people@2x.png */,
				F0E05A291EA0F9EB004B83FB /* tab_people@3x.png */,
				F0E05A2D1EA0F9EB004B83FB /* tab_rooms.png */,
				F0E05A2E1EA0F9EB004B83FB /* tab_rooms@2x.png */,
				F0E05A2F1EA0F9EB004B83FB /* tab_rooms@3x.png */,
				F083BB161E7009EC00A9B29C /* add_participant.png */,
				F083BB171E7009EC00A9B29C /* add_participant@2x.png */,
				F083BB181E7009EC00A9B29C /* add_participant@3x.png */,
				F083BB191E7009EC00A9B29C /* admin_icon.png */,
				F083BB1A1E7009EC00A9B29C /* admin_icon@2x.png */,
				F083BB1B1E7009EC00A9B29C /* admin_icon@3x.png */,
				F083BB1C1E7009EC00A9B29C /* animatedLogo-0.png */,
				F083BB1D1E7009EC00A9B29C /* animatedLogo-1.png */,
				F083BB1E1E7009EC00A9B29C /* animatedLogo-2.png */,
				F083BB1F1E7009EC00A9B29C /* animatedLogo-3.png */,
				F083BB201E7009EC00A9B29C /* animatedLogo-4.png */,
				F083BB211E7009EC00A9B29C /* back_icon.png */,
				F083BB221E7009EC00A9B29C /* back_icon@2x.png */,
				F083BB231E7009EC00A9B29C /* back_icon@3x.png */,
				F0B543091F70FF8F00D29293 /* back_icon@4x.png */,
				F083BB241E7009EC00A9B29C /* bubbles_bg_landscape.png */,
				F083BB251E7009EC00A9B29C /* bubbles_bg_landscape@2x.png */,
				F083BB261E7009EC00A9B29C /* bubbles_bg_landscape@3x.png */,
				F083BB271E7009EC00A9B29C /* call_audio_mute_off_icon.png */,
				F083BB281E7009EC00A9B29C /* call_audio_mute_off_icon@2x.png */,
				F083BB291E7009EC00A9B29C /* call_audio_mute_off_icon@3x.png */,
				F083BB2A1E7009EC00A9B29C /* call_audio_mute_on_icon.png */,
				F083BB2B1E7009EC00A9B29C /* call_audio_mute_on_icon@2x.png */,
				F083BB2C1E7009EC00A9B29C /* call_audio_mute_on_icon@3x.png */,
				F083BB2D1E7009EC00A9B29C /* call_chat_icon.png */,
				F083BB2E1E7009EC00A9B29C /* call_chat_icon@2x.png */,
				F083BB2F1E7009EC00A9B29C /* call_chat_icon@3x.png */,
				F083BB301E7009EC00A9B29C /* call_hangup_icon.png */,
				F083BB311E7009EC00A9B29C /* call_hangup_icon@2x.png */,
				F083BB321E7009EC00A9B29C /* call_hangup_icon@3x.png */,
				F083BB331E7009EC00A9B29C /* call_speaker_off_icon.png */,
				F083BB341E7009EC00A9B29C /* call_speaker_off_icon@2x.png */,
				F083BB351E7009EC00A9B29C /* call_speaker_off_icon@3x.png */,
				F083BB361E7009EC00A9B29C /* call_speaker_on_icon.png */,
				F083BB371E7009EC00A9B29C /* call_speaker_on_icon@2x.png */,
				F083BB381E7009EC00A9B29C /* call_speaker_on_icon@3x.png */,
				F083BB391E7009EC00A9B29C /* call_video_mute_off_icon.png */,
				F083BB3A1E7009EC00A9B29C /* call_video_mute_off_icon@2x.png */,
				F083BB3B1E7009EC00A9B29C /* call_video_mute_off_icon@3x.png */,
				F083BB3C1E7009EC00A9B29C /* call_video_mute_on_icon.png */,
				F083BB3D1E7009EC00A9B29C /* call_video_mute_on_icon@2x.png */,
				F083BB3E1E7009EC00A9B29C /* call_video_mute_on_icon@3x.png */,
				F083BB3F1E7009EC00A9B29C /* camera_capture.png */,
				F083BB401E7009EC00A9B29C /* camera_capture@2x.png */,
				F083BB411E7009EC00A9B29C /* camera_capture@3x.png */,
				F083BB421E7009EC00A9B29C /* camera_play.png */,
				F083BB431E7009EC00A9B29C /* camera_play@2x.png */,
				F083BB441E7009EC00A9B29C /* camera_record.png */,
				F083BB451E7009EC00A9B29C /* camera_stop.png */,
				F083BB461E7009EC00A9B29C /* camera_stop@2x.png */,
				F083BB471E7009EC00A9B29C /* camera_switch.png */,
				F083BB481E7009EC00A9B29C /* camera_switch@2x.png */,
				F083BB491E7009EC00A9B29C /* camera_switch@3x.png */,
				F083BB4A1E7009EC00A9B29C /* camera_video_capture.png */,
				F083BB4B1E7009EC00A9B29C /* camera_video_capture@2x.png */,
				F083BB4C1E7009EC00A9B29C /* camera_video_capture@3x.png */,
				F083BB4D1E7009EC00A9B29C /* chevron.png */,
				F083BB4E1E7009EC00A9B29C /* chevron@2x.png */,
				F083BB4F1E7009EC00A9B29C /* chevron@3x.png */,
				F083BB501E7009EC00A9B29C /* create_room.png */,
				F083BB511E7009EC00A9B29C /* create_room@2x.png */,
				F083BB521E7009EC00A9B29C /* create_room@3x.png */,
				F083BB531E7009EC00A9B29C /* details_icon.png */,
				F083BB541E7009EC00A9B29C /* details_icon@2x.png */,
				F083BB551E7009EC00A9B29C /* details_icon@3x.png */,
				F083BB561E7009EC00A9B29C /* direct_icon.png */,
				F083BB571E7009EC00A9B29C /* direct_icon@2x.png */,
				F083BB581E7009EC00A9B29C /* direct_icon@3x.png */,
				F083BB591E7009EC00A9B29C /* directChatOff.png */,
				F083BB5A1E7009EC00A9B29C /* directChatOff@2x.png */,
				F083BB5B1E7009EC00A9B29C /* directChatOff@3x.png */,
				F083BB5C1E7009EC00A9B29C /* directChatOn.png */,
				F083BB5D1E7009EC00A9B29C /* directChatOn@2x.png */,
				F083BB5E1E7009EC00A9B29C /* directChatOn@3x.png */,
				F083BB5F1E7009EC00A9B29C /* disclosure_icon.png */,
				F083BB601E7009EC00A9B29C /* disclosure_icon@2x.png */,
				F083BB611E7009EC00A9B29C /* disclosure_icon@3x.png */,
				F083BB621E7009EC00A9B29C /* e2e_blocked.png */,
				F083BB631E7009EC00A9B29C /* e2e_blocked@2x.png */,
				F083BB641E7009EC00A9B29C /* e2e_blocked@3x.png */,
				F083BB651E7009EC00A9B29C /* e2e_unencrypted.png */,
				F083BB661E7009EC00A9B29C /* e2e_unencrypted@2x.png */,
				F083BB671E7009EC00A9B29C /* e2e_unencrypted@3x.png */,
				F083BB681E7009EC00A9B29C /* e2e_verified.png */,
				F083BB691E7009EC00A9B29C /* e2e_verified@2x.png */,
				F083BB6A1E7009EC00A9B29C /* e2e_verified@3x.png */,
				F083BB6B1E7009EC00A9B29C /* e2e_warning.png */,
				F083BB6C1E7009EC00A9B29C /* e2e_warning@2x.png */,
				F083BB6D1E7009EC00A9B29C /* e2e_warning@3x.png */,
				F083BB6E1E7009EC00A9B29C /* edit_icon.png */,
				F083BB6F1E7009EC00A9B29C /* edit_icon@2x.png */,
				F083BB701E7009EC00A9B29C /* edit_icon@3x.png */,
				F083BB711E7009EC00A9B29C /* error.png */,
				F083BB721E7009EC00A9B29C /* error@2x.png */,
				F083BB731E7009EC00A9B29C /* error@3x.png */,
				F083BB741E7009EC00A9B29C /* favourite.png */,
				F083BB751E7009EC00A9B29C /* favourite@2x.png */,
				F083BB761E7009EC00A9B29C /* favourite@3x.png */,
				F083BB771E7009EC00A9B29C /* favouriteOff.png */,
				F083BB781E7009EC00A9B29C /* favouriteOff@2x.png */,
				F083BB791E7009EC00A9B29C /* favouriteOff@3x.png */,
				F083BB7A1E7009EC00A9B29C /* file_doc_icon.png */,
				F083BB7B1E7009EC00A9B29C /* file_doc_icon@2x.png */,
				F083BB7C1E7009EC00A9B29C /* file_doc_icon@3x.png */,
				F083BB7D1E7009EC00A9B29C /* file_music_icon.png */,
				F083BB7E1E7009EC00A9B29C /* file_music_icon@2x.png */,
				F083BB7F1E7009EC00A9B29C /* file_music_icon@3x.png */,
				F083BB801E7009EC00A9B29C /* file_photo_icon.png */,
				F083BB811E7009EC00A9B29C /* file_photo_icon@2x.png */,
				F083BB821E7009EC00A9B29C /* file_photo_icon@3x.png */,
				F083BB831E7009EC00A9B29C /* file_video_icon.png */,
				F083BB841E7009EC00A9B29C /* file_video_icon@2x.png */,
				F083BB851E7009EC00A9B29C /* file_video_icon@3x.png */,
				F083BB861E7009EC00A9B29C /* group.png */,
				F083BB871E7009EC00A9B29C /* group@2x.png */,
				F083BB881E7009EC00A9B29C /* group@3x.png */,
				F083BB891E7009EC00A9B29C /* leave.png */,
				F083BB8A1E7009EC00A9B29C /* leave@2x.png */,
				F083BB8B1E7009EC00A9B29C /* leave@3x.png */,
				F083BB8C1E7009EC00A9B29C /* logo.png */,
				F083BB8D1E7009EC00A9B29C /* logo@2x.png */,
				F083BB8E1E7009EC00A9B29C /* logo@3x.png */,
				F083BB8F1E7009EC00A9B29C /* main_alias_icon.png */,
				F083BB901E7009EC00A9B29C /* main_alias_icon@2x.png */,
				F083BB911E7009EC00A9B29C /* main_alias_icon@3x.png */,
				F083BB921E7009EC00A9B29C /* mod_icon.png */,
				F083BB931E7009EC00A9B29C /* mod_icon@2x.png */,
				F083BB941E7009EC00A9B29C /* mod_icon@3x.png */,
				F083BB951E7009EC00A9B29C /* newmessages.png */,
				F083BB961E7009EC00A9B29C /* newmessages@2x.png */,
				F083BB971E7009EC00A9B29C /* newmessages@3x.png */,
				F083BB981E7009EC00A9B29C /* notifications.png */,
				F083BB991E7009EC00A9B29C /* notifications@2x.png */,
				F083BB9A1E7009EC00A9B29C /* notifications@3x.png */,
				F083BB9B1E7009EC00A9B29C /* notificationsOff.png */,
				F083BB9C1E7009EC00A9B29C /* notificationsOff@2x.png */,
				F083BB9D1E7009EC00A9B29C /* notificationsOff@3x.png */,
				F083BB9E1E7009EC00A9B29C /* placeholder.png */,
				F083BB9F1E7009EC00A9B29C /* placeholder@2x.png */,
				F083BBA01E7009EC00A9B29C /* placeholder@3x.png */,
				F083BBA11E7009EC00A9B29C /* plus_icon.png */,
				F083BBA21E7009EC00A9B29C /* plus_icon@2x.png */,
				F083BBA31E7009EC00A9B29C /* plus_icon@3x.png */,
				F083BBA41E7009EC00A9B29C /* priorityHigh.png */,
				F083BBA51E7009EC00A9B29C /* priorityHigh@2x.png */,
				F083BBA61E7009EC00A9B29C /* priorityHigh@3x.png */,
				F083BBA71E7009EC00A9B29C /* priorityLow.png */,
				F083BBA81E7009EC00A9B29C /* priorityLow@2x.png */,
				F083BBA91E7009EC00A9B29C /* priorityLow@3x.png */,
				F083BBAA1E7009EC00A9B29C /* remove_icon.png */,
				F083BBAB1E7009EC00A9B29C /* remove_icon@2x.png */,
				F083BBAC1E7009EC00A9B29C /* remove_icon@3x.png */,
				F083BBAD1E7009EC00A9B29C /* remove_icon_pink.png */,
				F083BBAE1E7009EC00A9B29C /* remove_icon_pink@2x.png */,
				F083BBAF1E7009EC00A9B29C /* remove_icon_pink@3x.png */,
				329DCE161F988F8100468420 /* riot_icon_callkit.png */,
				329DCE171F988F8100468420 /* riot_icon_callkit@2.png */,
				329DCE181F988F8100468420 /* riot_icon_callkit@3.png */,
				F083BBB01E7009EC00A9B29C /* riot_icon.png */,
				F083BBB11E7009EC00A9B29C /* riot_icon@2x.png */,
				F083BBB21E7009EC00A9B29C /* riot_icon@3x.png */,
				F083BBB31E7009EC00A9B29C /* scrolldown.png */,
				F083BBB41E7009EC00A9B29C /* scrolldown@2x.png */,
				F083BBB51E7009EC00A9B29C /* scrolldown@3x.png */,
				F083BBB61E7009EC00A9B29C /* scrollup.png */,
				F083BBB71E7009EC00A9B29C /* scrollup@2x.png */,
				F083BBB81E7009EC00A9B29C /* scrollup@3x.png */,
				F083BBB91E7009EC00A9B29C /* search_bg.png */,
				F083BBBA1E7009EC00A9B29C /* search_bg@2x.png */,
				F083BBBB1E7009EC00A9B29C /* search_bg@3x.png */,
				F083BBBC1E7009EC00A9B29C /* search_icon.png */,
				F083BBBD1E7009EC00A9B29C /* search_icon@2x.png */,
				F083BBBE1E7009EC00A9B29C /* search_icon@3x.png */,
				F083BBBF1E7009EC00A9B29C /* selection_tick.png */,
				F083BBC01E7009EC00A9B29C /* selection_tick@2x.png */,
				F083BBC11E7009EC00A9B29C /* selection_tick@3x.png */,
				F083BBC21E7009EC00A9B29C /* selection_untick.png */,
				F083BBC31E7009EC00A9B29C /* selection_untick@2x.png */,
				F083BBC41E7009EC00A9B29C /* selection_untick@3x.png */,
				F083BBC51E7009EC00A9B29C /* settings_icon.png */,
				F083BBC61E7009EC00A9B29C /* settings_icon@2x.png */,
				F083BBC71E7009EC00A9B29C /* settings_icon@3x.png */,
				F083BBC81E7009EC00A9B29C /* shrink_icon.png */,
				F083BBC91E7009EC00A9B29C /* shrink_icon@2x.png */,
				F083BBCA1E7009EC00A9B29C /* shrink_icon@3x.png */,
				F083BBCB1E7009EC00A9B29C /* start_chat.png */,
				F083BBCC1E7009EC00A9B29C /* start_chat@2x.png */,
				F083BBCD1E7009EC00A9B29C /* start_chat@3x.png */,
				F083BBCE1E7009EC00A9B29C /* typing.png */,
				F083BBCF1E7009EC00A9B29C /* typing@2x.png */,
				F083BBD01E7009EC00A9B29C /* typing@3x.png */,
				F083BBD11E7009EC00A9B29C /* upload_icon.png */,
				F083BBD21E7009EC00A9B29C /* upload_icon@2x.png */,
				F083BBD31E7009EC00A9B29C /* upload_icon@3x.png */,
				F083BBD41E7009EC00A9B29C /* video_icon.png */,
				F083BBD51E7009EC00A9B29C /* video_icon@2x.png */,
				F083BBD61E7009EC00A9B29C /* video_icon@3x.png */,
				F083BBD71E7009EC00A9B29C /* voice_call_icon.png */,
				F083BBD81E7009EC00A9B29C /* voice_call_icon@2x.png */,
				F083BBD91E7009EC00A9B29C /* voice_call_icon@3x.png */,
			);
			path = Images;
			sourceTree = "<group>";
		};
		F083BBDA1E7009EC00A9B29C /* Sounds */ = {
			isa = PBXGroup;
			children = (
				F083BBDB1E7009EC00A9B29C /* busy.mp3 */,
				F083BBDC1E7009EC00A9B29C /* callend.mp3 */,
				F083BBDD1E7009EC00A9B29C /* message.mp3 */,
				F083BBDE1E7009EC00A9B29C /* ring.mp3 */,
				F083BBDF1E7009EC00A9B29C /* ringback.mp3 */,
			);
			path = Sounds;
			sourceTree = "<group>";
		};
		F083BBE41E7009EC00A9B29C /* Categories */ = {
			isa = PBXGroup;
			children = (
				F05927C81FDED835009F2A68 /* MXGroup+Riot.h */,
				F05927C71FDED835009F2A68 /* MXGroup+Riot.m */,
				F083BBE51E7009EC00A9B29C /* MXKRoomBubbleTableViewCell+Riot.h */,
				F083BBE61E7009EC00A9B29C /* MXKRoomBubbleTableViewCell+Riot.m */,
				F083BBE71E7009EC00A9B29C /* MXRoom+Riot.h */,
				F083BBE81E7009EC00A9B29C /* MXRoom+Riot.m */,
				F0D2AD9F1F6AA5FD00A7097D /* MXRoomSummary+Riot.h */,
				F0D2ADA01F6AA5FD00A7097D /* MXRoomSummary+Riot.m */,
				F083BBE91E7009EC00A9B29C /* UINavigationController+Riot.h */,
				F083BBEA1E7009EC00A9B29C /* UINavigationController+Riot.m */,
				F083BBEB1E7009EC00A9B29C /* UIViewController+RiotSearch.h */,
				F083BBEC1E7009EC00A9B29C /* UIViewController+RiotSearch.m */,
				926FA53D1F4C132000F826C2 /* MXSession+Riot.h */,
				926FA53E1F4C132000F826C2 /* MXSession+Riot.m */,
			);
			path = Categories;
			sourceTree = "<group>";
		};
		F083BBF21E7009EC00A9B29C /* Model */ = {
			isa = PBXGroup;
			children = (
				F0B8D0D61FE01F8500F34524 /* Group */,
				F083BBF31E7009EC00A9B29C /* Contact */,
				F083BBF61E7009EC00A9B29C /* Room */,
				F083BC011E7009EC00A9B29C /* RoomList */,
				F083BC0A1E7009EC00A9B29C /* Search */,
			);
			path = Model;
			sourceTree = "<group>";
		};
		F083BBF31E7009EC00A9B29C /* Contact */ = {
			isa = PBXGroup;
			children = (
				F0E05A041E9682E9004B83FB /* ContactsDataSource.h */,
				F0E05A051E9682E9004B83FB /* ContactsDataSource.m */,
				F083BBF41E7009EC00A9B29C /* Contact.h */,
				F083BBF51E7009EC00A9B29C /* Contact.m */,
			);
			path = Contact;
			sourceTree = "<group>";
		};
		F083BBF61E7009EC00A9B29C /* Room */ = {
			isa = PBXGroup;
			children = (
				F083BBF71E7009EC00A9B29C /* RoomBubbleCellData.h */,
				F083BBF81E7009EC00A9B29C /* RoomBubbleCellData.m */,
				F083BBF91E7009EC00A9B29C /* RoomDataSource.h */,
				F083BBFA1E7009EC00A9B29C /* RoomDataSource.m */,
				F083BBFB1E7009EC00A9B29C /* RoomEmailInvitation.h */,
				F083BBFC1E7009EC00A9B29C /* RoomEmailInvitation.m */,
				F083BBFD1E7009EC00A9B29C /* RoomPreviewData.h */,
				F083BBFE1E7009EC00A9B29C /* RoomPreviewData.m */,
				F083BBFF1E7009EC00A9B29C /* RoomSearchDataSource.h */,
				F083BC001E7009EC00A9B29C /* RoomSearchDataSource.m */,
			);
			path = Room;
			sourceTree = "<group>";
		};
		F083BC011E7009EC00A9B29C /* RoomList */ = {
			isa = PBXGroup;
			children = (
				F083BC021E7009EC00A9B29C /* HomeMessagesSearchDataSource.h */,
				F083BC031E7009EC00A9B29C /* HomeMessagesSearchDataSource.m */,
				F083BC041E7009EC00A9B29C /* PublicRoomsDirectoryDataSource.h */,
				F083BC051E7009EC00A9B29C /* PublicRoomsDirectoryDataSource.m */,
				F083BC061E7009EC00A9B29C /* RecentCellData.h */,
				F083BC071E7009EC00A9B29C /* RecentCellData.m */,
				F083BC081E7009EC00A9B29C /* RecentsDataSource.h */,
				F083BC091E7009EC00A9B29C /* RecentsDataSource.m */,
				F0E059FB1E9545BB004B83FB /* UnifiedSearchRecentsDataSource.h */,
				F0E059FC1E9545BB004B83FB /* UnifiedSearchRecentsDataSource.m */,
			);
			path = RoomList;
			sourceTree = "<group>";
		};
		F083BC0A1E7009EC00A9B29C /* Search */ = {
			isa = PBXGroup;
			children = (
				F083BC0B1E7009EC00A9B29C /* FilesSearchCellData.h */,
				F083BC0C1E7009EC00A9B29C /* FilesSearchCellData.m */,
			);
			path = Search;
			sourceTree = "<group>";
		};
		F083BC0F1E7009EC00A9B29C /* Utils */ = {
			isa = PBXGroup;
			children = (
				3C2B82592005CCCD007CF26B /* Camera */,
				3233F7391F33065F006ACA81 /* Widgets */,
				F083BC101E7009EC00A9B29C /* AvatarGenerator.h */,
				F083BC111E7009EC00A9B29C /* AvatarGenerator.m */,
				F083BC121E7009EC00A9B29C /* EventFormatter.h */,
				F083BC131E7009EC00A9B29C /* EventFormatter.m */,
				F083BC141E7009EC00A9B29C /* Tools.h */,
				F083BC151E7009EC00A9B29C /* Tools.m */,
				F083BC161E7009EC00A9B29C /* RiotDesignValues.h */,
				F083BC171E7009EC00A9B29C /* RiotDesignValues.m */,
			);
			path = Utils;
			sourceTree = "<group>";
		};
		F083BC191E7009EC00A9B29C /* ViewController */ = {
			isa = PBXGroup;
			children = (
				F0C9508E2003EC1D000997E7 /* Communities */,
				3233F72D1F31F47E006ACA81 /* Widgets */,
				3C2B82662005CDF7007CF26B /* ImageViewController.h */,
				3C2B82672005CDF8007CF26B /* ImageViewController.m */,
				3C2B82692005CDF8007CF26B /* VideoViewController.h */,
				3C2B82682005CDF8007CF26B /* VideoViewController.m */,
				F0B4CBA81F41E71A008E99C5 /* RiotNavigationController.h */,
				F0B4CBA91F41E71A008E99C5 /* RiotNavigationController.m */,
				F0131DE31F2200D600CBF707 /* RiotSplitViewController.h */,
				F0131DE41F2200D600CBF707 /* RiotSplitViewController.m */,
				F0E059FE1E963103004B83FB /* FavouritesViewController.h */,
				F0E059FF1E963103004B83FB /* FavouritesViewController.m */,
				F0E05A001E963103004B83FB /* RoomsViewController.h */,
				F0E05A011E963103004B83FB /* RoomsViewController.m */,
				F02C1A831E8EB04C0045A404 /* PeopleViewController.h */,
				F02C1A841E8EB04C0045A404 /* PeopleViewController.m */,
				F05BD79F1E7C0E4500C69941 /* MasterTabBarController.h */,
				F05BD7A01E7C0E4500C69941 /* MasterTabBarController.m */,
				F05BD79C1E7AEBF800C69941 /* UnifiedSearchViewController.h */,
				F05BD79D1E7AEBF800C69941 /* UnifiedSearchViewController.m */,
				F083BC1A1E7009EC00A9B29C /* AttachmentsViewController.h */,
				F083BC1B1E7009EC00A9B29C /* AttachmentsViewController.m */,
				F083BC1C1E7009EC00A9B29C /* AuthenticationViewController.h */,
				F083BC1D1E7009EC00A9B29C /* AuthenticationViewController.m */,
				F083BC1E1E7009EC00A9B29C /* AuthenticationViewController.xib */,
				32FD0A3A1EB0CD9B0072B066 /* BugReportViewController.h */,
				32FD0A3B1EB0CD9B0072B066 /* BugReportViewController.m */,
				32FD0A3C1EB0CD9B0072B066 /* BugReportViewController.xib */,
				F083BC1F1E7009EC00A9B29C /* CallViewController.h */,
				F083BC201E7009EC00A9B29C /* CallViewController.m */,
				F083BC211E7009EC00A9B29C /* CallViewController.xib */,
				F083BC221E7009EC00A9B29C /* ContactDetailsViewController.h */,
				F083BC231E7009EC00A9B29C /* ContactDetailsViewController.m */,
				F083BC241E7009EC00A9B29C /* ContactDetailsViewController.xib */,
				F083BC251E7009EC00A9B29C /* ContactsTableViewController.h */,
				F083BC261E7009EC00A9B29C /* ContactsTableViewController.m */,
				F083BC271E7009EC00A9B29C /* ContactsTableViewController.xib */,
				F083BC281E7009EC00A9B29C /* CountryPickerViewController.h */,
				F083BC291E7009EC00A9B29C /* CountryPickerViewController.m */,
				F083BC2A1E7009EC00A9B29C /* DirectoryViewController.h */,
				F083BC2B1E7009EC00A9B29C /* DirectoryViewController.m */,
				3205ED7B1E976C8A003D65FA /* DirectoryServerPickerViewController.h */,
				3205ED7C1E976C8A003D65FA /* DirectoryServerPickerViewController.m */,
				F083BC2C1E7009EC00A9B29C /* HomeFilesSearchViewController.h */,
				F083BC2D1E7009EC00A9B29C /* HomeFilesSearchViewController.m */,
				F083BC2E1E7009EC00A9B29C /* HomeMessagesSearchViewController.h */,
				F083BC2F1E7009EC00A9B29C /* HomeMessagesSearchViewController.m */,
				F083BC301E7009EC00A9B29C /* HomeViewController.h */,
				F083BC311E7009EC00A9B29C /* HomeViewController.m */,
				32185B2F1F20FA2B00752141 /* LanguagePickerViewController.h */,
				32185B301F20FA2B00752141 /* LanguagePickerViewController.m */,
				F083BC321E7009EC00A9B29C /* MediaAlbumContentViewController.h */,
				F083BC331E7009EC00A9B29C /* MediaAlbumContentViewController.m */,
				F083BC341E7009EC00A9B29C /* MediaAlbumContentViewController.xib */,
				F083BC381E7009EC00A9B29C /* RecentsViewController.h */,
				F083BC391E7009EC00A9B29C /* RecentsViewController.m */,
				F0E05A0A1E9CCEBF004B83FB /* RecentsViewController.xib */,
				F083BC3A1E7009EC00A9B29C /* RoomFilesSearchViewController.h */,
				F083BC3B1E7009EC00A9B29C /* RoomFilesSearchViewController.m */,
				F083BC3C1E7009EC00A9B29C /* RoomFilesViewController.h */,
				F083BC3D1E7009EC00A9B29C /* RoomFilesViewController.m */,
				3284D7FD1FBB34B70090AA80 /* RoomKeyRequestViewController.h */,
				3284D7FE1FBB34B70090AA80 /* RoomKeyRequestViewController.m */,
				F083BC3E1E7009EC00A9B29C /* RoomMemberDetailsViewController.h */,
				F083BC3F1E7009EC00A9B29C /* RoomMemberDetailsViewController.m */,
				F083BC401E7009EC00A9B29C /* RoomMemberDetailsViewController.xib */,
				F083BC411E7009EC00A9B29C /* RoomMessagesSearchViewController.h */,
				F083BC421E7009EC00A9B29C /* RoomMessagesSearchViewController.m */,
				F083BC431E7009EC00A9B29C /* RoomParticipantsViewController.h */,
				F083BC441E7009EC00A9B29C /* RoomParticipantsViewController.m */,
				F083BC451E7009EC00A9B29C /* RoomParticipantsViewController.xib */,
				F083BC461E7009EC00A9B29C /* RoomSearchViewController.h */,
				F083BC471E7009EC00A9B29C /* RoomSearchViewController.m */,
				F083BC481E7009EC00A9B29C /* RoomSettingsViewController.h */,
				F083BC491E7009EC00A9B29C /* RoomSettingsViewController.m */,
				F083BC4A1E7009EC00A9B29C /* RoomViewController.h */,
				F083BC4B1E7009EC00A9B29C /* RoomViewController.m */,
				F083BC4C1E7009EC00A9B29C /* RoomViewController.xib */,
				F083BC4D1E7009EC00A9B29C /* SegmentedViewController.h */,
				F083BC4E1E7009EC00A9B29C /* SegmentedViewController.m */,
				F083BC4F1E7009EC00A9B29C /* SegmentedViewController.xib */,
				F083BC501E7009EC00A9B29C /* SettingsViewController.h */,
				F083BC511E7009EC00A9B29C /* SettingsViewController.m */,
				F083BC521E7009EC00A9B29C /* StartChatViewController.h */,
				F083BC531E7009EC00A9B29C /* StartChatViewController.m */,
				F083BC541E7009EC00A9B29C /* StartChatViewController.xib */,
				F083BC551E7009EC00A9B29C /* UsersDevicesViewController.h */,
				F083BC561E7009EC00A9B29C /* UsersDevicesViewController.m */,
				24B5103C1EFA7083004C6AD2 /* ReadReceiptsViewController.h */,
				24B5103D1EFA7083004C6AD2 /* ReadReceiptsViewController.m */,
				24B5103F1EFA88CC004C6AD2 /* ReadReceiptsViewController.xib */,
				F0B4CBA31F418D0B008E99C5 /* WebViewViewController.h */,
				F0B4CBA41F418D0B008E99C5 /* WebViewViewController.m */,
				3C2B826C20099027007CF26B /* CameraViewController.h */,
				3C2B826D20099027007CF26B /* CameraViewController.m */,
				3C2B826E20099027007CF26B /* CameraViewController.xib */,
				3C9CA3F6200A8293006031F1 /* CaptureViewController.h */,
				3C9CA3F7200A8293006031F1 /* CaptureViewController.m */,
			);
			path = ViewController;
			sourceTree = "<group>";
		};
		F083BC571E7009EC00A9B29C /* Views */ = {
			isa = PBXGroup;
			children = (
				F0B8D0CB1FDFEC6100F34524 /* Group */,
				92324BE01F4F668F009DE194 /* Calls */,
				F0B4CBAD1F4215E3008E99C5 /* Event */,
				F083BC581E7009EC00A9B29C /* Authentication */,
				F083BC5F1E7009EC00A9B29C /* Contact */,
				F083BC631E7009EC00A9B29C /* Device */,
				3205ED801E97725E003D65FA /* Directory */,
				F083BC691E7009EC00A9B29C /* EncryptionInfoView */,
				F083BC6C1E7009EC00A9B29C /* MediaAlbum */,
				F083BC701E7009EC00A9B29C /* RoomActivitiesView */,
				F083BC741E7009EC00A9B29C /* RoomBubbleList */,
				F083BCD81E7009EC00A9B29C /* RoomInputToolbar */,
				F083BCDC1E7009EC00A9B29C /* RoomList */,
				F083BCEF1E7009ED00A9B29C /* RoomMember */,
				F083BCF31E7009ED00A9B29C /* RoomTitle */,
				F083BD031E7009ED00A9B29C /* Search */,
				F083BD0D1E7009ED00A9B29C /* TableViewCell */,
			);
			path = Views;
			sourceTree = "<group>";
		};
		F083BC581E7009EC00A9B29C /* Authentication */ = {
			isa = PBXGroup;
			children = (
				F083BC591E7009EC00A9B29C /* AuthInputsView.h */,
				F083BC5A1E7009EC00A9B29C /* AuthInputsView.m */,
				F083BC5B1E7009EC00A9B29C /* AuthInputsView.xib */,
				F083BC5C1E7009EC00A9B29C /* ForgotPasswordInputsView.h */,
				F083BC5D1E7009EC00A9B29C /* ForgotPasswordInputsView.m */,
				F083BC5E1E7009EC00A9B29C /* ForgotPasswordInputsView.xib */,
			);
			path = Authentication;
			sourceTree = "<group>";
		};
		F083BC5F1E7009EC00A9B29C /* Contact */ = {
			isa = PBXGroup;
			children = (
				F083BC601E7009EC00A9B29C /* ContactTableViewCell.h */,
				F083BC611E7009EC00A9B29C /* ContactTableViewCell.m */,
				F083BC621E7009EC00A9B29C /* ContactTableViewCell.xib */,
			);
			path = Contact;
			sourceTree = "<group>";
		};
		F083BC631E7009EC00A9B29C /* Device */ = {
			isa = PBXGroup;
			children = (
				F083BC641E7009EC00A9B29C /* DeviceTableViewCell.h */,
				F083BC651E7009EC00A9B29C /* DeviceTableViewCell.m */,
				F083BC661E7009EC00A9B29C /* DeviceTableViewCell.xib */,
				F083BC671E7009EC00A9B29C /* DeviceView.h */,
				F083BC681E7009EC00A9B29C /* DeviceView.m */,
				F0B4CBA61F41CA44008E99C5 /* DeviceView.xib */,
			);
			path = Device;
			sourceTree = "<group>";
		};
		F083BC691E7009EC00A9B29C /* EncryptionInfoView */ = {
			isa = PBXGroup;
			children = (
				F083BC6A1E7009EC00A9B29C /* EncryptionInfoView.h */,
				F083BC6B1E7009EC00A9B29C /* EncryptionInfoView.m */,
				F0B4CBAB1F41F090008E99C5 /* EncryptionInfoView.xib */,
			);
			path = EncryptionInfoView;
			sourceTree = "<group>";
		};
		F083BC6C1E7009EC00A9B29C /* MediaAlbum */ = {
			isa = PBXGroup;
			children = (
				F083BC6D1E7009EC00A9B29C /* MediaAlbumTableCell.h */,
				F083BC6E1E7009EC00A9B29C /* MediaAlbumTableCell.m */,
				F083BC6F1E7009EC00A9B29C /* MediaAlbumTableCell.xib */,
			);
			path = MediaAlbum;
			sourceTree = "<group>";
		};
		F083BC701E7009EC00A9B29C /* RoomActivitiesView */ = {
			isa = PBXGroup;
			children = (
				F083BC711E7009EC00A9B29C /* RoomActivitiesView.h */,
				F083BC721E7009EC00A9B29C /* RoomActivitiesView.m */,
				F083BC731E7009EC00A9B29C /* RoomActivitiesView.xib */,
			);
			path = RoomActivitiesView;
			sourceTree = "<group>";
		};
		F083BC741E7009EC00A9B29C /* RoomBubbleList */ = {
			isa = PBXGroup;
			children = (
				F083BC751E7009EC00A9B29C /* Encryption */,
				F06CDD661EF01E3900870B75 /* RoomEmptyBubbleCell.h */,
				F06CDD671EF01E3900870B75 /* RoomEmptyBubbleCell.m */,
				F06CDD681EF01E3900870B75 /* RoomEmptyBubbleCell.xib */,
				32AE61E11F0A971B007255F4 /* RoomMembershipBubbleCell.h */,
				32AE61E21F0A971B007255F4 /* RoomMembershipBubbleCell.m */,
				32AE61E31F0A971B007255F4 /* RoomMembershipBubbleCell.xib */,
				32AE61E61F0CE099007255F4 /* RoomMembershipWithPaginationTitleBubbleCell.h */,
				32AE61E71F0CE099007255F4 /* RoomMembershipWithPaginationTitleBubbleCell.m */,
				32AE61E81F0CE099007255F4 /* RoomMembershipWithPaginationTitleBubbleCell.xib */,
				321082AF1F0E9F40002E0091 /* RoomMembershipCollapsedBubbleCell.h */,
				321082B01F0E9F40002E0091 /* RoomMembershipCollapsedBubbleCell.m */,
				321082B11F0E9F40002E0091 /* RoomMembershipCollapsedBubbleCell.xib */,
				32471CD91F1373A100BDF50A /* RoomMembershipCollapsedWithPaginationTitleBubbleCell.h */,
				32471CDA1F1373A100BDF50A /* RoomMembershipCollapsedWithPaginationTitleBubbleCell.m */,
				32471CDB1F1373A100BDF50A /* RoomMembershipCollapsedWithPaginationTitleBubbleCell.xib */,
				3228069D1F0F64C4008C53D7 /* RoomMembershipExpandedBubbleCell.h */,
				3228069E1F0F64C4008C53D7 /* RoomMembershipExpandedBubbleCell.m */,
				3228069F1F0F64C4008C53D7 /* RoomMembershipExpandedBubbleCell.xib */,
				32471CDE1F13AC1500BDF50A /* RoomMembershipExpandedWithPaginationTitleBubbleCell.h */,
				32471CDF1F13AC1500BDF50A /* RoomMembershipExpandedWithPaginationTitleBubbleCell.m */,
				32471CE01F13AC1500BDF50A /* RoomMembershipExpandedWithPaginationTitleBubbleCell.xib */,
				F083BCA81E7009EC00A9B29C /* RoomIncomingAttachmentBubbleCell.h */,
				F083BCA91E7009EC00A9B29C /* RoomIncomingAttachmentBubbleCell.m */,
				F083BCAA1E7009EC00A9B29C /* RoomIncomingAttachmentBubbleCell.xib */,
				F083BCAB1E7009EC00A9B29C /* RoomIncomingAttachmentWithoutSenderInfoBubbleCell.h */,
				F083BCAC1E7009EC00A9B29C /* RoomIncomingAttachmentWithoutSenderInfoBubbleCell.m */,
				F083BCAD1E7009EC00A9B29C /* RoomIncomingAttachmentWithoutSenderInfoBubbleCell.xib */,
				F083BCAE1E7009EC00A9B29C /* RoomIncomingAttachmentWithPaginationTitleBubbleCell.h */,
				F083BCAF1E7009EC00A9B29C /* RoomIncomingAttachmentWithPaginationTitleBubbleCell.m */,
				F083BCB01E7009EC00A9B29C /* RoomIncomingAttachmentWithPaginationTitleBubbleCell.xib */,
				F083BCB11E7009EC00A9B29C /* RoomIncomingTextMsgBubbleCell.h */,
				F083BCB21E7009EC00A9B29C /* RoomIncomingTextMsgBubbleCell.m */,
				F083BCB31E7009EC00A9B29C /* RoomIncomingTextMsgBubbleCell.xib */,
				F083BCB41E7009EC00A9B29C /* RoomIncomingTextMsgWithoutSenderInfoBubbleCell.h */,
				F083BCB51E7009EC00A9B29C /* RoomIncomingTextMsgWithoutSenderInfoBubbleCell.m */,
				F083BCB61E7009EC00A9B29C /* RoomIncomingTextMsgWithoutSenderInfoBubbleCell.xib */,
				F083BCB71E7009EC00A9B29C /* RoomIncomingTextMsgWithoutSenderNameBubbleCell.h */,
				F083BCB81E7009EC00A9B29C /* RoomIncomingTextMsgWithoutSenderNameBubbleCell.m */,
				F083BCB91E7009EC00A9B29C /* RoomIncomingTextMsgWithoutSenderNameBubbleCell.xib */,
				F083BCBA1E7009EC00A9B29C /* RoomIncomingTextMsgWithPaginationTitleBubbleCell.h */,
				F083BCBB1E7009EC00A9B29C /* RoomIncomingTextMsgWithPaginationTitleBubbleCell.m */,
				F083BCBC1E7009EC00A9B29C /* RoomIncomingTextMsgWithPaginationTitleBubbleCell.xib */,
				F083BCBD1E7009EC00A9B29C /* RoomIncomingTextMsgWithPaginationTitleWithoutSenderNameBubbleCell.h */,
				F083BCBE1E7009EC00A9B29C /* RoomIncomingTextMsgWithPaginationTitleWithoutSenderNameBubbleCell.m */,
				F083BCBF1E7009EC00A9B29C /* RoomIncomingTextMsgWithPaginationTitleWithoutSenderNameBubbleCell.xib */,
				F083BCC01E7009EC00A9B29C /* RoomOutgoingAttachmentBubbleCell.h */,
				F083BCC11E7009EC00A9B29C /* RoomOutgoingAttachmentBubbleCell.m */,
				F083BCC21E7009EC00A9B29C /* RoomOutgoingAttachmentBubbleCell.xib */,
				F083BCC31E7009EC00A9B29C /* RoomOutgoingAttachmentWithoutSenderInfoBubbleCell.h */,
				F083BCC41E7009EC00A9B29C /* RoomOutgoingAttachmentWithoutSenderInfoBubbleCell.m */,
				F083BCC51E7009EC00A9B29C /* RoomOutgoingAttachmentWithoutSenderInfoBubbleCell.xib */,
				F083BCC61E7009EC00A9B29C /* RoomOutgoingAttachmentWithPaginationTitleBubbleCell.h */,
				F083BCC71E7009EC00A9B29C /* RoomOutgoingAttachmentWithPaginationTitleBubbleCell.m */,
				F083BCC81E7009EC00A9B29C /* RoomOutgoingAttachmentWithPaginationTitleBubbleCell.xib */,
				F083BCC91E7009EC00A9B29C /* RoomOutgoingTextMsgBubbleCell.h */,
				F083BCCA1E7009EC00A9B29C /* RoomOutgoingTextMsgBubbleCell.m */,
				F083BCCB1E7009EC00A9B29C /* RoomOutgoingTextMsgBubbleCell.xib */,
				F083BCCC1E7009EC00A9B29C /* RoomOutgoingTextMsgWithoutSenderInfoBubbleCell.h */,
				F083BCCD1E7009EC00A9B29C /* RoomOutgoingTextMsgWithoutSenderInfoBubbleCell.m */,
				F083BCCE1E7009EC00A9B29C /* RoomOutgoingTextMsgWithoutSenderInfoBubbleCell.xib */,
				F083BCCF1E7009EC00A9B29C /* RoomOutgoingTextMsgWithoutSenderNameBubbleCell.h */,
				F083BCD01E7009EC00A9B29C /* RoomOutgoingTextMsgWithoutSenderNameBubbleCell.m */,
				F083BCD11E7009EC00A9B29C /* RoomOutgoingTextMsgWithoutSenderNameBubbleCell.xib */,
				F083BCD21E7009EC00A9B29C /* RoomOutgoingTextMsgWithPaginationTitleBubbleCell.h */,
				F083BCD31E7009EC00A9B29C /* RoomOutgoingTextMsgWithPaginationTitleBubbleCell.m */,
				F083BCD41E7009EC00A9B29C /* RoomOutgoingTextMsgWithPaginationTitleBubbleCell.xib */,
				F083BCD51E7009EC00A9B29C /* RoomOutgoingTextMsgWithPaginationTitleWithoutSenderNameBubbleCell.h */,
				F083BCD61E7009EC00A9B29C /* RoomOutgoingTextMsgWithPaginationTitleWithoutSenderNameBubbleCell.m */,
				F083BCD71E7009EC00A9B29C /* RoomOutgoingTextMsgWithPaginationTitleWithoutSenderNameBubbleCell.xib */,
			);
			path = RoomBubbleList;
			sourceTree = "<group>";
		};
		F083BC751E7009EC00A9B29C /* Encryption */ = {
			isa = PBXGroup;
			children = (
				F083BC761E7009EC00A9B29C /* RoomEncryptedDataBubbleCell.h */,
				F083BC771E7009EC00A9B29C /* RoomEncryptedDataBubbleCell.m */,
				F083BC781E7009EC00A9B29C /* RoomIncomingEncryptedAttachmentBubbleCell.h */,
				F083BC791E7009EC00A9B29C /* RoomIncomingEncryptedAttachmentBubbleCell.m */,
				F083BC7A1E7009EC00A9B29C /* RoomIncomingEncryptedAttachmentBubbleCell.xib */,
				F083BC7B1E7009EC00A9B29C /* RoomIncomingEncryptedAttachmentWithoutSenderInfoBubbleCell.h */,
				F083BC7C1E7009EC00A9B29C /* RoomIncomingEncryptedAttachmentWithoutSenderInfoBubbleCell.m */,
				F083BC7D1E7009EC00A9B29C /* RoomIncomingEncryptedAttachmentWithoutSenderInfoBubbleCell.xib */,
				F083BC7E1E7009EC00A9B29C /* RoomIncomingEncryptedAttachmentWithPaginationTitleBubbleCell.h */,
				F083BC7F1E7009EC00A9B29C /* RoomIncomingEncryptedAttachmentWithPaginationTitleBubbleCell.m */,
				F083BC801E7009EC00A9B29C /* RoomIncomingEncryptedAttachmentWithPaginationTitleBubbleCell.xib */,
				F083BC811E7009EC00A9B29C /* RoomIncomingEncryptedTextMsgBubbleCell.h */,
				F083BC821E7009EC00A9B29C /* RoomIncomingEncryptedTextMsgBubbleCell.m */,
				F083BC831E7009EC00A9B29C /* RoomIncomingEncryptedTextMsgBubbleCell.xib */,
				F083BC841E7009EC00A9B29C /* RoomIncomingEncryptedTextMsgWithoutSenderInfoBubbleCell.h */,
				F083BC851E7009EC00A9B29C /* RoomIncomingEncryptedTextMsgWithoutSenderInfoBubbleCell.m */,
				F083BC861E7009EC00A9B29C /* RoomIncomingEncryptedTextMsgWithoutSenderInfoBubbleCell.xib */,
				F083BC871E7009EC00A9B29C /* RoomIncomingEncryptedTextMsgWithoutSenderNameBubbleCell.h */,
				F083BC881E7009EC00A9B29C /* RoomIncomingEncryptedTextMsgWithoutSenderNameBubbleCell.m */,
				F083BC891E7009EC00A9B29C /* RoomIncomingEncryptedTextMsgWithoutSenderNameBubbleCell.xib */,
				F083BC8A1E7009EC00A9B29C /* RoomIncomingEncryptedTextMsgWithPaginationTitleBubbleCell.h */,
				F083BC8B1E7009EC00A9B29C /* RoomIncomingEncryptedTextMsgWithPaginationTitleBubbleCell.m */,
				F083BC8C1E7009EC00A9B29C /* RoomIncomingEncryptedTextMsgWithPaginationTitleBubbleCell.xib */,
				F083BC8D1E7009EC00A9B29C /* RoomIncomingEncryptedTextMsgWithPaginationTitleWithoutSenderNameBubbleCell.h */,
				F083BC8E1E7009EC00A9B29C /* RoomIncomingEncryptedTextMsgWithPaginationTitleWithoutSenderNameBubbleCell.m */,
				F083BC8F1E7009EC00A9B29C /* RoomIncomingEncryptedTextMsgWithPaginationTitleWithoutSenderNameBubbleCell.xib */,
				F083BC901E7009EC00A9B29C /* RoomOutgoingEncryptedAttachmentBubbleCell.h */,
				F083BC911E7009EC00A9B29C /* RoomOutgoingEncryptedAttachmentBubbleCell.m */,
				F083BC921E7009EC00A9B29C /* RoomOutgoingEncryptedAttachmentBubbleCell.xib */,
				F083BC931E7009EC00A9B29C /* RoomOutgoingEncryptedAttachmentWithoutSenderInfoBubbleCell.h */,
				F083BC941E7009EC00A9B29C /* RoomOutgoingEncryptedAttachmentWithoutSenderInfoBubbleCell.m */,
				F083BC951E7009EC00A9B29C /* RoomOutgoingEncryptedAttachmentWithoutSenderInfoBubbleCell.xib */,
				F083BC961E7009EC00A9B29C /* RoomOutgoingEncryptedAttachmentWithPaginationTitleBubbleCell.h */,
				F083BC971E7009EC00A9B29C /* RoomOutgoingEncryptedAttachmentWithPaginationTitleBubbleCell.m */,
				F083BC981E7009EC00A9B29C /* RoomOutgoingEncryptedAttachmentWithPaginationTitleBubbleCell.xib */,
				F083BC991E7009EC00A9B29C /* RoomOutgoingEncryptedTextMsgBubbleCell.h */,
				F083BC9A1E7009EC00A9B29C /* RoomOutgoingEncryptedTextMsgBubbleCell.m */,
				F083BC9B1E7009EC00A9B29C /* RoomOutgoingEncryptedTextMsgBubbleCell.xib */,
				F083BC9C1E7009EC00A9B29C /* RoomOutgoingEncryptedTextMsgWithoutSenderInfoBubbleCell.h */,
				F083BC9D1E7009EC00A9B29C /* RoomOutgoingEncryptedTextMsgWithoutSenderInfoBubbleCell.m */,
				F083BC9E1E7009EC00A9B29C /* RoomOutgoingEncryptedTextMsgWithoutSenderInfoBubbleCell.xib */,
				F083BC9F1E7009EC00A9B29C /* RoomOutgoingEncryptedTextMsgWithoutSenderNameBubbleCell.h */,
				F083BCA01E7009EC00A9B29C /* RoomOutgoingEncryptedTextMsgWithoutSenderNameBubbleCell.m */,
				F083BCA11E7009EC00A9B29C /* RoomOutgoingEncryptedTextMsgWithoutSenderNameBubbleCell.xib */,
				F083BCA21E7009EC00A9B29C /* RoomOutgoingEncryptedTextMsgWithPaginationTitleBubbleCell.h */,
				F083BCA31E7009EC00A9B29C /* RoomOutgoingEncryptedTextMsgWithPaginationTitleBubbleCell.m */,
				F083BCA41E7009EC00A9B29C /* RoomOutgoingEncryptedTextMsgWithPaginationTitleBubbleCell.xib */,
				F083BCA51E7009EC00A9B29C /* RoomOutgoingEncryptedTextMsgWithPaginationTitleWithoutSenderNameBubbleCell.h */,
				F083BCA61E7009EC00A9B29C /* RoomOutgoingEncryptedTextMsgWithPaginationTitleWithoutSenderNameBubbleCell.m */,
				F083BCA71E7009EC00A9B29C /* RoomOutgoingEncryptedTextMsgWithPaginationTitleWithoutSenderNameBubbleCell.xib */,
			);
			path = Encryption;
			sourceTree = "<group>";
		};
		F083BCD81E7009EC00A9B29C /* RoomInputToolbar */ = {
			isa = PBXGroup;
			children = (
				F083BCD91E7009EC00A9B29C /* RoomInputToolbarView.h */,
				F083BCDA1E7009EC00A9B29C /* RoomInputToolbarView.m */,
				F083BCDB1E7009EC00A9B29C /* RoomInputToolbarView.xib */,
				83711A7B1F6F8E7D008F0D4D /* KeyboardGrowingTextView.m */,
			);
			path = RoomInputToolbar;
			sourceTree = "<group>";
		};
		F083BCDC1E7009EC00A9B29C /* RoomList */ = {
			isa = PBXGroup;
			children = (
				F0E5D9121FF6FF3F00560D7F /* GroupRoomTableViewCell.h */,
				F0E5D9101FF6FF3E00560D7F /* GroupRoomTableViewCell.m */,
				F0E5D9111FF6FF3F00560D7F /* GroupRoomTableViewCell.xib */,
				F075BED31EBB169C00A7B68A /* RoomCollectionViewCell.h */,
				F075BED41EBB169C00A7B68A /* RoomCollectionViewCell.m */,
				F075BED51EBB169C00A7B68A /* RoomCollectionViewCell.xib */,
				F083BCDD1E7009EC00A9B29C /* DirectoryRecentTableViewCell.h */,
				F083BCDE1E7009EC00A9B29C /* DirectoryRecentTableViewCell.m */,
				F083BCDF1E7009EC00A9B29C /* DirectoryRecentTableViewCell.xib */,
				F083BCE01E7009EC00A9B29C /* InviteRecentTableViewCell.h */,
				F083BCE11E7009EC00A9B29C /* InviteRecentTableViewCell.m */,
				F083BCE21E7009EC00A9B29C /* InviteRecentTableViewCell.xib */,
				F083BCE31E7009EC00A9B29C /* PublicRoomTableViewCell.h */,
				F083BCE41E7009EC00A9B29C /* PublicRoomTableViewCell.m */,
				F083BCE51E7009EC00A9B29C /* PublicRoomTableViewCell.xib */,
				F083BCE61E7009EC00A9B29C /* RecentTableViewCell.h */,
				F083BCE71E7009EC00A9B29C /* RecentTableViewCell.m */,
				F083BCE81E7009EC00A9B29C /* RecentTableViewCell.xib */,
				F083BCE91E7009EC00A9B29C /* RoomIdOrAliasTableViewCell.h */,
				F083BCEA1E7009EC00A9B29C /* RoomIdOrAliasTableViewCell.m */,
				F083BCEB1E7009EC00A9B29C /* RoomIdOrAliasTableViewCell.xib */,
				F083BCEC1E7009EC00A9B29C /* RoomTableViewCell.h */,
				F083BCED1E7009EC00A9B29C /* RoomTableViewCell.m */,
				F083BCEE1E7009ED00A9B29C /* RoomTableViewCell.xib */,
			);
			path = RoomList;
			sourceTree = "<group>";
		};
		F083BCEF1E7009ED00A9B29C /* RoomMember */ = {
			isa = PBXGroup;
			children = (
				F083BCF01E7009ED00A9B29C /* RoomMemberTitleView.h */,
				F083BCF11E7009ED00A9B29C /* RoomMemberTitleView.m */,
				F083BCF21E7009ED00A9B29C /* RoomMemberTitleView.xib */,
			);
			path = RoomMember;
			sourceTree = "<group>";
		};
		F083BCF31E7009ED00A9B29C /* RoomTitle */ = {
			isa = PBXGroup;
			children = (
				F083BCF41E7009ED00A9B29C /* ExpandedRoomTitleView.h */,
				F083BCF51E7009ED00A9B29C /* ExpandedRoomTitleView.m */,
				F083BCF61E7009ED00A9B29C /* ExpandedRoomTitleView.xib */,
				F083BCF71E7009ED00A9B29C /* PreviewRoomTitleView.h */,
				F083BCF81E7009ED00A9B29C /* PreviewRoomTitleView.m */,
				F083BCF91E7009ED00A9B29C /* PreviewRoomTitleView.xib */,
				F083BCFA1E7009ED00A9B29C /* RoomAvatarTitleView.h */,
				F083BCFB1E7009ED00A9B29C /* RoomAvatarTitleView.m */,
				F083BCFC1E7009ED00A9B29C /* RoomAvatarTitleView.xib */,
				F083BCFD1E7009ED00A9B29C /* RoomTitleView.h */,
				F083BCFE1E7009ED00A9B29C /* RoomTitleView.m */,
				F083BCFF1E7009ED00A9B29C /* RoomTitleView.xib */,
				F083BD001E7009ED00A9B29C /* SimpleRoomTitleView.h */,
				F083BD011E7009ED00A9B29C /* SimpleRoomTitleView.m */,
				F083BD021E7009ED00A9B29C /* SimpleRoomTitleView.xib */,
			);
			path = RoomTitle;
			sourceTree = "<group>";
		};
		F083BD031E7009ED00A9B29C /* Search */ = {
			isa = PBXGroup;
			children = (
				F083BD041E7009ED00A9B29C /* FilesSearchTableViewCell.h */,
				F083BD051E7009ED00A9B29C /* FilesSearchTableViewCell.m */,
				F083BD061E7009ED00A9B29C /* FilesSearchTableViewCell.xib */,
				F083BD071E7009ED00A9B29C /* MessagesSearchResultAttachmentBubbleCell.h */,
				F083BD081E7009ED00A9B29C /* MessagesSearchResultAttachmentBubbleCell.m */,
				F083BD091E7009ED00A9B29C /* MessagesSearchResultAttachmentBubbleCell.xib */,
				F083BD0A1E7009ED00A9B29C /* MessagesSearchResultTextMsgBubbleCell.h */,
				F083BD0B1E7009ED00A9B29C /* MessagesSearchResultTextMsgBubbleCell.m */,
				F083BD0C1E7009ED00A9B29C /* MessagesSearchResultTextMsgBubbleCell.xib */,
			);
			path = Search;
			sourceTree = "<group>";
		};
		F083BD0D1E7009ED00A9B29C /* TableViewCell */ = {
			isa = PBXGroup;
			children = (
				F075BED81EBB26F100A7B68A /* TableViewCellWithCollectionView.h */,
				F075BED91EBB26F100A7B68A /* TableViewCellWithCollectionView.m */,
				F075BEDA1EBB26F100A7B68A /* TableViewCellWithCollectionView.xib */,
				F083BD0E1E7009ED00A9B29C /* TableViewCellWithButton.h */,
				F083BD0F1E7009ED00A9B29C /* TableViewCellWithButton.m */,
				F083BD101E7009ED00A9B29C /* TableViewCellWithButton.xib */,
				F083BD111E7009ED00A9B29C /* TableViewCellWithCheckBoxAndLabel.h */,
				F083BD121E7009ED00A9B29C /* TableViewCellWithCheckBoxAndLabel.m */,
				F083BD131E7009ED00A9B29C /* TableViewCellWithCheckBoxAndLabel.xib */,
				F083BD141E7009ED00A9B29C /* TableViewCellWithCheckBoxes.h */,
				F083BD151E7009ED00A9B29C /* TableViewCellWithCheckBoxes.m */,
				F083BD161E7009ED00A9B29C /* TableViewCellWithCheckBoxes.xib */,
				F083BD171E7009ED00A9B29C /* TableViewCellWithLabelAndLargeTextView.h */,
				F083BD181E7009ED00A9B29C /* TableViewCellWithLabelAndLargeTextView.m */,
				F083BD191E7009ED00A9B29C /* TableViewCellWithLabelAndLargeTextView.xib */,
				F083BD1A1E7009ED00A9B29C /* TableViewCellWithPhoneNumberTextField.h */,
				F083BD1B1E7009ED00A9B29C /* TableViewCellWithPhoneNumberTextField.m */,
				F083BD1C1E7009ED00A9B29C /* TableViewCellWithPhoneNumberTextField.xib */,
			);
			path = TableViewCell;
			sourceTree = "<group>";
		};
		F083BEA41E700B2800A9B29C /* Supporting Files */ = {
			isa = PBXGroup;
			children = (
				F0DD05CF1F615ECF00CB5292 /* LaunchScreenRiot.png */,
				F083BBED1E7009EC00A9B29C /* empty.mm */,
				F083BBEE1E7009EC00A9B29C /* GoogleService-Info.plist */,
				F083BBF01E7009EC00A9B29C /* Info.plist */,
				F083BBF11E7009EC00A9B29C /* main.m */,
				F083BC0E1E7009EC00A9B29C /* third_party_licenses.html */,
				F083BC181E7009EC00A9B29C /* Riot-Defaults.plist */,
			);
			name = "Supporting Files";
			sourceTree = "<group>";
		};
		F094A9991B78D8F000B1FBBF = {
			isa = PBXGroup;
			children = (
				F083BB081E7009EC00A9B29C /* Riot */,
				F083BB021E7005FD00A9B29C /* RiotTests */,
				24CBEC4F1F0EAD310093EABB /* RiotShareExtension */,
				92726A441F58737A004AD26F /* SiriIntents */,
				F094A9A31B78D8F000B1FBBF /* Products */,
				7471DF3720D498384A068DA7 /* Pods */,
				5FC42FA41F5186AFFB6A2404 /* Frameworks */,
			);
			sourceTree = "<group>";
		};
		F094A9A31B78D8F000B1FBBF /* Products */ = {
			isa = PBXGroup;
			children = (
				F094A9A21B78D8F000B1FBBF /* Riot.app */,
				F094A9BE1B78D8F000B1FBBF /* RiotTests.xctest */,
				24CBEC4E1F0EAD310093EABB /* RiotShareExtension.appex */,
				92726A431F58737A004AD26F /* SiriIntents.appex */,
			);
			name = Products;
			sourceTree = "<group>";
		};
		F0B4CBAD1F4215E3008E99C5 /* Event */ = {
			isa = PBXGroup;
			children = (
				F0B4CBAE1F4215E3008E99C5 /* EventDetailsView.h */,
				F0B4CBAF1F4215E3008E99C5 /* EventDetailsView.m */,
				F0B4CBB01F4215E3008E99C5 /* EventDetailsView.xib */,
			);
			path = Event;
			sourceTree = "<group>";
		};
		F0B8D0CB1FDFEC6100F34524 /* Group */ = {
			isa = PBXGroup;
			children = (
				F0B8D0D01FDFECB200F34524 /* GroupInviteTableViewCell.h */,
				F0B8D0CC1FDFECB100F34524 /* GroupInviteTableViewCell.m */,
				F0B8D0D11FDFECB200F34524 /* GroupInviteTableViewCell.xib */,
				F0B8D0CF1FDFECB200F34524 /* GroupTableViewCell.h */,
				F0B8D0CD1FDFECB100F34524 /* GroupTableViewCell.m */,
				F0B8D0CE1FDFECB100F34524 /* GroupTableViewCell.xib */,
			);
			path = Group;
			sourceTree = "<group>";
		};
		F0B8D0D61FE01F8500F34524 /* Group */ = {
			isa = PBXGroup;
			children = (
				F0B8D0D81FE01FDF00F34524 /* GroupsDataSource.h */,
				F0B8D0D71FE01FDF00F34524 /* GroupsDataSource.m */,
			);
			path = Group;
			sourceTree = "<group>";
		};
		F0C9508E2003EC1D000997E7 /* Communities */ = {
			isa = PBXGroup;
			children = (
				F0E5D90B1FF6DDCF00560D7F /* GroupRoomsViewController.h */,
				F0E5D90C1FF6DDCF00560D7F /* GroupRoomsViewController.m */,
				F0E5D90D1FF6DDCF00560D7F /* GroupRoomsViewController.xib */,
				F046DC7C1FE1A40F00E3DAF0 /* GroupParticipantsViewController.h */,
				F046DC7B1FE1A40F00E3DAF0 /* GroupParticipantsViewController.m */,
				F046DC7D1FE1A40F00E3DAF0 /* GroupParticipantsViewController.xib */,
				F046DC711FE1786500E3DAF0 /* GroupHomeViewController.h */,
				F046DC721FE1786500E3DAF0 /* GroupHomeViewController.m */,
				F046DC701FE1786500E3DAF0 /* GroupHomeViewController.xib */,
				F05927BE1FDEC2F6009F2A68 /* GroupDetailsViewController.h */,
				F05927BC1FDEC2F6009F2A68 /* GroupDetailsViewController.m */,
				F05927BD1FDEC2F6009F2A68 /* GroupDetailsViewController.xib */,
				F05927B41FDEB15E009F2A68 /* GroupsViewController.h */,
				F05927B51FDEB15F009F2A68 /* GroupsViewController.m */,
			);
			path = Communities;
			sourceTree = "<group>";
		};
/* End PBXGroup section */

/* Begin PBXNativeTarget section */
		24CBEC4D1F0EAD310093EABB /* RiotShareExtension */ = {
			isa = PBXNativeTarget;
			buildConfigurationList = 24CBEC5C1F0EAD310093EABB /* Build configuration list for PBXNativeTarget "RiotShareExtension" */;
			buildPhases = (
				3051A9ED306E05F8AE91C906 /* [CP] Check Pods Manifest.lock */,
				24CBEC4A1F0EAD310093EABB /* Sources */,
				24CBEC4B1F0EAD310093EABB /* Frameworks */,
				24CBEC4C1F0EAD310093EABB /* Resources */,
				8EA19F5011654D3BD5EDAC33 /* [CP] Copy Pods Resources */,
			);
			buildRules = (
			);
			dependencies = (
			);
			name = RiotShareExtension;
			productName = "Riot Share Extension";
			productReference = 24CBEC4E1F0EAD310093EABB /* RiotShareExtension.appex */;
			productType = "com.apple.product-type.app-extension";
		};
		92726A421F58737A004AD26F /* SiriIntents */ = {
			isa = PBXNativeTarget;
			buildConfigurationList = 92726A4E1F58737A004AD26F /* Build configuration list for PBXNativeTarget "SiriIntents" */;
			buildPhases = (
				6AA0024D4D5FAE30C2E1F311 /* [CP] Check Pods Manifest.lock */,
				92726A3F1F58737A004AD26F /* Sources */,
				92726A401F58737A004AD26F /* Frameworks */,
				92726A411F58737A004AD26F /* Resources */,
				807A0ABF153A23C2FC22F977 /* [CP] Copy Pods Resources */,
			);
			buildRules = (
			);
			dependencies = (
			);
			name = SiriIntents;
			productName = SiriIntents;
			productReference = 92726A431F58737A004AD26F /* SiriIntents.appex */;
			productType = "com.apple.product-type.app-extension";
		};
		F094A9A11B78D8F000B1FBBF /* Riot */ = {
			isa = PBXNativeTarget;
			buildConfigurationList = F094A9C81B78D8F000B1FBBF /* Build configuration list for PBXNativeTarget "Riot" */;
			buildPhases = (
				2372F8E1A49557FE0072BC56 /* [CP] Check Pods Manifest.lock */,
				F094A99E1B78D8F000B1FBBF /* Sources */,
				F094A99F1B78D8F000B1FBBF /* Frameworks */,
				F094A9A01B78D8F000B1FBBF /* Resources */,
				24CBEC5D1F0EAD310093EABB /* Embed App Extensions */,
				7FFD40AA75DB32D83350D225 /* [CP] Embed Pods Frameworks */,
				68D6013FA64A4507DC9DB95B /* [CP] Copy Pods Resources */,
				3233F7481F3497E2006ACA81 /* Embed Frameworks */,
			);
			buildRules = (
			);
			dependencies = (
				242661F61F12B1BA00D3FC08 /* PBXTargetDependency */,
				92726A4A1F58737A004AD26F /* PBXTargetDependency */,
			);
			name = Riot;
			productName = Vector;
			productReference = F094A9A21B78D8F000B1FBBF /* Riot.app */;
			productType = "com.apple.product-type.application";
		};
		F094A9BD1B78D8F000B1FBBF /* RiotTests */ = {
			isa = PBXNativeTarget;
			buildConfigurationList = F094A9CB1B78D8F000B1FBBF /* Build configuration list for PBXNativeTarget "RiotTests" */;
			buildPhases = (
				F094A9BA1B78D8F000B1FBBF /* Sources */,
				F094A9BB1B78D8F000B1FBBF /* Frameworks */,
				F094A9BC1B78D8F000B1FBBF /* Resources */,
			);
			buildRules = (
			);
			dependencies = (
				F094A9C01B78D8F000B1FBBF /* PBXTargetDependency */,
			);
			name = RiotTests;
			productName = VectorTests;
			productReference = F094A9BE1B78D8F000B1FBBF /* RiotTests.xctest */;
			productType = "com.apple.product-type.bundle.unit-test";
		};
/* End PBXNativeTarget section */

/* Begin PBXProject section */
		F094A99A1B78D8F000B1FBBF /* Project object */ = {
			isa = PBXProject;
			attributes = {
				LastUpgradeCheck = 0800;
				ORGANIZATIONNAME = matrix.org;
				TargetAttributes = {
					24CBEC4D1F0EAD310093EABB = {
						CreatedOnToolsVersion = 8.3.2;
                        DevelopmentTeam = 7J4U792NQT;
						ProvisioningStyle = Automatic;
						SystemCapabilities = {
							com.apple.ApplicationGroups.iOS = {
								enabled = 1;
							};
						};
					};
					92726A421F58737A004AD26F = {
						CreatedOnToolsVersion = 8.3.3;
                        DevelopmentTeam = 7J4U792NQT;
						ProvisioningStyle = Automatic;
						SystemCapabilities = {
							com.apple.ApplicationGroups.iOS = {
								enabled = 1;
							};
						};
					};
					F094A9A11B78D8F000B1FBBF = {
						CreatedOnToolsVersion = 6.2;
                        DevelopmentTeam = 7J4U792NQT;
						ProvisioningStyle = Automatic;
						SystemCapabilities = {
							com.apple.ApplicationGroups.iOS = {
								enabled = 1;
							};
							com.apple.Push = {
								enabled = 1;
							};
						};
					};
					F094A9BD1B78D8F000B1FBBF = {
						CreatedOnToolsVersion = 6.2;
                        DevelopmentTeam = 7J4U792NQT;
						TestTargetID = F094A9A11B78D8F000B1FBBF;
					};
				};
			};
			buildConfigurationList = F094A99D1B78D8F000B1FBBF /* Build configuration list for PBXProject "Riot" */;
			compatibilityVersion = "Xcode 3.2";
			developmentRegion = English;
			hasScannedForEncodings = 0;
			knownRegions = (
				en,
				Base,
				nl,
				de,
				fr,
				ru,
				zh_Hans,
				eu,
				vi,
			);
			mainGroup = F094A9991B78D8F000B1FBBF;
			productRefGroup = F094A9A31B78D8F000B1FBBF /* Products */;
			projectDirPath = "";
			projectRoot = "";
			targets = (
				F094A9A11B78D8F000B1FBBF /* Riot */,
				F094A9BD1B78D8F000B1FBBF /* RiotTests */,
				24CBEC4D1F0EAD310093EABB /* RiotShareExtension */,
				92726A421F58737A004AD26F /* SiriIntents */,
			);
		};
/* End PBXProject section */

/* Begin PBXResourcesBuildPhase section */
		24CBEC4C1F0EAD310093EABB /* Resources */ = {
			isa = PBXResourcesBuildPhase;
			buildActionMask = 2147483647;
			files = (
				24D6B35B1F3CA03300FC7A71 /* ShareViewController.xib in Resources */,
				24EEE5B51F2607C500B3C705 /* SegmentedViewController.xib in Resources */,
				F0BFBDBD1FF3BFC800C88726 /* Vector.strings in Resources */,
				24EEE5A91F25529900B3C705 /* cancel@2x.png in Resources */,
				F0B7A8B11F475783006E27D2 /* RoomsListViewController.xib in Resources */,
				F0A895621F7D405000BD6C2A /* e2e_verified@3x.png in Resources */,
				2435179C1F375B9400D0683E /* Info.plist in Resources */,
				F0BFBDBE1FF3BFCD00C88726 /* Vector.strings in Resources */,
				24EEE5A81F25529600B3C705 /* cancel@3x.png in Resources */,
				2466B73E1F2DFAC100AE27B0 /* animatedLogo-4.png in Resources */,
				2435179F1F375C0F00D0683E /* Vector.strings in Resources */,
				24EEE5AF1F25F0F500B3C705 /* Images.xcassets in Resources */,
				F0A895611F7D404E00BD6C2A /* e2e_verified@2x.png in Resources */,
				F0BFBDBA1FF3BDDF00C88726 /* Vector.strings in Resources */,
				24EEE5AA1F25529C00B3C705 /* cancel.png in Resources */,
				F0BFBDBC1FF3BFC100C88726 /* Vector.strings in Resources */,
				F0A895601F7D404B00BD6C2A /* e2e_verified.png in Resources */,
				F0BFBDC01FF3BFE200C88726 /* Vector.strings in Resources */,
				F0BFBDBB1FF3BF6F00C88726 /* Vector.strings in Resources */,
				F0BFBDBF1FF3BFD200C88726 /* Vector.strings in Resources */,
				24D6B35E1F3CA03E00FC7A71 /* FallbackViewController.xib in Resources */,
				24EEE5A41F24C06E00B3C705 /* (null) in Resources */,
				2439DD641F6BBEA50090F42D /* RecentRoomTableViewCell.xib in Resources */,
				24EEE5A41F24C06E00B3C705 /* (null) in Resources */,
			);
			runOnlyForDeploymentPostprocessing = 0;
		};
		92726A411F58737A004AD26F /* Resources */ = {
			isa = PBXResourcesBuildPhase;
			buildActionMask = 2147483647;
			files = (
			);
			runOnlyForDeploymentPostprocessing = 0;
		};
		F094A9A01B78D8F000B1FBBF /* Resources */ = {
			isa = PBXResourcesBuildPhase;
			buildActionMask = 2147483647;
			files = (
				F083BDAA1E7009ED00A9B29C /* placeholder.png in Resources */,
				F083BD781E7009ED00A9B29C /* e2e_warning@2x.png in Resources */,
				F083BD431E7009ED00A9B29C /* call_speaker_on_icon@2x.png in Resources */,
				F083BE1D1E7009ED00A9B29C /* RoomMemberDetailsViewController.xib in Resources */,
				F083BD5B1E7009ED00A9B29C /* chevron@3x.png in Resources */,
				F083BD8A1E7009ED00A9B29C /* file_music_icon@2x.png in Resources */,
				32E84FA31F6BD32700CA0B89 /* apps-icon@3x.png in Resources */,
				F083BE451E7009ED00A9B29C /* RoomIncomingEncryptedTextMsgWithoutSenderNameBubbleCell.xib in Resources */,
				F083BD611E7009ED00A9B29C /* details_icon@3x.png in Resources */,
				F083BD9D1E7009ED00A9B29C /* main_alias_icon@3x.png in Resources */,
				F083BDA21E7009ED00A9B29C /* newmessages@2x.png in Resources */,
				F046DC781FE19F8E00E3DAF0 /* create_group@3x.png in Resources */,
				F0D9F2401FED1A05001D9A27 /* add_group_participant@2x.png in Resources */,
				F083BEA11E7009ED00A9B29C /* TableViewCellWithLabelAndLargeTextView.xib in Resources */,
				F083BD881E7009ED00A9B29C /* file_doc_icon@3x.png in Resources */,
				F083BDAB1E7009ED00A9B29C /* placeholder@2x.png in Resources */,
				F083BE4D1E7009ED00A9B29C /* RoomOutgoingEncryptedAttachmentWithoutSenderInfoBubbleCell.xib in Resources */,
				F046DC791FE19F8E00E3DAF0 /* create_group.png in Resources */,
				24B510401EFA88CC004C6AD2 /* ReadReceiptsViewController.xib in Resources */,
				F0173EB61FCF346800B5F6A3 /* Localizable.strings in Resources */,
				F083BDC81E7009ED00A9B29C /* search_icon.png in Resources */,
				F083BDE91E7009ED00A9B29C /* ring.mp3 in Resources */,
				F083BE431E7009ED00A9B29C /* RoomIncomingEncryptedTextMsgWithoutSenderInfoBubbleCell.xib in Resources */,
				F083BDD81E7009ED00A9B29C /* start_chat@2x.png in Resources */,
				F083BD641E7009ED00A9B29C /* direct_icon@3x.png in Resources */,
				F083BE261E7009ED00A9B29C /* SegmentedViewController.xib in Resources */,
				F083BE161E7009ED00A9B29C /* MediaAlbumContentViewController.xib in Resources */,
				F083BD441E7009ED00A9B29C /* call_speaker_on_icon@3x.png in Resources */,
				F0614A0F1EDDCCE700F5DC9A /* jump_to_unread@3x.png in Resources */,
				F083BE511E7009ED00A9B29C /* RoomOutgoingEncryptedTextMsgBubbleCell.xib in Resources */,
				32918EA91F473BDB0076CA16 /* Localizable.strings in Resources */,
				F0B8D0D41FDFECB200F34524 /* GroupTableViewCell.xib in Resources */,
				F083BDAE1E7009ED00A9B29C /* plus_icon@2x.png in Resources */,
				F0E05A401EA0F9EB004B83FB /* tab_people@2x.png in Resources */,
				F083BD5A1E7009ED00A9B29C /* chevron@2x.png in Resources */,
				F083BDB81E7009ED00A9B29C /* remove_icon@3x.png in Resources */,
				F083BDA91E7009ED00A9B29C /* notificationsOff@3x.png in Resources */,
				F083BD731E7009ED00A9B29C /* e2e_unencrypted@3x.png in Resources */,
				F083BD3F1E7009ED00A9B29C /* call_speaker_off_icon.png in Resources */,
				F083BD3D1E7009ED00A9B29C /* call_hangup_icon@2x.png in Resources */,
				F083BE551E7009ED00A9B29C /* RoomOutgoingEncryptedTextMsgWithoutSenderNameBubbleCell.xib in Resources */,
				32471CDD1F1373A100BDF50A /* RoomMembershipCollapsedWithPaginationTitleBubbleCell.xib in Resources */,
				329DCE191F988F8100468420 /* riot_icon_callkit.png in Resources */,
				3233F7321F31F4BF006ACA81 /* JitsiViewController.xib in Resources */,
				F083BD301E7009ED00A9B29C /* bubbles_bg_landscape.png in Resources */,
				F083BDA41E7009ED00A9B29C /* notifications.png in Resources */,
				F083BE0F1E7009ED00A9B29C /* ContactsTableViewController.xib in Resources */,
				F083BD9B1E7009ED00A9B29C /* main_alias_icon.png in Resources */,
				F083BD391E7009ED00A9B29C /* call_chat_icon.png in Resources */,
				3C9CA407200C651F006031F1 /* send@2x.png in Resources */,
				F083BD681E7009ED00A9B29C /* directChatOn.png in Resources */,
				F083BDA61E7009ED00A9B29C /* notifications@3x.png in Resources */,
				F083BD771E7009ED00A9B29C /* e2e_warning.png in Resources */,
				F083BDDB1E7009ED00A9B29C /* typing@2x.png in Resources */,
				F075BEDC1EBB26F100A7B68A /* TableViewCellWithCollectionView.xib in Resources */,
				F083BDE71E7009ED00A9B29C /* callend.mp3 in Resources */,
				F083BD231E7009ED00A9B29C /* add_participant@2x.png in Resources */,
				F083BDA51E7009ED00A9B29C /* notifications@2x.png in Resources */,
				F0E05A3F1EA0F9EB004B83FB /* tab_people.png in Resources */,
				F0E05A351EA0F9EB004B83FB /* tab_favourites@3x.png in Resources */,
				F0DD05D01F615ECF00CB5292 /* LaunchScreenRiot.png in Resources */,
				F083BE611E7009ED00A9B29C /* RoomIncomingTextMsgBubbleCell.xib in Resources */,
				F083BE9D1E7009ED00A9B29C /* TableViewCellWithCheckBoxAndLabel.xib in Resources */,
				F083BDC41E7009ED00A9B29C /* scrollup@3x.png in Resources */,
				F083BD291E7009ED00A9B29C /* animatedLogo-1.png in Resources */,
				F083BD4F1E7009ED00A9B29C /* camera_play@2x.png in Resources */,
				F046DC7A1FE19F8E00E3DAF0 /* create_group@2x.png in Resources */,
				321082B31F0E9F41002E0091 /* RoomMembershipCollapsedBubbleCell.xib in Resources */,
				F083BD981E7009ED00A9B29C /* logo.png in Resources */,
				F083BD911E7009ED00A9B29C /* file_video_icon@3x.png in Resources */,
				F09A66531FD5A7A6004B13B5 /* tab_groups_selected.png in Resources */,
				F083BD991E7009ED00A9B29C /* logo@2x.png in Resources */,
				F083BD331E7009ED00A9B29C /* call_audio_mute_off_icon.png in Resources */,
				F083BD691E7009ED00A9B29C /* directChatOn@2x.png in Resources */,
				F04AF26E1F83A4C100D20F4D /* Vector.strings in Resources */,
				F083BD3E1E7009ED00A9B29C /* call_hangup_icon@3x.png in Resources */,
				32AE61F21F0D2183007255F4 /* InfoPlist.strings in Resources */,
				F083BDB91E7009ED00A9B29C /* remove_icon_pink.png in Resources */,
				F083BE531E7009ED00A9B29C /* RoomOutgoingEncryptedTextMsgWithoutSenderInfoBubbleCell.xib in Resources */,
				3C9CA401200BEA42006031F1 /* cancel2@2x.png in Resources */,
				F083BD7F1E7009ED00A9B29C /* error@3x.png in Resources */,
				F083BE5B1E7009ED00A9B29C /* RoomIncomingAttachmentBubbleCell.xib in Resources */,
				F083BD401E7009ED00A9B29C /* call_speaker_off_icon@2x.png in Resources */,
				F083BD701E7009ED00A9B29C /* e2e_blocked@3x.png in Resources */,
				F083BE9B1E7009ED00A9B29C /* TableViewCellWithButton.xib in Resources */,
				F083BDAC1E7009ED00A9B29C /* placeholder@3x.png in Resources */,
				F083BD8D1E7009ED00A9B29C /* file_photo_icon@2x.png in Resources */,
				F083BD831E7009ED00A9B29C /* favouriteOff.png in Resources */,
				F09A66551FD5A7A6004B13B5 /* tab_groups_selected@3x.png in Resources */,
				F083BD411E7009ED00A9B29C /* call_speaker_off_icon@3x.png in Resources */,
				F083BDE21E7009ED00A9B29C /* video_icon@3x.png in Resources */,
				F083BDA31E7009ED00A9B29C /* newmessages@3x.png in Resources */,
				F083BE591E7009ED00A9B29C /* RoomOutgoingEncryptedTextMsgWithPaginationTitleWithoutSenderNameBubbleCell.xib in Resources */,
				F09A66541FD5A7A6004B13B5 /* tab_groups_selected@2x.png in Resources */,
				F083BD821E7009ED00A9B29C /* favourite@3x.png in Resources */,
				327382B51F276AD200356143 /* InfoPlist.strings in Resources */,
				F083BD551E7009ED00A9B29C /* camera_switch@3x.png in Resources */,
				F046DC7F1FE1A40F00E3DAF0 /* GroupParticipantsViewController.xib in Resources */,
				F083BE361E7009ED00A9B29C /* MediaAlbumTableCell.xib in Resources */,
				F083BD7B1E7009ED00A9B29C /* edit_icon@2x.png in Resources */,
				F083BDAF1E7009ED00A9B29C /* plus_icon@3x.png in Resources */,
				F083BDD91E7009ED00A9B29C /* start_chat@3x.png in Resources */,
				F0614A141EDEE65000F5DC9A /* cancel@2x.png in Resources */,
				F083BE411E7009ED00A9B29C /* RoomIncomingEncryptedTextMsgBubbleCell.xib in Resources */,
				F0E05A0B1E9CCEBF004B83FB /* RecentsViewController.xib in Resources */,
				F083BD5F1E7009ED00A9B29C /* details_icon.png in Resources */,
				F083BE241E7009ED00A9B29C /* RoomViewController.xib in Resources */,
				F083BE7B1E7009ED00A9B29C /* RoomInputToolbarView.xib in Resources */,
				F0E05A3D1EA0F9EB004B83FB /* tab_people_selected@2x.png in Resources */,
				F0E05A451EA0F9EB004B83FB /* tab_rooms.png in Resources */,
				F083BE751E7009ED00A9B29C /* RoomOutgoingTextMsgWithoutSenderNameBubbleCell.xib in Resources */,
				F04AF26A1F83A4C100D20F4D /* InfoPlist.strings in Resources */,
				F083BD261E7009ED00A9B29C /* admin_icon@2x.png in Resources */,
				329DCE1B1F988F8100468420 /* riot_icon_callkit@3.png in Resources */,
				3205ED851E97725E003D65FA /* DirectoryServerTableViewCell.xib in Resources */,
				F083BD761E7009ED00A9B29C /* e2e_verified@3x.png in Resources */,
				F083BDCE1E7009ED00A9B29C /* selection_untick.png in Resources */,
				F083BE971E7009ED00A9B29C /* MessagesSearchResultAttachmentBubbleCell.xib in Resources */,
				F083BD9C1E7009ED00A9B29C /* main_alias_icon@2x.png in Resources */,
				F083BDEA1E7009ED00A9B29C /* ringback.mp3 in Resources */,
				F083BD2D1E7009ED00A9B29C /* back_icon.png in Resources */,
				F083BD971E7009ED00A9B29C /* leave@3x.png in Resources */,
				F083BE7D1E7009ED00A9B29C /* DirectoryRecentTableViewCell.xib in Resources */,
				F083BDAD1E7009ED00A9B29C /* plus_icon.png in Resources */,
				F083BDC01E7009ED00A9B29C /* scrolldown@2x.png in Resources */,
				F083BDF21E7009ED00A9B29C /* GoogleService-Info.plist in Resources */,
				F083BD3C1E7009ED00A9B29C /* call_hangup_icon.png in Resources */,
				F083BE6D1E7009ED00A9B29C /* RoomOutgoingAttachmentWithoutSenderInfoBubbleCell.xib in Resources */,
				F083BE9F1E7009ED00A9B29C /* TableViewCellWithCheckBoxes.xib in Resources */,
				F0B4CBB21F4215E3008E99C5 /* EventDetailsView.xib in Resources */,
				F083BE4F1E7009ED00A9B29C /* RoomOutgoingEncryptedAttachmentWithPaginationTitleBubbleCell.xib in Resources */,
				F0B4CBAC1F41F090008E99C5 /* EncryptionInfoView.xib in Resources */,
				F083BD241E7009ED00A9B29C /* add_participant@3x.png in Resources */,
				F083BD891E7009ED00A9B29C /* file_music_icon.png in Resources */,
				F05927C01FDEC2F7009F2A68 /* GroupDetailsViewController.xib in Resources */,
				F083BDD11E7009ED00A9B29C /* settings_icon.png in Resources */,
				F083BD811E7009ED00A9B29C /* favourite@2x.png in Resources */,
				F0A4A1681EF7CB66003630DB /* members_list_icon@2x.png in Resources */,
				F083BD9F1E7009ED00A9B29C /* mod_icon@2x.png in Resources */,
				32918EAA1F473BDB0076CA16 /* Vector.strings in Resources */,
				F083BD801E7009ED00A9B29C /* favourite.png in Resources */,
				3C9CA408200C651F006031F1 /* send.png in Resources */,
				F083BD4B1E7009ED00A9B29C /* camera_capture.png in Resources */,
				F083BD841E7009ED00A9B29C /* favouriteOff@2x.png in Resources */,
				F083BE671E7009ED00A9B29C /* RoomIncomingTextMsgWithPaginationTitleBubbleCell.xib in Resources */,
				327382B91F276AD200356143 /* Localizable.strings in Resources */,
				327382C31F276AED00356143 /* Localizable.strings in Resources */,
				F083BDB21E7009ED00A9B29C /* priorityHigh@3x.png in Resources */,
				F083BDD71E7009ED00A9B29C /* start_chat.png in Resources */,
				F083BDE81E7009ED00A9B29C /* message.mp3 in Resources */,
				32471CE21F13AC1500BDF50A /* RoomMembershipExpandedWithPaginationTitleBubbleCell.xib in Resources */,
				F083BD901E7009ED00A9B29C /* file_video_icon@2x.png in Resources */,
				F083BE0B1E7009ED00A9B29C /* CallViewController.xib in Resources */,
				3C9CA406200C651F006031F1 /* send@3x.png in Resources */,
				F083BD661E7009ED00A9B29C /* directChatOff@2x.png in Resources */,
				F083BE011E7009ED00A9B29C /* third_party_licenses.html in Resources */,
				F083BD751E7009ED00A9B29C /* e2e_verified@2x.png in Resources */,
				F083BDCD1E7009ED00A9B29C /* selection_tick@3x.png in Resources */,
				F0E05A311EA0F9EB004B83FB /* tab_favourites_selected@2x.png in Resources */,
				F083BD741E7009ED00A9B29C /* e2e_verified.png in Resources */,
				F083BD2A1E7009ED00A9B29C /* animatedLogo-2.png in Resources */,
				327382B71F276AD200356143 /* Vector.strings in Resources */,
				F0E05A471EA0F9EB004B83FB /* tab_rooms@3x.png in Resources */,
				F083BD8E1E7009ED00A9B29C /* file_photo_icon@3x.png in Resources */,
				F0E05A361EA0F9EB004B83FB /* tab_home_selected.png in Resources */,
				F083BDE41E7009ED00A9B29C /* voice_call_icon@2x.png in Resources */,
				F0E05A411EA0F9EB004B83FB /* tab_people@3x.png in Resources */,
				F083BD8C1E7009ED00A9B29C /* file_photo_icon.png in Resources */,
				F083BE911E7009ED00A9B29C /* RoomTitleView.xib in Resources */,
				F083BE4B1E7009ED00A9B29C /* RoomOutgoingEncryptedAttachmentBubbleCell.xib in Resources */,
				F083BDB01E7009ED00A9B29C /* priorityHigh.png in Resources */,
				3C2B827020099027007CF26B /* CameraViewController.xib in Resources */,
				F083BD271E7009ED00A9B29C /* admin_icon@3x.png in Resources */,
				F083BDDC1E7009ED00A9B29C /* typing@3x.png in Resources */,
				F0D9F23F1FED1A05001D9A27 /* add_group_participant@3x.png in Resources */,
				F083BDC31E7009ED00A9B29C /* scrollup@2x.png in Resources */,
				F09A66571FD5A7A6004B13B5 /* tab_groups@2x.png in Resources */,
				F083BD451E7009ED00A9B29C /* call_video_mute_off_icon.png in Resources */,
				F083BD2F1E7009ED00A9B29C /* back_icon@3x.png in Resources */,
				F083BDD01E7009ED00A9B29C /* selection_untick@3x.png in Resources */,
				F083BD621E7009ED00A9B29C /* direct_icon.png in Resources */,
				F083BE951E7009ED00A9B29C /* FilesSearchTableViewCell.xib in Resources */,
				F083BD871E7009ED00A9B29C /* file_doc_icon@2x.png in Resources */,
				F083BDCF1E7009ED00A9B29C /* selection_untick@2x.png in Resources */,
				F083BDDF1E7009ED00A9B29C /* upload_icon@3x.png in Resources */,
				327382B61F276AD200356143 /* Localizable.strings in Resources */,
				F083BD6D1E7009ED00A9B29C /* disclosure_icon@3x.png in Resources */,
				F09A66561FD5A7A6004B13B5 /* tab_groups.png in Resources */,
				32AE61F31F0D2183007255F4 /* Localizable.strings in Resources */,
				F083BDE61E7009ED00A9B29C /* busy.mp3 in Resources */,
				F083BDD51E7009ED00A9B29C /* shrink_icon@2x.png in Resources */,
				F083BD5D1E7009ED00A9B29C /* create_room@2x.png in Resources */,
				F083BD921E7009ED00A9B29C /* group.png in Resources */,
				F083BD4E1E7009ED00A9B29C /* camera_play.png in Resources */,
				F0E05A3B1EA0F9EB004B83FB /* tab_home@3x.png in Resources */,
				F083BDB61E7009ED00A9B29C /* remove_icon.png in Resources */,
				F0614A131EDEE65000F5DC9A /* cancel.png in Resources */,
				F083BD281E7009ED00A9B29C /* animatedLogo-0.png in Resources */,
				F083BDB31E7009ED00A9B29C /* priorityLow.png in Resources */,
				F083BDA81E7009ED00A9B29C /* notificationsOff@2x.png in Resources */,
				F083BD7A1E7009ED00A9B29C /* edit_icon.png in Resources */,
				F0E05A391EA0F9EB004B83FB /* tab_home.png in Resources */,
				F083BD361E7009ED00A9B29C /* call_audio_mute_on_icon.png in Resources */,
				F083BDCA1E7009ED00A9B29C /* search_icon@3x.png in Resources */,
				F083BDB41E7009ED00A9B29C /* priorityLow@2x.png in Resources */,
				F083BD671E7009ED00A9B29C /* directChatOff@3x.png in Resources */,
				F083BE791E7009ED00A9B29C /* RoomOutgoingTextMsgWithPaginationTitleWithoutSenderNameBubbleCell.xib in Resources */,
				F04AF26C1F83A4C100D20F4D /* InfoPlist.strings in Resources */,
				F0E05A321EA0F9EB004B83FB /* tab_favourites_selected@3x.png in Resources */,
				F083BD4D1E7009ED00A9B29C /* camera_capture@3x.png in Resources */,
				F083BDB11E7009ED00A9B29C /* priorityHigh@2x.png in Resources */,
				F0614A0E1EDDCCE700F5DC9A /* jump_to_unread@2x.png in Resources */,
				F0D9F2451FED1E57001D9A27 /* remove_icon_blue.png in Resources */,
				F083BDC21E7009ED00A9B29C /* scrollup.png in Resources */,
				329DCE1A1F988F8100468420 /* riot_icon_callkit@2.png in Resources */,
				F083BD521E7009ED00A9B29C /* camera_stop@2x.png in Resources */,
				327382C21F276AED00356143 /* InfoPlist.strings in Resources */,
				327382B81F276AD200356143 /* InfoPlist.strings in Resources */,
				F0E05A381EA0F9EB004B83FB /* tab_home_selected@3x.png in Resources */,
				F083BDDA1E7009ED00A9B29C /* typing.png in Resources */,
				F083BE831E7009ED00A9B29C /* RecentTableViewCell.xib in Resources */,
				F046DC731FE1786500E3DAF0 /* GroupHomeViewController.xib in Resources */,
				F0E5D9141FF6FF3F00560D7F /* GroupRoomTableViewCell.xib in Resources */,
				F083BDB71E7009ED00A9B29C /* remove_icon@2x.png in Resources */,
				3C9CA400200BEA42006031F1 /* cancel2.png in Resources */,
				F083BDD31E7009ED00A9B29C /* settings_icon@3x.png in Resources */,
				F04AF26B1F83A4C100D20F4D /* Vector.strings in Resources */,
				F083BDBA1E7009ED00A9B29C /* remove_icon_pink@2x.png in Resources */,
				F09A66581FD5A7A6004B13B5 /* tab_groups@3x.png in Resources */,
				F083BDC91E7009ED00A9B29C /* search_icon@2x.png in Resources */,
				F083BE381E7009ED00A9B29C /* RoomActivitiesView.xib in Resources */,
				F083BDC51E7009ED00A9B29C /* search_bg.png in Resources */,
				F083BDDD1E7009ED00A9B29C /* upload_icon.png in Resources */,
				F083BD3B1E7009ED00A9B29C /* call_chat_icon@3x.png in Resources */,
				F083BD351E7009ED00A9B29C /* call_audio_mute_off_icon@3x.png in Resources */,
				F083BE061E7009ED00A9B29C /* Riot-Defaults.plist in Resources */,
				F083BD2C1E7009ED00A9B29C /* animatedLogo-4.png in Resources */,
				F083BD7E1E7009ED00A9B29C /* error@2x.png in Resources */,
				F083BE931E7009ED00A9B29C /* SimpleRoomTitleView.xib in Resources */,
				32AE61EA1F0CE099007255F4 /* RoomMembershipWithPaginationTitleBubbleCell.xib in Resources */,
				F083BD951E7009ED00A9B29C /* leave.png in Resources */,
				F083BE2C1E7009ED00A9B29C /* AuthInputsView.xib in Resources */,
				F083BD6B1E7009ED00A9B29C /* disclosure_icon.png in Resources */,
				F083BE3F1E7009ED00A9B29C /* RoomIncomingEncryptedAttachmentWithPaginationTitleBubbleCell.xib in Resources */,
				F083BD7D1E7009ED00A9B29C /* error.png in Resources */,
				F083BD2E1E7009ED00A9B29C /* back_icon@2x.png in Resources */,
				F083BD501E7009ED00A9B29C /* camera_record.png in Resources */,
				F0D9F2441FED1E57001D9A27 /* remove_icon_blue@3x.png in Resources */,
				F0D869EB1EC455A100BB0A2B /* create_direct_chat.png in Resources */,
				F083BDBB1E7009ED00A9B29C /* remove_icon_pink@3x.png in Resources */,
				F0E05A301EA0F9EB004B83FB /* tab_favourites_selected.png in Resources */,
				F083BD5C1E7009ED00A9B29C /* create_room.png in Resources */,
				F083BE871E7009ED00A9B29C /* RoomTableViewCell.xib in Resources */,
				F083BD471E7009ED00A9B29C /* call_video_mute_off_icon@3x.png in Resources */,
				F075BED71EBB169C00A7B68A /* RoomCollectionViewCell.xib in Resources */,
				F083BD941E7009ED00A9B29C /* group@3x.png in Resources */,
				F083BD591E7009ED00A9B29C /* chevron.png in Resources */,
				F0D869EC1EC455A100BB0A2B /* create_direct_chat@2x.png in Resources */,
				F083BDE11E7009ED00A9B29C /* video_icon@2x.png in Resources */,
				32E84FA21F6BD32700CA0B89 /* apps-icon@2x.png in Resources */,
				F083BDB51E7009ED00A9B29C /* priorityLow@3x.png in Resources */,
				32E84FA11F6BD32700CA0B89 /* apps-icon.png in Resources */,
				F083BE891E7009ED00A9B29C /* RoomMemberTitleView.xib in Resources */,
				F083BE3D1E7009ED00A9B29C /* RoomIncomingEncryptedAttachmentWithoutSenderInfoBubbleCell.xib in Resources */,
				F083BE291E7009ED00A9B29C /* StartChatViewController.xib in Resources */,
				F083BE6F1E7009ED00A9B29C /* RoomOutgoingAttachmentWithPaginationTitleBubbleCell.xib in Resources */,
				F083BEA31E7009ED00A9B29C /* TableViewCellWithPhoneNumberTextField.xib in Resources */,
				32FD0A3E1EB0CD9B0072B066 /* BugReportViewController.xib in Resources */,
				32D392191EB9B7AB009A2BAF /* DirectoryServerDetailTableViewCell.xib in Resources */,
				F0614A151EDEE65000F5DC9A /* cancel@3x.png in Resources */,
				F0E05A3E1EA0F9EB004B83FB /* tab_people_selected@3x.png in Resources */,
				F083BE5D1E7009ED00A9B29C /* RoomIncomingAttachmentWithoutSenderInfoBubbleCell.xib in Resources */,
				F083BD2B1E7009ED00A9B29C /* animatedLogo-3.png in Resources */,
				F0E05A331EA0F9EB004B83FB /* tab_favourites.png in Resources */,
				F083BD791E7009ED00A9B29C /* e2e_warning@3x.png in Resources */,
				F083BD481E7009ED00A9B29C /* call_video_mute_on_icon.png in Resources */,
				F083BDD41E7009ED00A9B29C /* shrink_icon.png in Resources */,
				F083BE0D1E7009ED00A9B29C /* ContactDetailsViewController.xib in Resources */,
				F083BDCB1E7009ED00A9B29C /* selection_tick.png in Resources */,
				F083BD6C1E7009ED00A9B29C /* disclosure_icon@2x.png in Resources */,
				F083BD4A1E7009ED00A9B29C /* call_video_mute_on_icon@3x.png in Resources */,
				F083BE8F1E7009ED00A9B29C /* RoomAvatarTitleView.xib in Resources */,
				F083BD9E1E7009ED00A9B29C /* mod_icon.png in Resources */,
				F083BD371E7009ED00A9B29C /* call_audio_mute_on_icon@2x.png in Resources */,
				F0E05A341EA0F9EB004B83FB /* tab_favourites@2x.png in Resources */,
				F083BD571E7009ED00A9B29C /* camera_video_capture@2x.png in Resources */,
				F083BD581E7009ED00A9B29C /* camera_video_capture@3x.png in Resources */,
				F083BE321E7009ED00A9B29C /* DeviceTableViewCell.xib in Resources */,
				F083BDF31E7009ED00A9B29C /* Images.xcassets in Resources */,
				F083BDD21E7009ED00A9B29C /* settings_icon@2x.png in Resources */,
				F083BD491E7009ED00A9B29C /* call_video_mute_on_icon@2x.png in Resources */,
				F083BDD61E7009ED00A9B29C /* shrink_icon@3x.png in Resources */,
				F083BD8B1E7009ED00A9B29C /* file_music_icon@3x.png in Resources */,
				F083BD511E7009ED00A9B29C /* camera_stop.png in Resources */,
				F083BDEC1E7009ED00A9B29C /* Main.storyboard in Resources */,
				F083BD861E7009ED00A9B29C /* file_doc_icon.png in Resources */,
				F083BD631E7009ED00A9B29C /* direct_icon@2x.png in Resources */,
				F083BE991E7009ED00A9B29C /* MessagesSearchResultTextMsgBubbleCell.xib in Resources */,
				F083BD711E7009ED00A9B29C /* e2e_unencrypted.png in Resources */,
				F0A4A1671EF7CB66003630DB /* members_list_icon.png in Resources */,
				F083BE731E7009ED00A9B29C /* RoomOutgoingTextMsgWithoutSenderInfoBubbleCell.xib in Resources */,
				F083BD251E7009ED00A9B29C /* admin_icon.png in Resources */,
				F083BDBE1E7009ED00A9B29C /* riot_icon@3x.png in Resources */,
				F083BD931E7009ED00A9B29C /* group@2x.png in Resources */,
				F0614A0D1EDDCCE700F5DC9A /* jump_to_unread.png in Resources */,
				F083BDC11E7009ED00A9B29C /* scrolldown@3x.png in Resources */,
				3C9CA3FC200BDCBA006031F1 /* camera-flash@2x.png in Resources */,
				F083BD321E7009ED00A9B29C /* bubbles_bg_landscape@3x.png in Resources */,
				F083BE7F1E7009ED00A9B29C /* InviteRecentTableViewCell.xib in Resources */,
				F083BDA11E7009ED00A9B29C /* newmessages.png in Resources */,
				F083BD3A1E7009ED00A9B29C /* call_chat_icon@2x.png in Resources */,
				3C9CA3FB200BDCBA006031F1 /* camera-flash.png in Resources */,
				F083BE711E7009ED00A9B29C /* RoomOutgoingTextMsgBubbleCell.xib in Resources */,
				F083BD5E1E7009ED00A9B29C /* create_room@3x.png in Resources */,
				F083BE6B1E7009ED00A9B29C /* RoomOutgoingAttachmentBubbleCell.xib in Resources */,
				F083BD4C1E7009ED00A9B29C /* camera_capture@2x.png in Resources */,
				F083BD8F1E7009ED00A9B29C /* file_video_icon.png in Resources */,
				F083BE631E7009ED00A9B29C /* RoomIncomingTextMsgWithoutSenderInfoBubbleCell.xib in Resources */,
				F083BE301E7009ED00A9B29C /* ContactTableViewCell.xib in Resources */,
				F083BE571E7009ED00A9B29C /* RoomOutgoingEncryptedTextMsgWithPaginationTitleBubbleCell.xib in Resources */,
				F083BE771E7009ED00A9B29C /* RoomOutgoingTextMsgWithPaginationTitleBubbleCell.xib in Resources */,
				F0D9F2461FED1E57001D9A27 /* remove_icon_blue@2x.png in Resources */,
				F083BDA71E7009ED00A9B29C /* notificationsOff.png in Resources */,
				F06CDD6A1EF01E3900870B75 /* RoomEmptyBubbleCell.xib in Resources */,
				F0B5430A1F70FF8F00D29293 /* back_icon@4x.png in Resources */,
				F083BDBD1E7009ED00A9B29C /* riot_icon@2x.png in Resources */,
				3C9CA402200BEA42006031F1 /* cancel2@3x.png in Resources */,
				F083BDDE1E7009ED00A9B29C /* upload_icon@2x.png in Resources */,
				F083BE8B1E7009ED00A9B29C /* ExpandedRoomTitleView.xib in Resources */,
				F083BE691E7009ED00A9B29C /* RoomIncomingTextMsgWithPaginationTitleWithoutSenderNameBubbleCell.xib in Resources */,
				F083BDBC1E7009ED00A9B29C /* riot_icon.png in Resources */,
				F0173EB71FCF346800B5F6A3 /* InfoPlist.strings in Resources */,
				F083BE2E1E7009ED00A9B29C /* ForgotPasswordInputsView.xib in Resources */,
				F083BDC71E7009ED00A9B29C /* search_bg@3x.png in Resources */,
				F083BDBF1E7009ED00A9B29C /* scrolldown.png in Resources */,
				F083BDE31E7009ED00A9B29C /* voice_call_icon.png in Resources */,
				F083BDCC1E7009ED00A9B29C /* selection_tick@2x.png in Resources */,
				F0B4CBA71F41CA44008E99C5 /* DeviceView.xib in Resources */,
				F083BD961E7009ED00A9B29C /* leave@2x.png in Resources */,
				F0E05A461EA0F9EB004B83FB /* tab_rooms@2x.png in Resources */,
				32AE61F41F0D2183007255F4 /* Vector.strings in Resources */,
				32935CB41F628BCE006888C8 /* IntegrationManager.js in Resources */,
				F083BD851E7009ED00A9B29C /* favouriteOff@3x.png in Resources */,
				F083BD541E7009ED00A9B29C /* camera_switch@2x.png in Resources */,
				F083BD6A1E7009ED00A9B29C /* directChatOn@3x.png in Resources */,
				F083BE3B1E7009ED00A9B29C /* RoomIncomingEncryptedAttachmentBubbleCell.xib in Resources */,
				F083BD341E7009ED00A9B29C /* call_audio_mute_off_icon@2x.png in Resources */,
				F083BD6E1E7009ED00A9B29C /* e2e_blocked.png in Resources */,
				F0E05A3A1EA0F9EB004B83FB /* tab_home@2x.png in Resources */,
				F083BE091E7009ED00A9B29C /* AuthenticationViewController.xib in Resources */,
				F083BD381E7009ED00A9B29C /* call_audio_mute_on_icon@3x.png in Resources */,
				F0B8D0D51FDFECB200F34524 /* GroupInviteTableViewCell.xib in Resources */,
				F0E05A3C1EA0F9EB004B83FB /* tab_people_selected.png in Resources */,
				F083BD221E7009ED00A9B29C /* add_participant.png in Resources */,
				F083BDC61E7009ED00A9B29C /* search_bg@2x.png in Resources */,
				F083BD421E7009ED00A9B29C /* call_speaker_on_icon.png in Resources */,
				F04AF26D1F83A4C100D20F4D /* Localizable.strings in Resources */,
				F083BD9A1E7009ED00A9B29C /* logo@3x.png in Resources */,
				327382BA1F276AD200356143 /* Vector.strings in Resources */,
				327382C41F276AED00356143 /* Vector.strings in Resources */,
				F083BDE51E7009ED00A9B29C /* voice_call_icon@3x.png in Resources */,
				322806A11F0F64C4008C53D7 /* RoomMembershipExpandedBubbleCell.xib in Resources */,
				F083BE201E7009ED00A9B29C /* RoomParticipantsViewController.xib in Resources */,
				F083BE471E7009ED00A9B29C /* RoomIncomingEncryptedTextMsgWithPaginationTitleBubbleCell.xib in Resources */,
				32AE61E51F0A971B007255F4 /* RoomMembershipBubbleCell.xib in Resources */,
				F083BDA01E7009ED00A9B29C /* mod_icon@3x.png in Resources */,
				F083BE491E7009ED00A9B29C /* RoomIncomingEncryptedTextMsgWithPaginationTitleWithoutSenderNameBubbleCell.xib in Resources */,
				325E1C151E8D03950018D91E /* LaunchScreen.storyboard in Resources */,
				F083BD721E7009ED00A9B29C /* e2e_unencrypted@2x.png in Resources */,
				F0D869ED1EC455A100BB0A2B /* create_direct_chat@3x.png in Resources */,
				F083BD531E7009ED00A9B29C /* camera_switch.png in Resources */,
				F083BD7C1E7009ED00A9B29C /* edit_icon@3x.png in Resources */,
				F083BDE01E7009ED00A9B29C /* video_icon.png in Resources */,
				F083BD601E7009ED00A9B29C /* details_icon@2x.png in Resources */,
				F083BE5F1E7009ED00A9B29C /* RoomIncomingAttachmentWithPaginationTitleBubbleCell.xib in Resources */,
				F0A4A1691EF7CB66003630DB /* members_list_icon@3x.png in Resources */,
				F083BE8D1E7009ED00A9B29C /* PreviewRoomTitleView.xib in Resources */,
				F083BD561E7009ED00A9B29C /* camera_video_capture.png in Resources */,
				F083BD651E7009ED00A9B29C /* directChatOff.png in Resources */,
				F083BE811E7009ED00A9B29C /* PublicRoomTableViewCell.xib in Resources */,
				F0173EB51FCF346800B5F6A3 /* Vector.strings in Resources */,
				F083BE851E7009ED00A9B29C /* RoomIdOrAliasTableViewCell.xib in Resources */,
				F083BD461E7009ED00A9B29C /* call_video_mute_off_icon@2x.png in Resources */,
				F083BD311E7009ED00A9B29C /* bubbles_bg_landscape@2x.png in Resources */,
				F0E05A371EA0F9EB004B83FB /* tab_home_selected@2x.png in Resources */,
				F0D9F23E1FED1A05001D9A27 /* add_group_participant.png in Resources */,
				F0E5D90F1FF6DDCF00560D7F /* GroupRoomsViewController.xib in Resources */,
				F083BE651E7009ED00A9B29C /* RoomIncomingTextMsgWithoutSenderNameBubbleCell.xib in Resources */,
				F083BD6F1E7009ED00A9B29C /* e2e_blocked@2x.png in Resources */,
			);
			runOnlyForDeploymentPostprocessing = 0;
		};
		F094A9BC1B78D8F000B1FBBF /* Resources */ = {
			isa = PBXResourcesBuildPhase;
			buildActionMask = 2147483647;
			files = (
			);
			runOnlyForDeploymentPostprocessing = 0;
		};
/* End PBXResourcesBuildPhase section */

/* Begin PBXShellScriptBuildPhase section */
		2372F8E1A49557FE0072BC56 /* [CP] Check Pods Manifest.lock */ = {
			isa = PBXShellScriptBuildPhase;
			buildActionMask = 2147483647;
			files = (
			);
			inputPaths = (
				"${PODS_PODFILE_DIR_PATH}/Podfile.lock",
				"${PODS_ROOT}/Manifest.lock",
			);
			name = "[CP] Check Pods Manifest.lock";
			outputPaths = (
				"$(DERIVED_FILE_DIR)/Pods-RiotPods-Riot-checkManifestLockResult.txt",
			);
			runOnlyForDeploymentPostprocessing = 0;
			shellPath = /bin/sh;
			shellScript = "diff \"${PODS_PODFILE_DIR_PATH}/Podfile.lock\" \"${PODS_ROOT}/Manifest.lock\" > /dev/null\nif [ $? != 0 ] ; then\n    # print error to STDERR\n    echo \"error: The sandbox is not in sync with the Podfile.lock. Run 'pod install' or update your CocoaPods installation.\" >&2\n    exit 1\nfi\n# This output is used by Xcode 'outputs' to avoid re-running this script phase.\necho \"SUCCESS\" > \"${SCRIPT_OUTPUT_FILE_0}\"\n";
			showEnvVarsInLog = 0;
		};
		3051A9ED306E05F8AE91C906 /* [CP] Check Pods Manifest.lock */ = {
			isa = PBXShellScriptBuildPhase;
			buildActionMask = 2147483647;
			files = (
			);
			inputPaths = (
				"${PODS_PODFILE_DIR_PATH}/Podfile.lock",
				"${PODS_ROOT}/Manifest.lock",
			);
			name = "[CP] Check Pods Manifest.lock";
			outputPaths = (
				"$(DERIVED_FILE_DIR)/Pods-RiotPods-RiotShareExtension-checkManifestLockResult.txt",
			);
			runOnlyForDeploymentPostprocessing = 0;
			shellPath = /bin/sh;
			shellScript = "diff \"${PODS_PODFILE_DIR_PATH}/Podfile.lock\" \"${PODS_ROOT}/Manifest.lock\" > /dev/null\nif [ $? != 0 ] ; then\n    # print error to STDERR\n    echo \"error: The sandbox is not in sync with the Podfile.lock. Run 'pod install' or update your CocoaPods installation.\" >&2\n    exit 1\nfi\n# This output is used by Xcode 'outputs' to avoid re-running this script phase.\necho \"SUCCESS\" > \"${SCRIPT_OUTPUT_FILE_0}\"\n";
			showEnvVarsInLog = 0;
		};
		68D6013FA64A4507DC9DB95B /* [CP] Copy Pods Resources */ = {
			isa = PBXShellScriptBuildPhase;
			buildActionMask = 2147483647;
			files = (
			);
			inputPaths = (
				"${SRCROOT}/Pods/Target Support Files/Pods-RiotPods-Riot/Pods-RiotPods-Riot-resources.sh",
				"${PODS_ROOT}/MatrixKit/MatrixKit/Controllers/MXKAccountDetailsViewController.xib",
				"${PODS_ROOT}/MatrixKit/MatrixKit/Controllers/MXKAttachmentsViewController.xib",
				"${PODS_ROOT}/MatrixKit/MatrixKit/Controllers/MXKAuthenticationViewController.xib",
				"${PODS_ROOT}/MatrixKit/MatrixKit/Controllers/MXKCallViewController.xib",
				"${PODS_ROOT}/MatrixKit/MatrixKit/Controllers/MXKContactDetailsViewController.xib",
				"${PODS_ROOT}/MatrixKit/MatrixKit/Controllers/MXKContactListViewController.xib",
				"${PODS_ROOT}/MatrixKit/MatrixKit/Controllers/MXKCountryPickerViewController.xib",
				"${PODS_ROOT}/MatrixKit/MatrixKit/Controllers/MXKGroupListViewController.xib",
				"${PODS_ROOT}/MatrixKit/MatrixKit/Controllers/MXKLanguagePickerViewController.xib",
				"${PODS_ROOT}/MatrixKit/MatrixKit/Controllers/MXKRecentListViewController.xib",
				"${PODS_ROOT}/MatrixKit/MatrixKit/Controllers/MXKRoomMemberDetailsViewController.xib",
				"${PODS_ROOT}/MatrixKit/MatrixKit/Controllers/MXKRoomMemberListViewController.xib",
				"${PODS_ROOT}/MatrixKit/MatrixKit/Controllers/MXKRoomSettingsViewController.xib",
				"${PODS_ROOT}/MatrixKit/MatrixKit/Controllers/MXKRoomViewController.xib",
				"${PODS_ROOT}/MatrixKit/MatrixKit/Controllers/MXKSearchViewController.xib",
				"${PODS_ROOT}/MatrixKit/MatrixKit/Views/Account/MXKAccountTableViewCell.xib",
				"${PODS_ROOT}/MatrixKit/MatrixKit/Views/Authentication/MXKAuthInputsEmailCodeBasedView.xib",
				"${PODS_ROOT}/MatrixKit/MatrixKit/Views/Authentication/MXKAuthInputsPasswordBasedView.xib",
				"${PODS_ROOT}/MatrixKit/MatrixKit/Views/Contact/MXKContactTableCell.xib",
				"${PODS_ROOT}/MatrixKit/MatrixKit/Views/DeviceView/MXKDeviceView.xib",
				"${PODS_ROOT}/MatrixKit/MatrixKit/Views/EncryptionInfoView/MXKEncryptionInfoView.xib",
				"${PODS_ROOT}/MatrixKit/MatrixKit/Views/Group/MXKGroupTableViewCell.xib",
				"${PODS_ROOT}/MatrixKit/MatrixKit/Views/MXKCollectionViewCell/MXKMediaCollectionViewCell.xib",
				"${PODS_ROOT}/MatrixKit/MatrixKit/Views/MXKEventDetailsView.xib",
				"${PODS_ROOT}/MatrixKit/MatrixKit/Views/MXKPieChartHUD.xib",
				"${PODS_ROOT}/MatrixKit/MatrixKit/Views/MXKRoomCreationView.xib",
				"${PODS_ROOT}/MatrixKit/MatrixKit/Views/MXKTableViewCell/MXKTableViewCellWithButton.xib",
				"${PODS_ROOT}/MatrixKit/MatrixKit/Views/MXKTableViewCell/MXKTableViewCellWithLabelAndButton.xib",
				"${PODS_ROOT}/MatrixKit/MatrixKit/Views/MXKTableViewCell/MXKTableViewCellWithLabelAndImageView.xib",
				"${PODS_ROOT}/MatrixKit/MatrixKit/Views/MXKTableViewCell/MXKTableViewCellWithLabelAndMXKImageView.xib",
				"${PODS_ROOT}/MatrixKit/MatrixKit/Views/MXKTableViewCell/MXKTableViewCellWithLabelAndSlider.xib",
				"${PODS_ROOT}/MatrixKit/MatrixKit/Views/MXKTableViewCell/MXKTableViewCellWithLabelAndSubLabel.xib",
				"${PODS_ROOT}/MatrixKit/MatrixKit/Views/MXKTableViewCell/MXKTableViewCellWithLabelAndSwitch.xib",
				"${PODS_ROOT}/MatrixKit/MatrixKit/Views/MXKTableViewCell/MXKTableViewCellWithLabelAndTextField.xib",
				"${PODS_ROOT}/MatrixKit/MatrixKit/Views/MXKTableViewCell/MXKTableViewCellWithLabelTextFieldAndButton.xib",
				"${PODS_ROOT}/MatrixKit/MatrixKit/Views/MXKTableViewCell/MXKTableViewCellWithPicker.xib",
				"${PODS_ROOT}/MatrixKit/MatrixKit/Views/MXKTableViewCell/MXKTableViewCellWithSearchBar.xib",
				"${PODS_ROOT}/MatrixKit/MatrixKit/Views/MXKTableViewCell/MXKTableViewCellWithTextFieldAndButton.xib",
				"${PODS_ROOT}/MatrixKit/MatrixKit/Views/MXKTableViewCell/MXKTableViewCellWithTextView.xib",
				"${PODS_ROOT}/MatrixKit/MatrixKit/Views/PushRule/MXKPushRuleCreationTableViewCell.xib",
				"${PODS_ROOT}/MatrixKit/MatrixKit/Views/PushRule/MXKPushRuleTableViewCell.xib",
				"${PODS_ROOT}/MatrixKit/MatrixKit/Views/ReadReceipts/MXKReadReceiptTableViewCell.xib",
				"${PODS_ROOT}/MatrixKit/MatrixKit/Views/RoomBubbleList/MXKRoomEmptyBubbleTableViewCell.xib",
				"${PODS_ROOT}/MatrixKit/MatrixKit/Views/RoomBubbleList/MXKRoomIncomingAttachmentBubbleCell.xib",
				"${PODS_ROOT}/MatrixKit/MatrixKit/Views/RoomBubbleList/MXKRoomIncomingAttachmentWithoutSenderInfoBubbleCell.xib",
				"${PODS_ROOT}/MatrixKit/MatrixKit/Views/RoomBubbleList/MXKRoomIncomingTextMsgBubbleCell.xib",
				"${PODS_ROOT}/MatrixKit/MatrixKit/Views/RoomBubbleList/MXKRoomIncomingTextMsgWithoutSenderInfoBubbleCell.xib",
				"${PODS_ROOT}/MatrixKit/MatrixKit/Views/RoomBubbleList/MXKRoomIOSOutgoingBubbleTableViewCell.xib",
				"${PODS_ROOT}/MatrixKit/MatrixKit/Views/RoomBubbleList/MXKRoomOutgoingAttachmentBubbleCell.xib",
				"${PODS_ROOT}/MatrixKit/MatrixKit/Views/RoomBubbleList/MXKRoomOutgoingAttachmentWithoutSenderInfoBubbleCell.xib",
				"${PODS_ROOT}/MatrixKit/MatrixKit/Views/RoomBubbleList/MXKRoomOutgoingTextMsgBubbleCell.xib",
				"${PODS_ROOT}/MatrixKit/MatrixKit/Views/RoomBubbleList/MXKRoomOutgoingTextMsgWithoutSenderInfoBubbleCell.xib",
				"${PODS_ROOT}/MatrixKit/MatrixKit/Views/RoomInputToolbar/MXKRoomInputToolbarView.xib",
				"${PODS_ROOT}/MatrixKit/MatrixKit/Views/RoomInputToolbar/MXKRoomInputToolbarViewWithHPGrowingText.xib",
				"${PODS_ROOT}/MatrixKit/MatrixKit/Views/RoomInputToolbar/MXKRoomInputToolbarViewWithSimpleTextView.xib",
				"${PODS_ROOT}/MatrixKit/MatrixKit/Views/RoomList/MXKInterleavedRecentTableViewCell.xib",
				"${PODS_ROOT}/MatrixKit/MatrixKit/Views/RoomList/MXKPublicRoomTableViewCell.xib",
				"${PODS_ROOT}/MatrixKit/MatrixKit/Views/RoomList/MXKRecentTableViewCell.xib",
				"${PODS_ROOT}/MatrixKit/MatrixKit/Views/RoomMemberList/MXKRoomMemberTableViewCell.xib",
				"${PODS_ROOT}/MatrixKit/MatrixKit/Views/RoomTitle/MXKRoomTitleView.xib",
				"${PODS_ROOT}/MatrixKit/MatrixKit/Views/RoomTitle/MXKRoomTitleViewWithTopic.xib",
				"${PODS_ROOT}/MatrixKit/MatrixKit/Views/Search/MXKSearchTableViewCell.xib",
				$PODS_CONFIGURATION_BUILD_DIR/MatrixKit/MatrixKit.bundle,
			);
			name = "[CP] Copy Pods Resources";
			outputPaths = (
				"${TARGET_BUILD_DIR}/${UNLOCALIZED_RESOURCES_FOLDER_PATH}",
			);
			runOnlyForDeploymentPostprocessing = 0;
			shellPath = /bin/sh;
			shellScript = "\"${SRCROOT}/Pods/Target Support Files/Pods-RiotPods-Riot/Pods-RiotPods-Riot-resources.sh\"\n";
			showEnvVarsInLog = 0;
		};
		6AA0024D4D5FAE30C2E1F311 /* [CP] Check Pods Manifest.lock */ = {
			isa = PBXShellScriptBuildPhase;
			buildActionMask = 2147483647;
			files = (
			);
			inputPaths = (
				"${PODS_PODFILE_DIR_PATH}/Podfile.lock",
				"${PODS_ROOT}/Manifest.lock",
			);
			name = "[CP] Check Pods Manifest.lock";
			outputPaths = (
				"$(DERIVED_FILE_DIR)/Pods-RiotPods-SiriIntents-checkManifestLockResult.txt",
			);
			runOnlyForDeploymentPostprocessing = 0;
			shellPath = /bin/sh;
			shellScript = "diff \"${PODS_PODFILE_DIR_PATH}/Podfile.lock\" \"${PODS_ROOT}/Manifest.lock\" > /dev/null\nif [ $? != 0 ] ; then\n    # print error to STDERR\n    echo \"error: The sandbox is not in sync with the Podfile.lock. Run 'pod install' or update your CocoaPods installation.\" >&2\n    exit 1\nfi\n# This output is used by Xcode 'outputs' to avoid re-running this script phase.\necho \"SUCCESS\" > \"${SCRIPT_OUTPUT_FILE_0}\"\n";
			showEnvVarsInLog = 0;
		};
		7FFD40AA75DB32D83350D225 /* [CP] Embed Pods Frameworks */ = {
			isa = PBXShellScriptBuildPhase;
			buildActionMask = 2147483647;
			files = (
			);
			inputPaths = (
				"${SRCROOT}/Pods/Target Support Files/Pods-RiotPods-Riot/Pods-RiotPods-Riot-frameworks.sh",
				"${BUILT_PRODUCTS_DIR}/AFNetworking/AFNetworking.framework",
				"${BUILT_PRODUCTS_DIR}/DTCoreText/DTCoreText.framework",
				"${BUILT_PRODUCTS_DIR}/DTFoundation/DTFoundation.framework",
				"${BUILT_PRODUCTS_DIR}/GBDeviceInfo/GBDeviceInfo.framework",
				"${BUILT_PRODUCTS_DIR}/GZIP/GZIP.framework",
				"${BUILT_PRODUCTS_DIR}/HPGrowingTextView/HPGrowingTextView.framework",
				"${BUILT_PRODUCTS_DIR}/MatrixKit/MatrixKit.framework",
				"${BUILT_PRODUCTS_DIR}/MatrixSDK/MatrixSDK.framework",
				"${BUILT_PRODUCTS_DIR}/OLMKit/OLMKit.framework",
				"${BUILT_PRODUCTS_DIR}/PiwikTracker/PiwikTracker.framework",
				"${BUILT_PRODUCTS_DIR}/Realm/Realm.framework",
				"${PODS_ROOT}/WebRTC/WebRTC.framework",
				"${BUILT_PRODUCTS_DIR}/cmark/cmark.framework",
				"${BUILT_PRODUCTS_DIR}/libPhoneNumber-iOS/libPhoneNumber_iOS.framework",
				"${BUILT_PRODUCTS_DIR}/DTCoreText.default-Extension/DTCoreText.framework",
				"${BUILT_PRODUCTS_DIR}/MatrixKit-AppExtension/MatrixKit.framework",
			);
			name = "[CP] Embed Pods Frameworks";
			outputPaths = (
				"${TARGET_BUILD_DIR}/${FRAMEWORKS_FOLDER_PATH}/AFNetworking.framework",
				"${TARGET_BUILD_DIR}/${FRAMEWORKS_FOLDER_PATH}/DTCoreText.framework",
				"${TARGET_BUILD_DIR}/${FRAMEWORKS_FOLDER_PATH}/DTFoundation.framework",
				"${TARGET_BUILD_DIR}/${FRAMEWORKS_FOLDER_PATH}/GBDeviceInfo.framework",
				"${TARGET_BUILD_DIR}/${FRAMEWORKS_FOLDER_PATH}/GZIP.framework",
				"${TARGET_BUILD_DIR}/${FRAMEWORKS_FOLDER_PATH}/HPGrowingTextView.framework",
				"${TARGET_BUILD_DIR}/${FRAMEWORKS_FOLDER_PATH}/MatrixKit.framework",
				"${TARGET_BUILD_DIR}/${FRAMEWORKS_FOLDER_PATH}/MatrixSDK.framework",
				"${TARGET_BUILD_DIR}/${FRAMEWORKS_FOLDER_PATH}/OLMKit.framework",
				"${TARGET_BUILD_DIR}/${FRAMEWORKS_FOLDER_PATH}/PiwikTracker.framework",
				"${TARGET_BUILD_DIR}/${FRAMEWORKS_FOLDER_PATH}/Realm.framework",
				"${TARGET_BUILD_DIR}/${FRAMEWORKS_FOLDER_PATH}/WebRTC.framework",
				"${TARGET_BUILD_DIR}/${FRAMEWORKS_FOLDER_PATH}/cmark.framework",
				"${TARGET_BUILD_DIR}/${FRAMEWORKS_FOLDER_PATH}/libPhoneNumber_iOS.framework",
			);
			runOnlyForDeploymentPostprocessing = 0;
			shellPath = /bin/sh;
			shellScript = "\"${SRCROOT}/Pods/Target Support Files/Pods-RiotPods-Riot/Pods-RiotPods-Riot-frameworks.sh\"\n";
			showEnvVarsInLog = 0;
		};
		807A0ABF153A23C2FC22F977 /* [CP] Copy Pods Resources */ = {
			isa = PBXShellScriptBuildPhase;
			buildActionMask = 2147483647;
			files = (
			);
			inputPaths = (
				"${SRCROOT}/Pods/Target Support Files/Pods-RiotPods-SiriIntents/Pods-RiotPods-SiriIntents-resources.sh",
				"${PODS_ROOT}/MatrixSDK/MatrixSDK/Data/Store/MXCoreDataStore/MXCoreDataStore.xcdatamodeld",
			);
			name = "[CP] Copy Pods Resources";
			outputPaths = (
				"${TARGET_BUILD_DIR}/${UNLOCALIZED_RESOURCES_FOLDER_PATH}",
			);
			runOnlyForDeploymentPostprocessing = 0;
			shellPath = /bin/sh;
			shellScript = "\"${SRCROOT}/Pods/Target Support Files/Pods-RiotPods-SiriIntents/Pods-RiotPods-SiriIntents-resources.sh\"\n";
			showEnvVarsInLog = 0;
		};
		8EA19F5011654D3BD5EDAC33 /* [CP] Copy Pods Resources */ = {
			isa = PBXShellScriptBuildPhase;
			buildActionMask = 2147483647;
			files = (
			);
			inputPaths = (
				"${SRCROOT}/Pods/Target Support Files/Pods-RiotPods-RiotShareExtension/Pods-RiotPods-RiotShareExtension-resources.sh",
				"${PODS_ROOT}/MatrixSDK/MatrixSDK/Data/Store/MXCoreDataStore/MXCoreDataStore.xcdatamodeld",
			);
			name = "[CP] Copy Pods Resources";
			outputPaths = (
				"${TARGET_BUILD_DIR}/${UNLOCALIZED_RESOURCES_FOLDER_PATH}",
			);
			runOnlyForDeploymentPostprocessing = 0;
			shellPath = /bin/sh;
			shellScript = "\"${SRCROOT}/Pods/Target Support Files/Pods-RiotPods-RiotShareExtension/Pods-RiotPods-RiotShareExtension-resources.sh\"\n";
			showEnvVarsInLog = 0;
		};
/* End PBXShellScriptBuildPhase section */

/* Begin PBXSourcesBuildPhase section */
		24CBEC4A1F0EAD310093EABB /* Sources */ = {
			isa = PBXSourcesBuildPhase;
			buildActionMask = 2147483647;
			files = (
				24EEE5A01F23A08900B3C705 /* RoomTableViewCell.m in Sources */,
				24D6B3581F3C90D300FC7A71 /* ShareDataSource.m in Sources */,
				245FC3EF1F3DD30800603C6A /* RecentCellData.m in Sources */,
				24D6B35C1F3CA03600FC7A71 /* RoomsListViewController.m in Sources */,
				24D6B35A1F3CA02C00FC7A71 /* ShareViewController.m in Sources */,
				24D6B3591F3CA02900FC7A71 /* SharePresentingViewController.m in Sources */,
				24EEE5A31F23A8C300B3C705 /* AvatarGenerator.m in Sources */,
				24D6B35D1F3CA03A00FC7A71 /* FallbackViewController.m in Sources */,
				24EEE5A11F23A09A00B3C705 /* RiotDesignValues.m in Sources */,
				24EEE5A21F23A8B400B3C705 /* MXRoom+Riot.m in Sources */,
				F0A8955F1F7D1FEA00BD6C2A /* MXRoomSummary+Riot.m in Sources */,
				2439DD621F6BBE760090F42D /* RecentRoomTableViewCell.m in Sources */,
				245FC3ED1F3D079A00603C6A /* ShareExtensionManager.m in Sources */,
				24EEE5B41F2607C000B3C705 /* SegmentedViewController.m in Sources */,
			);
			runOnlyForDeploymentPostprocessing = 0;
		};
		92726A3F1F58737A004AD26F /* Sources */ = {
			isa = PBXSourcesBuildPhase;
			buildActionMask = 2147483647;
			files = (
				92726A471F58737A004AD26F /* IntentHandler.m in Sources */,
			);
			runOnlyForDeploymentPostprocessing = 0;
		};
		F094A99E1B78D8F000B1FBBF /* Sources */ = {
			isa = PBXSourcesBuildPhase;
			buildActionMask = 2147483647;
			files = (
				F0E5D9131FF6FF3F00560D7F /* GroupRoomTableViewCell.m in Sources */,
				F083BE221E7009ED00A9B29C /* RoomSettingsViewController.m in Sources */,
				F083BE421E7009ED00A9B29C /* RoomIncomingEncryptedTextMsgWithoutSenderInfoBubbleCell.m in Sources */,
				F083BDF71E7009ED00A9B29C /* RoomBubbleCellData.m in Sources */,
				F083BE021E7009ED00A9B29C /* AvatarGenerator.m in Sources */,
				F083BEA01E7009ED00A9B29C /* TableViewCellWithLabelAndLargeTextView.m in Sources */,
				F083BE1A1E7009ED00A9B29C /* RoomFilesSearchViewController.m in Sources */,
				32D392181EB9B7AB009A2BAF /* DirectoryServerDetailTableViewCell.m in Sources */,
				F083BE9C1E7009ED00A9B29C /* TableViewCellWithCheckBoxAndLabel.m in Sources */,
				32471CE11F13AC1500BDF50A /* RoomMembershipExpandedWithPaginationTitleBubbleCell.m in Sources */,
				F083BDFE1E7009ED00A9B29C /* RecentCellData.m in Sources */,
				92324BE61F4F6A60009DE194 /* CircleButton.m in Sources */,
				F083BE3A1E7009ED00A9B29C /* RoomIncomingEncryptedAttachmentBubbleCell.m in Sources */,
				3205ED841E97725E003D65FA /* DirectoryServerTableViewCell.m in Sources */,
				F083BEA21E7009ED00A9B29C /* TableViewCellWithPhoneNumberTextField.m in Sources */,
				F083BE0A1E7009ED00A9B29C /* CallViewController.m in Sources */,
				F083BE111E7009ED00A9B29C /* DirectoryViewController.m in Sources */,
				F0B4CBB11F4215E3008E99C5 /* EventDetailsView.m in Sources */,
				F083BE1E1E7009ED00A9B29C /* RoomMessagesSearchViewController.m in Sources */,
				3284D7FF1FBB34B70090AA80 /* RoomKeyRequestViewController.m in Sources */,
				F083BE231E7009ED00A9B29C /* RoomViewController.m in Sources */,
				F083BE9E1E7009ED00A9B29C /* TableViewCellWithCheckBoxes.m in Sources */,
				32AE61E41F0A971B007255F4 /* RoomMembershipBubbleCell.m in Sources */,
				F083BDFC1E7009ED00A9B29C /* HomeMessagesSearchDataSource.m in Sources */,
				F083BE0E1E7009ED00A9B29C /* ContactsTableViewController.m in Sources */,
				F083BE861E7009ED00A9B29C /* RoomTableViewCell.m in Sources */,
				F046DC7E1FE1A40F00E3DAF0 /* GroupParticipantsViewController.m in Sources */,
				F083BDF51E7009ED00A9B29C /* main.m in Sources */,
				3C2B82612005CD19007CF26B /* UIImage+Crop.m in Sources */,
				F05927BF1FDEC2F6009F2A68 /* GroupDetailsViewController.m in Sources */,
				F083BDEE1E7009ED00A9B29C /* MXRoom+Riot.m in Sources */,
				F0131DE51F2200D600CBF707 /* RiotSplitViewController.m in Sources */,
				F083BE331E7009ED00A9B29C /* DeviceView.m in Sources */,
				32471CDC1F1373A100BDF50A /* RoomMembershipCollapsedWithPaginationTitleBubbleCell.m in Sources */,
				F083BE2B1E7009ED00A9B29C /* AuthInputsView.m in Sources */,
				321082B21F0E9F40002E0091 /* RoomMembershipCollapsedBubbleCell.m in Sources */,
				32C2356F1F7B871800E38FC5 /* WidgetPickerViewController.m in Sources */,
				F083BE661E7009ED00A9B29C /* RoomIncomingTextMsgWithPaginationTitleBubbleCell.m in Sources */,
				F083BE141E7009ED00A9B29C /* HomeViewController.m in Sources */,
				F083BDFB1E7009ED00A9B29C /* RoomSearchDataSource.m in Sources */,
				3233F73C1F3306A7006ACA81 /* WidgetManager.m in Sources */,
				F0B8D0D31FDFECB200F34524 /* GroupTableViewCell.m in Sources */,
				F083BE281E7009ED00A9B29C /* StartChatViewController.m in Sources */,
				F083BE841E7009ED00A9B29C /* RoomIdOrAliasTableViewCell.m in Sources */,
				F083BD1D1E7009ED00A9B29C /* RageShakeManager.m in Sources */,
				F083BE1F1E7009ED00A9B29C /* RoomParticipantsViewController.m in Sources */,
				F083BE741E7009ED00A9B29C /* RoomOutgoingTextMsgWithoutSenderNameBubbleCell.m in Sources */,
				F0B8D0D21FDFECB200F34524 /* GroupInviteTableViewCell.m in Sources */,
				F083BE1C1E7009ED00A9B29C /* RoomMemberDetailsViewController.m in Sources */,
				3C2B826B2005CDF8007CF26B /* VideoViewController.m in Sources */,
				F083BE481E7009ED00A9B29C /* RoomIncomingEncryptedTextMsgWithPaginationTitleWithoutSenderNameBubbleCell.m in Sources */,
				F06CDD691EF01E3900870B75 /* RoomEmptyBubbleCell.m in Sources */,
				F083BE041E7009ED00A9B29C /* Tools.m in Sources */,
				92324BE31F4F66D3009DE194 /* IncomingCallView.m in Sources */,
				F05927C91FDED836009F2A68 /* MXGroup+Riot.m in Sources */,
				F083BE6A1E7009ED00A9B29C /* RoomOutgoingAttachmentBubbleCell.m in Sources */,
				F083BDEF1E7009ED00A9B29C /* UINavigationController+Riot.m in Sources */,
				F083BE761E7009ED00A9B29C /* RoomOutgoingTextMsgWithPaginationTitleBubbleCell.m in Sources */,
				F083BE5A1E7009ED00A9B29C /* RoomIncomingAttachmentBubbleCell.m in Sources */,
				F083BE541E7009ED00A9B29C /* RoomOutgoingEncryptedTextMsgWithoutSenderNameBubbleCell.m in Sources */,
				24B5103E1EFA7083004C6AD2 /* ReadReceiptsViewController.m in Sources */,
				F083BE621E7009ED00A9B29C /* RoomIncomingTextMsgWithoutSenderInfoBubbleCell.m in Sources */,
				F083BE881E7009ED00A9B29C /* RoomMemberTitleView.m in Sources */,
				F083BE701E7009ED00A9B29C /* RoomOutgoingTextMsgBubbleCell.m in Sources */,
				3C2B826F20099027007CF26B /* CameraViewController.m in Sources */,
				3205ED7D1E976C8A003D65FA /* DirectoryServerPickerViewController.m in Sources */,
				F083BE7C1E7009ED00A9B29C /* DirectoryRecentTableViewCell.m in Sources */,
				F0E05A031E963103004B83FB /* RoomsViewController.m in Sources */,
				83711A7C1F6F8E7D008F0D4D /* KeyboardGrowingTextView.m in Sources */,
				F083BE801E7009ED00A9B29C /* PublicRoomTableViewCell.m in Sources */,
				322806A01F0F64C4008C53D7 /* RoomMembershipExpandedBubbleCell.m in Sources */,
				F083BE031E7009ED00A9B29C /* EventFormatter.m in Sources */,
				F083BE4A1E7009ED00A9B29C /* RoomOutgoingEncryptedAttachmentBubbleCell.m in Sources */,
				F083BE601E7009ED00A9B29C /* RoomIncomingTextMsgBubbleCell.m in Sources */,
				F083BE2F1E7009ED00A9B29C /* ContactTableViewCell.m in Sources */,
				F083BE901E7009ED00A9B29C /* RoomTitleView.m in Sources */,
				F083BE6E1E7009ED00A9B29C /* RoomOutgoingAttachmentWithPaginationTitleBubbleCell.m in Sources */,
				3233F7311F31F4BF006ACA81 /* JitsiViewController.m in Sources */,
				F083BE2A1E7009ED00A9B29C /* UsersDevicesViewController.m in Sources */,
				F05927B61FDEB15F009F2A68 /* GroupsViewController.m in Sources */,
				32F3AE1A1F6FF4E600F0F004 /* WidgetViewController.m in Sources */,
				F0D2ADA11F6AA5FD00A7097D /* MXRoomSummary+Riot.m in Sources */,
				F083BE2D1E7009ED00A9B29C /* ForgotPasswordInputsView.m in Sources */,
				F083BE7E1E7009ED00A9B29C /* InviteRecentTableViewCell.m in Sources */,
				F083BE3C1E7009ED00A9B29C /* RoomIncomingEncryptedAttachmentWithoutSenderInfoBubbleCell.m in Sources */,
				3C2B826A2005CDF8007CF26B /* ImageViewController.m in Sources */,
				F083BE211E7009ED00A9B29C /* RoomSearchViewController.m in Sources */,
				32185B311F20FA2B00752141 /* LanguagePickerViewController.m in Sources */,
				F083BE3E1E7009ED00A9B29C /* RoomIncomingEncryptedAttachmentWithPaginationTitleBubbleCell.m in Sources */,
				F083BE071E7009ED00A9B29C /* AttachmentsViewController.m in Sources */,
				F083BE051E7009ED00A9B29C /* RiotDesignValues.m in Sources */,
				32FD0A3D1EB0CD9B0072B066 /* BugReportViewController.m in Sources */,
				F083BE311E7009ED00A9B29C /* DeviceTableViewCell.m in Sources */,
				F083BE501E7009ED00A9B29C /* RoomOutgoingEncryptedTextMsgBubbleCell.m in Sources */,
				F083BDED1E7009ED00A9B29C /* MXKRoomBubbleTableViewCell+Riot.m in Sources */,
				F05BD79E1E7AEBF800C69941 /* UnifiedSearchViewController.m in Sources */,
				F083BE561E7009ED00A9B29C /* RoomOutgoingEncryptedTextMsgWithPaginationTitleBubbleCell.m in Sources */,
				F046DC741FE1786500E3DAF0 /* GroupHomeViewController.m in Sources */,
				F02C1A861E8EB04C0045A404 /* PeopleViewController.m in Sources */,
				F083BDFA1E7009ED00A9B29C /* RoomPreviewData.m in Sources */,
				3C9CA3F8200A8293006031F1 /* CaptureViewController.m in Sources */,
				F083BE151E7009ED00A9B29C /* MediaAlbumContentViewController.m in Sources */,
				F083BE5C1E7009ED00A9B29C /* RoomIncomingAttachmentWithoutSenderInfoBubbleCell.m in Sources */,
				F0E05A061E9682E9004B83FB /* ContactsDataSource.m in Sources */,
				F083BE401E7009ED00A9B29C /* RoomIncomingEncryptedTextMsgBubbleCell.m in Sources */,
				32AE61E91F0CE099007255F4 /* RoomMembershipWithPaginationTitleBubbleCell.m in Sources */,
				3C2B82622005CD19007CF26B /* UIImage+Resize.m in Sources */,
				F083BDFD1E7009ED00A9B29C /* PublicRoomsDirectoryDataSource.m in Sources */,
				3233F73F1F331F05006ACA81 /* Widget.m in Sources */,
				F083BE191E7009ED00A9B29C /* RecentsViewController.m in Sources */,
				F0B4CBA51F418D0B008E99C5 /* WebViewViewController.m in Sources */,
				F0E5D90E1FF6DDCF00560D7F /* GroupRoomsViewController.m in Sources */,
				F083BE351E7009ED00A9B29C /* MediaAlbumTableCell.m in Sources */,
				F083BE4C1E7009ED00A9B29C /* RoomOutgoingEncryptedAttachmentWithoutSenderInfoBubbleCell.m in Sources */,
				F075BEDB1EBB26F100A7B68A /* TableViewCellWithCollectionView.m in Sources */,
				F083BE001E7009ED00A9B29C /* FilesSearchCellData.m in Sources */,
				F083BE7A1E7009ED00A9B29C /* RoomInputToolbarView.m in Sources */,
				F083BDFF1E7009ED00A9B29C /* RecentsDataSource.m in Sources */,
				F0B4CBAA1F41E71A008E99C5 /* RiotNavigationController.m in Sources */,
				F083BE461E7009ED00A9B29C /* RoomIncomingEncryptedTextMsgWithPaginationTitleBubbleCell.m in Sources */,
				F083BE251E7009ED00A9B29C /* SegmentedViewController.m in Sources */,
				F083BE1B1E7009ED00A9B29C /* RoomFilesViewController.m in Sources */,
				F083BDF11E7009ED00A9B29C /* empty.mm in Sources */,
				F083BE441E7009ED00A9B29C /* RoomIncomingEncryptedTextMsgWithoutSenderNameBubbleCell.m in Sources */,
				F083BE521E7009ED00A9B29C /* RoomOutgoingEncryptedTextMsgWithoutSenderInfoBubbleCell.m in Sources */,
				F083BE781E7009ED00A9B29C /* RoomOutgoingTextMsgWithPaginationTitleWithoutSenderNameBubbleCell.m in Sources */,
				F083BE5E1E7009ED00A9B29C /* RoomIncomingAttachmentWithPaginationTitleBubbleCell.m in Sources */,
				F083BD1E1E7009ED00A9B29C /* AppDelegate.m in Sources */,
				F083BE8A1E7009ED00A9B29C /* ExpandedRoomTitleView.m in Sources */,
				F083BE0C1E7009ED00A9B29C /* ContactDetailsViewController.m in Sources */,
				F083BE821E7009ED00A9B29C /* RecentTableViewCell.m in Sources */,
				F083BE121E7009ED00A9B29C /* HomeFilesSearchViewController.m in Sources */,
				F083BE081E7009ED00A9B29C /* AuthenticationViewController.m in Sources */,
				F083BDF81E7009ED00A9B29C /* RoomDataSource.m in Sources */,
				F083BE371E7009ED00A9B29C /* RoomActivitiesView.m in Sources */,
				F083BE131E7009ED00A9B29C /* HomeMessagesSearchViewController.m in Sources */,
				926FA53F1F4C132000F826C2 /* MXSession+Riot.m in Sources */,
				F083BE8C1E7009ED00A9B29C /* PreviewRoomTitleView.m in Sources */,
				F083BE271E7009ED00A9B29C /* SettingsViewController.m in Sources */,
				F0B8D0D91FE01FDF00F34524 /* GroupsDataSource.m in Sources */,
				F083BE9A1E7009ED00A9B29C /* TableViewCellWithButton.m in Sources */,
				3C2B82602005CD19007CF26B /* ViewUtils.m in Sources */,
				F083BE8E1E7009ED00A9B29C /* RoomAvatarTitleView.m in Sources */,
				F05BD7A11E7C0E4500C69941 /* MasterTabBarController.m in Sources */,
				F0E059FD1E9545BB004B83FB /* UnifiedSearchRecentsDataSource.m in Sources */,
				F083BE4E1E7009ED00A9B29C /* RoomOutgoingEncryptedAttachmentWithPaginationTitleBubbleCell.m in Sources */,
				F083BE6C1E7009ED00A9B29C /* RoomOutgoingAttachmentWithoutSenderInfoBubbleCell.m in Sources */,
				F083BE681E7009ED00A9B29C /* RoomIncomingTextMsgWithPaginationTitleWithoutSenderNameBubbleCell.m in Sources */,
				F083BE721E7009ED00A9B29C /* RoomOutgoingTextMsgWithoutSenderInfoBubbleCell.m in Sources */,
				F083BE101E7009ED00A9B29C /* CountryPickerViewController.m in Sources */,
				F083BE581E7009ED00A9B29C /* RoomOutgoingEncryptedTextMsgWithPaginationTitleWithoutSenderNameBubbleCell.m in Sources */,
				F083BDF61E7009ED00A9B29C /* Contact.m in Sources */,
				F083BE961E7009ED00A9B29C /* MessagesSearchResultAttachmentBubbleCell.m in Sources */,
				F083BE391E7009ED00A9B29C /* RoomEncryptedDataBubbleCell.m in Sources */,
				F083BDF01E7009ED00A9B29C /* UIViewController+RiotSearch.m in Sources */,
				F083BDF91E7009ED00A9B29C /* RoomEmailInvitation.m in Sources */,
				32935CB11F6056FD006888C8 /* IntegrationManagerViewController.m in Sources */,
				F083BE341E7009ED00A9B29C /* EncryptionInfoView.m in Sources */,
				F083BE641E7009ED00A9B29C /* RoomIncomingTextMsgWithoutSenderNameBubbleCell.m in Sources */,
				F075BED61EBB169C00A7B68A /* RoomCollectionViewCell.m in Sources */,
				F0E05A021E963103004B83FB /* FavouritesViewController.m in Sources */,
				F083BE941E7009ED00A9B29C /* FilesSearchTableViewCell.m in Sources */,
				F083BE921E7009ED00A9B29C /* SimpleRoomTitleView.m in Sources */,
				F083BE981E7009ED00A9B29C /* MessagesSearchResultTextMsgBubbleCell.m in Sources */,
			);
			runOnlyForDeploymentPostprocessing = 0;
		};
		F094A9BA1B78D8F000B1FBBF /* Sources */ = {
			isa = PBXSourcesBuildPhase;
			buildActionMask = 2147483647;
			files = (
				F083BEA51E70356E00A9B29C /* RiotTests.m in Sources */,
			);
			runOnlyForDeploymentPostprocessing = 0;
		};
/* End PBXSourcesBuildPhase section */

/* Begin PBXTargetDependency section */
		242661F61F12B1BA00D3FC08 /* PBXTargetDependency */ = {
			isa = PBXTargetDependency;
			target = 24CBEC4D1F0EAD310093EABB /* RiotShareExtension */;
			targetProxy = 242661F51F12B1BA00D3FC08 /* PBXContainerItemProxy */;
		};
		92726A4A1F58737A004AD26F /* PBXTargetDependency */ = {
			isa = PBXTargetDependency;
			target = 92726A421F58737A004AD26F /* SiriIntents */;
			targetProxy = 92726A491F58737A004AD26F /* PBXContainerItemProxy */;
		};
		F094A9C01B78D8F000B1FBBF /* PBXTargetDependency */ = {
			isa = PBXTargetDependency;
			target = F094A9A11B78D8F000B1FBBF /* Riot */;
			targetProxy = F094A9BF1B78D8F000B1FBBF /* PBXContainerItemProxy */;
		};
/* End PBXTargetDependency section */

/* Begin PBXVariantGroup section */
		325E1C131E8D03950018D91E /* LaunchScreen.storyboard */ = {
			isa = PBXVariantGroup;
			children = (
				325E1C141E8D03950018D91E /* Base */,
			);
			name = LaunchScreen.storyboard;
			sourceTree = "<group>";
		};
		327382A81F276AD200356143 /* InfoPlist.strings */ = {
			isa = PBXVariantGroup;
			children = (
				327382A91F276AD200356143 /* de */,
			);
			name = InfoPlist.strings;
			sourceTree = "<group>";
		};
		327382AA1F276AD200356143 /* Localizable.strings */ = {
			isa = PBXVariantGroup;
			children = (
				327382AB1F276AD200356143 /* de */,
			);
			name = Localizable.strings;
			sourceTree = "<group>";
		};
		327382AC1F276AD200356143 /* Vector.strings */ = {
			isa = PBXVariantGroup;
			children = (
				327382AD1F276AD200356143 /* de */,
			);
			name = Vector.strings;
			sourceTree = "<group>";
		};
		327382AF1F276AD200356143 /* InfoPlist.strings */ = {
			isa = PBXVariantGroup;
			children = (
				327382B01F276AD200356143 /* fr */,
			);
			name = InfoPlist.strings;
			sourceTree = "<group>";
		};
		327382B11F276AD200356143 /* Localizable.strings */ = {
			isa = PBXVariantGroup;
			children = (
				327382B21F276AD200356143 /* fr */,
			);
			name = Localizable.strings;
			sourceTree = "<group>";
		};
		327382B31F276AD200356143 /* Vector.strings */ = {
			isa = PBXVariantGroup;
			children = (
				327382B41F276AD200356143 /* fr */,
			);
			name = Vector.strings;
			sourceTree = "<group>";
		};
		327382BC1F276AED00356143 /* InfoPlist.strings */ = {
			isa = PBXVariantGroup;
			children = (
				327382BD1F276AED00356143 /* en */,
			);
			name = InfoPlist.strings;
			sourceTree = "<group>";
		};
		327382BE1F276AED00356143 /* Localizable.strings */ = {
			isa = PBXVariantGroup;
			children = (
				327382BF1F276AED00356143 /* en */,
			);
			name = Localizable.strings;
			sourceTree = "<group>";
		};
		327382C01F276AED00356143 /* Vector.strings */ = {
			isa = PBXVariantGroup;
			children = (
				327382C11F276AED00356143 /* en */,
			);
			name = Vector.strings;
			sourceTree = "<group>";
		};
		32918EA51F473BDB0076CA16 /* Localizable.strings */ = {
			isa = PBXVariantGroup;
			children = (
				32918EA61F473BDB0076CA16 /* ru */,
			);
			name = Localizable.strings;
			sourceTree = "<group>";
		};
		32918EA71F473BDB0076CA16 /* Vector.strings */ = {
			isa = PBXVariantGroup;
			children = (
				32918EA81F473BDB0076CA16 /* ru */,
			);
			name = Vector.strings;
			sourceTree = "<group>";
		};
		32AE61EC1F0D2183007255F4 /* InfoPlist.strings */ = {
			isa = PBXVariantGroup;
			children = (
				32AE61ED1F0D2183007255F4 /* nl */,
			);
			name = InfoPlist.strings;
			sourceTree = "<group>";
		};
		32AE61EE1F0D2183007255F4 /* Localizable.strings */ = {
			isa = PBXVariantGroup;
			children = (
				32AE61EF1F0D2183007255F4 /* nl */,
			);
			name = Localizable.strings;
			sourceTree = "<group>";
		};
		32AE61F01F0D2183007255F4 /* Vector.strings */ = {
			isa = PBXVariantGroup;
			children = (
				32AE61F11F0D2183007255F4 /* nl */,
			);
			name = Vector.strings;
			sourceTree = "<group>";
		};
		F0173EAF1FCF346800B5F6A3 /* Vector.strings */ = {
			isa = PBXVariantGroup;
			children = (
				F0173EB01FCF346800B5F6A3 /* vi */,
			);
			name = Vector.strings;
			sourceTree = "<group>";
		};
		F0173EB11FCF346800B5F6A3 /* Localizable.strings */ = {
			isa = PBXVariantGroup;
			children = (
				F0173EB21FCF346800B5F6A3 /* vi */,
			);
			name = Localizable.strings;
			sourceTree = "<group>";
		};
		F0173EB31FCF346800B5F6A3 /* InfoPlist.strings */ = {
			isa = PBXVariantGroup;
			children = (
				F0173EB41FCF346800B5F6A3 /* vi */,
			);
			name = InfoPlist.strings;
			sourceTree = "<group>";
		};
		F04AF25F1F83A4C000D20F4D /* InfoPlist.strings */ = {
			isa = PBXVariantGroup;
			children = (
				F04AF2601F83A4C000D20F4D /* zh_Hans */,
			);
			name = InfoPlist.strings;
			sourceTree = "<group>";
		};
		F04AF2611F83A4C000D20F4D /* Vector.strings */ = {
			isa = PBXVariantGroup;
			children = (
				F04AF2621F83A4C000D20F4D /* zh_Hans */,
			);
			name = Vector.strings;
			sourceTree = "<group>";
		};
		F04AF2641F83A4C000D20F4D /* InfoPlist.strings */ = {
			isa = PBXVariantGroup;
			children = (
				F04AF2651F83A4C000D20F4D /* eu */,
			);
			name = InfoPlist.strings;
			sourceTree = "<group>";
		};
		F04AF2661F83A4C000D20F4D /* Localizable.strings */ = {
			isa = PBXVariantGroup;
			children = (
				F04AF2671F83A4C000D20F4D /* eu */,
			);
			name = Localizable.strings;
			sourceTree = "<group>";
		};
		F04AF2681F83A4C000D20F4D /* Vector.strings */ = {
			isa = PBXVariantGroup;
			children = (
				F04AF2691F83A4C000D20F4D /* eu */,
			);
			name = Vector.strings;
			sourceTree = "<group>";
		};
		F083BBE21E7009EC00A9B29C /* Main.storyboard */ = {
			isa = PBXVariantGroup;
			children = (
				F083BBE31E7009EC00A9B29C /* Base */,
			);
			name = Main.storyboard;
			sourceTree = "<group>";
		};
/* End PBXVariantGroup section */

/* Begin XCBuildConfiguration section */
		24CBEC5A1F0EAD310093EABB /* Debug */ = {
			isa = XCBuildConfiguration;
			baseConfigurationReference = C5258DFF261AA3AB228A3F11 /* Pods-RiotPods-RiotShareExtension.debug.xcconfig */;
			buildSettings = {
				APPLICATION_EXTENSION_API_ONLY = YES;
				ASSETCATALOG_COMPILER_APPICON_NAME = AppIcon;
				CLANG_ANALYZER_NONNULL = YES;
				CLANG_ANALYZER_NUMBER_OBJECT_CONVERSION = YES_AGGRESSIVE;
				CLANG_WARN_DOCUMENTATION_COMMENTS = YES;
				CODE_SIGN_ENTITLEMENTS = RiotShareExtension/RiotShareExtension.entitlements;
				DEBUG_INFORMATION_FORMAT = dwarf;
                DEVELOPMENT_TEAM = 7J4U792NQT;
				ENABLE_BITCODE = NO;
				INFOPLIST_FILE = RiotShareExtension/Info.plist;
				IPHONEOS_DEPLOYMENT_TARGET = 8.0;
				LD_RUNPATH_SEARCH_PATHS = "$(inherited) @executable_path/Frameworks @executable_path/../../Frameworks";
                PRODUCT_BUNDLE_IDENTIFIER = im.vector.app.shareExtension;
				PRODUCT_NAME = "$(TARGET_NAME)";
				SKIP_INSTALL = YES;
			};
			name = Debug;
		};
		24CBEC5B1F0EAD310093EABB /* Release */ = {
			isa = XCBuildConfiguration;
			baseConfigurationReference = 22D76C11C202B6BC5917A049 /* Pods-RiotPods-RiotShareExtension.release.xcconfig */;
			buildSettings = {
				APPLICATION_EXTENSION_API_ONLY = YES;
				ASSETCATALOG_COMPILER_APPICON_NAME = AppIcon;
				CLANG_ANALYZER_NONNULL = YES;
				CLANG_ANALYZER_NUMBER_OBJECT_CONVERSION = YES_AGGRESSIVE;
				CLANG_WARN_DOCUMENTATION_COMMENTS = YES;
				CODE_SIGN_ENTITLEMENTS = RiotShareExtension/RiotShareExtension.entitlements;
				COPY_PHASE_STRIP = NO;
				DEBUG_INFORMATION_FORMAT = "dwarf-with-dsym";
                DEVELOPMENT_TEAM = 7J4U792NQT;
				ENABLE_BITCODE = NO;
				INFOPLIST_FILE = RiotShareExtension/Info.plist;
				IPHONEOS_DEPLOYMENT_TARGET = 8.0;
				LD_RUNPATH_SEARCH_PATHS = "$(inherited) @executable_path/Frameworks @executable_path/../../Frameworks";
                PRODUCT_BUNDLE_IDENTIFIER = im.vector.app.shareExtension;
				PRODUCT_NAME = "$(TARGET_NAME)";
				SKIP_INSTALL = YES;
			};
			name = Release;
		};
		92726A4C1F58737A004AD26F /* Debug */ = {
			isa = XCBuildConfiguration;
			baseConfigurationReference = 61BB7CD1741206BEAAA6D4C7 /* Pods-RiotPods-SiriIntents.debug.xcconfig */;
			buildSettings = {
				CLANG_ANALYZER_NONNULL = YES;
				CLANG_ANALYZER_NUMBER_OBJECT_CONVERSION = YES_AGGRESSIVE;
				CLANG_WARN_DOCUMENTATION_COMMENTS = YES;
				CODE_SIGN_ENTITLEMENTS = SiriIntents/SiriIntents.entitlements;
				DEBUG_INFORMATION_FORMAT = dwarf;
                DEVELOPMENT_TEAM = 7J4U792NQT;
				ENABLE_BITCODE = NO;
				INFOPLIST_FILE = SiriIntents/Info.plist;
				IPHONEOS_DEPLOYMENT_TARGET = 10.0;
				LD_RUNPATH_SEARCH_PATHS = "$(inherited) @executable_path/Frameworks @executable_path/../../Frameworks";
                PRODUCT_BUNDLE_IDENTIFIER = im.vector.app.SiriIntents;
				PRODUCT_NAME = "$(TARGET_NAME)";
				SKIP_INSTALL = YES;
			};
			name = Debug;
		};
		92726A4D1F58737A004AD26F /* Release */ = {
			isa = XCBuildConfiguration;
			baseConfigurationReference = 33F966BE1A83B32A2DFE24CA /* Pods-RiotPods-SiriIntents.release.xcconfig */;
			buildSettings = {
				CLANG_ANALYZER_NONNULL = YES;
				CLANG_ANALYZER_NUMBER_OBJECT_CONVERSION = YES_AGGRESSIVE;
				CLANG_WARN_DOCUMENTATION_COMMENTS = YES;
				CODE_SIGN_ENTITLEMENTS = SiriIntents/SiriIntents.entitlements;
				COPY_PHASE_STRIP = NO;
				DEBUG_INFORMATION_FORMAT = "dwarf-with-dsym";
                DEVELOPMENT_TEAM = 7J4U792NQT;
				ENABLE_BITCODE = NO;
				INFOPLIST_FILE = SiriIntents/Info.plist;
				IPHONEOS_DEPLOYMENT_TARGET = 10.0;
				LD_RUNPATH_SEARCH_PATHS = "$(inherited) @executable_path/Frameworks @executable_path/../../Frameworks";
                PRODUCT_BUNDLE_IDENTIFIER = im.vector.app.SiriIntents;
				PRODUCT_NAME = "$(TARGET_NAME)";
				SKIP_INSTALL = YES;
			};
			name = Release;
		};
		F094A9C61B78D8F000B1FBBF /* Debug */ = {
			isa = XCBuildConfiguration;
			buildSettings = {
				ALWAYS_SEARCH_USER_PATHS = NO;
				CLANG_CXX_LANGUAGE_STANDARD = "gnu++0x";
				CLANG_CXX_LIBRARY = "libc++";
				CLANG_ENABLE_MODULES = YES;
				CLANG_ENABLE_OBJC_ARC = YES;
				CLANG_WARN_BOOL_CONVERSION = YES;
				CLANG_WARN_CONSTANT_CONVERSION = YES;
				CLANG_WARN_DIRECT_OBJC_ISA_USAGE = YES_ERROR;
				CLANG_WARN_EMPTY_BODY = YES;
				CLANG_WARN_ENUM_CONVERSION = YES;
				CLANG_WARN_INFINITE_RECURSION = YES;
				CLANG_WARN_INT_CONVERSION = YES;
				CLANG_WARN_OBJC_ROOT_CLASS = YES_ERROR;
				CLANG_WARN_SUSPICIOUS_MOVE = YES;
				CLANG_WARN_UNREACHABLE_CODE = YES;
				CLANG_WARN__DUPLICATE_METHOD_MATCH = YES;
				"CODE_SIGN_IDENTITY[sdk=iphoneos*]" = "iPhone Developer";
				COPY_PHASE_STRIP = NO;
				ENABLE_STRICT_OBJC_MSGSEND = YES;
				ENABLE_TESTABILITY = YES;
				GCC_C_LANGUAGE_STANDARD = gnu99;
				GCC_DYNAMIC_NO_PIC = NO;
				GCC_NO_COMMON_BLOCKS = YES;
				GCC_OPTIMIZATION_LEVEL = 0;
				GCC_PREPROCESSOR_DEFINITIONS = (
					"DEBUG=1",
					"$(inherited)",
				);
				GCC_SYMBOLS_PRIVATE_EXTERN = NO;
				GCC_WARN_64_TO_32_BIT_CONVERSION = YES;
				GCC_WARN_ABOUT_RETURN_TYPE = YES_ERROR;
				GCC_WARN_UNDECLARED_SELECTOR = YES;
				GCC_WARN_UNINITIALIZED_AUTOS = YES_AGGRESSIVE;
				GCC_WARN_UNUSED_FUNCTION = YES;
				GCC_WARN_UNUSED_VARIABLE = YES;
				IPHONEOS_DEPLOYMENT_TARGET = 8.0;
				MTL_ENABLE_DEBUG_INFO = YES;
				ONLY_ACTIVE_ARCH = YES;
				SDKROOT = iphoneos;
				TARGETED_DEVICE_FAMILY = "1,2";
			};
			name = Debug;
		};
		F094A9C71B78D8F000B1FBBF /* Release */ = {
			isa = XCBuildConfiguration;
			buildSettings = {
				ALWAYS_SEARCH_USER_PATHS = NO;
				CLANG_CXX_LANGUAGE_STANDARD = "gnu++0x";
				CLANG_CXX_LIBRARY = "libc++";
				CLANG_ENABLE_MODULES = YES;
				CLANG_ENABLE_OBJC_ARC = YES;
				CLANG_WARN_BOOL_CONVERSION = YES;
				CLANG_WARN_CONSTANT_CONVERSION = YES;
				CLANG_WARN_DIRECT_OBJC_ISA_USAGE = YES_ERROR;
				CLANG_WARN_EMPTY_BODY = YES;
				CLANG_WARN_ENUM_CONVERSION = YES;
				CLANG_WARN_INFINITE_RECURSION = YES;
				CLANG_WARN_INT_CONVERSION = YES;
				CLANG_WARN_OBJC_ROOT_CLASS = YES_ERROR;
				CLANG_WARN_SUSPICIOUS_MOVE = YES;
				CLANG_WARN_UNREACHABLE_CODE = YES;
				CLANG_WARN__DUPLICATE_METHOD_MATCH = YES;
				"CODE_SIGN_IDENTITY[sdk=iphoneos*]" = "iPhone Developer";
				COPY_PHASE_STRIP = YES;
				ENABLE_NS_ASSERTIONS = NO;
				ENABLE_STRICT_OBJC_MSGSEND = YES;
				GCC_C_LANGUAGE_STANDARD = gnu99;
				GCC_NO_COMMON_BLOCKS = YES;
				GCC_WARN_64_TO_32_BIT_CONVERSION = YES;
				GCC_WARN_ABOUT_RETURN_TYPE = YES_ERROR;
				GCC_WARN_UNDECLARED_SELECTOR = YES;
				GCC_WARN_UNINITIALIZED_AUTOS = YES_AGGRESSIVE;
				GCC_WARN_UNUSED_FUNCTION = YES;
				GCC_WARN_UNUSED_VARIABLE = YES;
				IPHONEOS_DEPLOYMENT_TARGET = 8.0;
				MTL_ENABLE_DEBUG_INFO = NO;
				SDKROOT = iphoneos;
				TARGETED_DEVICE_FAMILY = "1,2";
				VALIDATE_PRODUCT = YES;
			};
			name = Release;
		};
		F094A9C91B78D8F000B1FBBF /* Debug */ = {
			isa = XCBuildConfiguration;
			baseConfigurationReference = A5030B7C3C0B6EB83A9257BD /* Pods-RiotPods-Riot.debug.xcconfig */;
			buildSettings = {
				APPLICATION_EXTENSION_API_ONLY = NO;
				ASSETCATALOG_COMPILER_APPICON_NAME = AppIcon;
				CODE_SIGN_ENTITLEMENTS = Riot/Riot.entitlements;
				"CODE_SIGN_IDENTITY[sdk=iphoneos*]" = "iPhone Developer";
                DEVELOPMENT_TEAM = 7J4U792NQT;
				ENABLE_BITCODE = NO;
				FRAMEWORK_SEARCH_PATHS = (
					"$(inherited)",
					"\"${PODS_CONFIGURATION_BUILD_DIR}/AFNetworking\"",
					"\"${PODS_CONFIGURATION_BUILD_DIR}/DTCoreText\"",
					"\"${PODS_CONFIGURATION_BUILD_DIR}/DTFoundation\"",
					"\"${PODS_CONFIGURATION_BUILD_DIR}/GBDeviceInfo\"",
					"\"${PODS_CONFIGURATION_BUILD_DIR}/GZIP\"",
					"\"${PODS_CONFIGURATION_BUILD_DIR}/HPGrowingTextView\"",
					"\"${PODS_CONFIGURATION_BUILD_DIR}/MatrixKit\"",
					"\"${PODS_CONFIGURATION_BUILD_DIR}/MatrixSDK\"",
					"\"${PODS_CONFIGURATION_BUILD_DIR}/OLMKit\"",
					"\"${PODS_CONFIGURATION_BUILD_DIR}/Realm\"",
					"\"${PODS_CONFIGURATION_BUILD_DIR}/cmark\"",
					"\"${PODS_CONFIGURATION_BUILD_DIR}/libPhoneNumber-iOS\"",
					"\"${PODS_ROOT}/WebRTC\"",
					"\"$(PROJECT_DIR)/Riot/libs/jitsi-meet\"",
				);
				INFOPLIST_FILE = Riot/Info.plist;
				IPHONEOS_DEPLOYMENT_TARGET = 9.1;
				LD_RUNPATH_SEARCH_PATHS = "$(inherited) @executable_path/Frameworks";
                PRODUCT_BUNDLE_IDENTIFIER = im.vector.app;
				PRODUCT_NAME = "$(TARGET_NAME)";
				TARGETED_DEVICE_FAMILY = "1,2";
			};
			name = Debug;
		};
		F094A9CA1B78D8F000B1FBBF /* Release */ = {
			isa = XCBuildConfiguration;
			baseConfigurationReference = F546BCBBB9BBEE67DB28878A /* Pods-RiotPods-Riot.release.xcconfig */;
			buildSettings = {
				APPLICATION_EXTENSION_API_ONLY = NO;
				ASSETCATALOG_COMPILER_APPICON_NAME = AppIcon;
				CODE_SIGN_ENTITLEMENTS = Riot/Riot.entitlements;
                DEVELOPMENT_TEAM = 7J4U792NQT;
				ENABLE_BITCODE = NO;
				FRAMEWORK_SEARCH_PATHS = (
					"$(inherited)",
					"\"${PODS_CONFIGURATION_BUILD_DIR}/AFNetworking\"",
					"\"${PODS_CONFIGURATION_BUILD_DIR}/DTCoreText\"",
					"\"${PODS_CONFIGURATION_BUILD_DIR}/DTFoundation\"",
					"\"${PODS_CONFIGURATION_BUILD_DIR}/GBDeviceInfo\"",
					"\"${PODS_CONFIGURATION_BUILD_DIR}/GZIP\"",
					"\"${PODS_CONFIGURATION_BUILD_DIR}/HPGrowingTextView\"",
					"\"${PODS_CONFIGURATION_BUILD_DIR}/MatrixKit\"",
					"\"${PODS_CONFIGURATION_BUILD_DIR}/MatrixSDK\"",
					"\"${PODS_CONFIGURATION_BUILD_DIR}/OLMKit\"",
					"\"${PODS_CONFIGURATION_BUILD_DIR}/Realm\"",
					"\"${PODS_CONFIGURATION_BUILD_DIR}/cmark\"",
					"\"${PODS_CONFIGURATION_BUILD_DIR}/libPhoneNumber-iOS\"",
					"\"${PODS_ROOT}/WebRTC\"",
					"\"$(PROJECT_DIR)/Riot/libs/jitsi-meet\"",
				);
				INFOPLIST_FILE = Riot/Info.plist;
				IPHONEOS_DEPLOYMENT_TARGET = 9.1;
				LD_RUNPATH_SEARCH_PATHS = "$(inherited) @executable_path/Frameworks";
                PRODUCT_BUNDLE_IDENTIFIER = im.vector.app;
				PRODUCT_NAME = "$(TARGET_NAME)";
				TARGETED_DEVICE_FAMILY = "1,2";
			};
			name = Release;
		};
		F094A9CC1B78D8F000B1FBBF /* Debug */ = {
			isa = XCBuildConfiguration;
			buildSettings = {
				BUNDLE_LOADER = "$(TEST_HOST)";
                DEVELOPMENT_TEAM = 7J4U792NQT;
				FRAMEWORK_SEARCH_PATHS = (
					"$(SDKROOT)/Developer/Library/Frameworks",
					"$(inherited)",
				);
				GCC_PREPROCESSOR_DEFINITIONS = (
					"DEBUG=1",
					"$(inherited)",
				);
				INFOPLIST_FILE = RiotTests/Info.plist;
				LD_RUNPATH_SEARCH_PATHS = "$(inherited) @executable_path/Frameworks @loader_path/Frameworks";
				PRODUCT_BUNDLE_IDENTIFIER = "org.matrix.$(PRODUCT_NAME:rfc1034identifier)";
				PRODUCT_NAME = "$(TARGET_NAME)";
				TEST_HOST = "$(BUILT_PRODUCTS_DIR)/Riot.app/Riot";
			};
			name = Debug;
		};
		F094A9CD1B78D8F000B1FBBF /* Release */ = {
			isa = XCBuildConfiguration;
			buildSettings = {
				BUNDLE_LOADER = "$(TEST_HOST)";
                DEVELOPMENT_TEAM = 7J4U792NQT;
				FRAMEWORK_SEARCH_PATHS = (
					"$(SDKROOT)/Developer/Library/Frameworks",
					"$(inherited)",
				);
				INFOPLIST_FILE = RiotTests/Info.plist;
				LD_RUNPATH_SEARCH_PATHS = "$(inherited) @executable_path/Frameworks @loader_path/Frameworks";
				PRODUCT_BUNDLE_IDENTIFIER = "org.matrix.$(PRODUCT_NAME:rfc1034identifier)";
				PRODUCT_NAME = "$(TARGET_NAME)";
				TEST_HOST = "$(BUILT_PRODUCTS_DIR)/Riot.app/Riot";
			};
			name = Release;
		};
/* End XCBuildConfiguration section */

/* Begin XCConfigurationList section */
		24CBEC5C1F0EAD310093EABB /* Build configuration list for PBXNativeTarget "RiotShareExtension" */ = {
			isa = XCConfigurationList;
			buildConfigurations = (
				24CBEC5A1F0EAD310093EABB /* Debug */,
				24CBEC5B1F0EAD310093EABB /* Release */,
			);
			defaultConfigurationIsVisible = 0;
			defaultConfigurationName = Release;
		};
		92726A4E1F58737A004AD26F /* Build configuration list for PBXNativeTarget "SiriIntents" */ = {
			isa = XCConfigurationList;
			buildConfigurations = (
				92726A4C1F58737A004AD26F /* Debug */,
				92726A4D1F58737A004AD26F /* Release */,
			);
			defaultConfigurationIsVisible = 0;
			defaultConfigurationName = Release;
		};
		F094A99D1B78D8F000B1FBBF /* Build configuration list for PBXProject "Riot" */ = {
			isa = XCConfigurationList;
			buildConfigurations = (
				F094A9C61B78D8F000B1FBBF /* Debug */,
				F094A9C71B78D8F000B1FBBF /* Release */,
			);
			defaultConfigurationIsVisible = 0;
			defaultConfigurationName = Release;
		};
		F094A9C81B78D8F000B1FBBF /* Build configuration list for PBXNativeTarget "Riot" */ = {
			isa = XCConfigurationList;
			buildConfigurations = (
				F094A9C91B78D8F000B1FBBF /* Debug */,
				F094A9CA1B78D8F000B1FBBF /* Release */,
			);
			defaultConfigurationIsVisible = 0;
			defaultConfigurationName = Release;
		};
		F094A9CB1B78D8F000B1FBBF /* Build configuration list for PBXNativeTarget "RiotTests" */ = {
			isa = XCConfigurationList;
			buildConfigurations = (
				F094A9CC1B78D8F000B1FBBF /* Debug */,
				F094A9CD1B78D8F000B1FBBF /* Release */,
			);
			defaultConfigurationIsVisible = 0;
			defaultConfigurationName = Release;
		};
/* End XCConfigurationList section */
	};
	rootObject = F094A99A1B78D8F000B1FBBF /* Project object */;
}<|MERGE_RESOLUTION|>--- conflicted
+++ resolved
@@ -87,7 +87,6 @@
 		32F3AE1A1F6FF4E600F0F004 /* WidgetViewController.m in Sources */ = {isa = PBXBuildFile; fileRef = 32F3AE191F6FF4E600F0F004 /* WidgetViewController.m */; };
 		32FD0A3D1EB0CD9B0072B066 /* BugReportViewController.m in Sources */ = {isa = PBXBuildFile; fileRef = 32FD0A3B1EB0CD9B0072B066 /* BugReportViewController.m */; };
 		32FD0A3E1EB0CD9B0072B066 /* BugReportViewController.xib in Resources */ = {isa = PBXBuildFile; fileRef = 32FD0A3C1EB0CD9B0072B066 /* BugReportViewController.xib */; };
-<<<<<<< HEAD
 		3C2B82602005CD19007CF26B /* ViewUtils.m in Sources */ = {isa = PBXBuildFile; fileRef = 3C2B825A2005CD19007CF26B /* ViewUtils.m */; };
 		3C2B82612005CD19007CF26B /* UIImage+Crop.m in Sources */ = {isa = PBXBuildFile; fileRef = 3C2B825E2005CD19007CF26B /* UIImage+Crop.m */; };
 		3C2B82622005CD19007CF26B /* UIImage+Resize.m in Sources */ = {isa = PBXBuildFile; fileRef = 3C2B825F2005CD19007CF26B /* UIImage+Resize.m */; };
@@ -105,9 +104,7 @@
 		3C9CA407200C651F006031F1 /* send@2x.png in Resources */ = {isa = PBXBuildFile; fileRef = 3C9CA404200C651E006031F1 /* send@2x.png */; };
 		3C9CA408200C651F006031F1 /* send.png in Resources */ = {isa = PBXBuildFile; fileRef = 3C9CA405200C651E006031F1 /* send.png */; };
 		40D7564A9783FD6C28C157CE /* libPods-RiotPods-RiotShareExtension.a in Frameworks */ = {isa = PBXBuildFile; fileRef = AF0A0746EF74FF15B8B79658 /* libPods-RiotPods-RiotShareExtension.a */; };
-=======
 		68A2327678CA647A9A7739C7 /* Pods_RiotPods_Riot.framework in Frameworks */ = {isa = PBXBuildFile; fileRef = B0FAA1A49F76B0CE15C5CBD8 /* Pods_RiotPods_Riot.framework */; };
->>>>>>> e41d71b5
 		83711A7C1F6F8E7D008F0D4D /* KeyboardGrowingTextView.m in Sources */ = {isa = PBXBuildFile; fileRef = 83711A7B1F6F8E7D008F0D4D /* KeyboardGrowingTextView.m */; };
 		92324BE31F4F66D3009DE194 /* IncomingCallView.m in Sources */ = {isa = PBXBuildFile; fileRef = 92324BE21F4F66D3009DE194 /* IncomingCallView.m */; };
 		92324BE61F4F6A60009DE194 /* CircleButton.m in Sources */ = {isa = PBXBuildFile; fileRef = 92324BE51F4F6A60009DE194 /* CircleButton.m */; };
