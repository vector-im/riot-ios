// !$*UTF8*$!
{
	archiveVersion = 1;
	classes = {
	};
	objectVersion = 46;
	objects = {

/* Begin PBXBuildFile section */
		05D592A32FF1D1877B89F73C /* libPods-Riot.a in Frameworks */ = {isa = PBXBuildFile; fileRef = FD9D0BDE9232898950554DD5 /* libPods-Riot.a */; };
		2435179C1F375B9400D0683E /* Info.plist in Resources */ = {isa = PBXBuildFile; fileRef = 2466B7551F2F80B800AE27B0 /* Info.plist */; };
		2435179F1F375C0F00D0683E /* Vector.strings in Resources */ = {isa = PBXBuildFile; fileRef = 327382C01F276AED00356143 /* Vector.strings */; };
		245FC3ED1F3D079A00603C6A /* ShareExtensionManager.m in Sources */ = {isa = PBXBuildFile; fileRef = 245FC3EB1F3CAF9800603C6A /* ShareExtensionManager.m */; };
		245FC3EF1F3DD30800603C6A /* RecentCellData.m in Sources */ = {isa = PBXBuildFile; fileRef = F083BC071E7009EC00A9B29C /* RecentCellData.m */; };
		2466B73E1F2DFAC100AE27B0 /* animatedLogo-4.png in Resources */ = {isa = PBXBuildFile; fileRef = F083BB201E7009EC00A9B29C /* animatedLogo-4.png */; };
		246B30B71F5300A0009ED3AD /* NotificationCenter.framework in Frameworks */ = {isa = PBXBuildFile; fileRef = 246B30B61F5300A0009ED3AD /* NotificationCenter.framework */; };
		246B30BB1F5300A0009ED3AD /* TodayViewController.m in Sources */ = {isa = PBXBuildFile; fileRef = 246B30BA1F5300A0009ED3AD /* TodayViewController.m */; };
		246B30C21F5300A0009ED3AD /* RiotTodayWidget.appex in Embed App Extensions */ = {isa = PBXBuildFile; fileRef = 246B30B51F5300A0009ED3AD /* RiotTodayWidget.appex */; settings = {ATTRIBUTES = (RemoveHeadersOnCopy, ); }; };
		246B30C71F5300F2009ED3AD /* TodayViewController.xib in Resources */ = {isa = PBXBuildFile; fileRef = 246B30C61F5300F2009ED3AD /* TodayViewController.xib */; };
		246B30C91F53F4C7009ED3AD /* RoomCollectionViewCell.m in Sources */ = {isa = PBXBuildFile; fileRef = F075BED41EBB169C00A7B68A /* RoomCollectionViewCell.m */; };
		246B30CA1F53F4D0009ED3AD /* RiotDesignValues.m in Sources */ = {isa = PBXBuildFile; fileRef = F083BC171E7009EC00A9B29C /* RiotDesignValues.m */; };
		246B30CB1F53F4D8009ED3AD /* AvatarGenerator.m in Sources */ = {isa = PBXBuildFile; fileRef = F083BC111E7009EC00A9B29C /* AvatarGenerator.m */; };
		246B30CC1F53F4E5009ED3AD /* MXRoom+Riot.m in Sources */ = {isa = PBXBuildFile; fileRef = F083BBE81E7009EC00A9B29C /* MXRoom+Riot.m */; };
		246B30CD1F53F518009ED3AD /* TodayViewController.m in Sources */ = {isa = PBXBuildFile; fileRef = 246B30BA1F5300A0009ED3AD /* TodayViewController.m */; };
		246B30CF1F545C87009ED3AD /* riot_icon@3x.png in Resources */ = {isa = PBXBuildFile; fileRef = F083BBB21E7009EC00A9B29C /* riot_icon@3x.png */; };
		246B30D01F545C8B009ED3AD /* riot_icon@2x.png in Resources */ = {isa = PBXBuildFile; fileRef = F083BBB11E7009EC00A9B29C /* riot_icon@2x.png */; };
		246B30D11F545C8E009ED3AD /* riot_icon.png in Resources */ = {isa = PBXBuildFile; fileRef = F083BBB01E7009EC00A9B29C /* riot_icon.png */; };
		24B5103E1EFA7083004C6AD2 /* ReadReceiptsViewController.m in Sources */ = {isa = PBXBuildFile; fileRef = 24B5103D1EFA7083004C6AD2 /* ReadReceiptsViewController.m */; };
		24B510401EFA88CC004C6AD2 /* ReadReceiptsViewController.xib in Resources */ = {isa = PBXBuildFile; fileRef = 24B5103F1EFA88CC004C6AD2 /* ReadReceiptsViewController.xib */; };
		24CBEC591F0EAD310093EABB /* RiotShareExtension.appex in Embed App Extensions */ = {isa = PBXBuildFile; fileRef = 24CBEC4E1F0EAD310093EABB /* RiotShareExtension.appex */; settings = {ATTRIBUTES = (RemoveHeadersOnCopy, ); }; };
		24D6B3581F3C90D300FC7A71 /* ShareRecentsDataSource.m in Sources */ = {isa = PBXBuildFile; fileRef = 24D6B3571F3C90D300FC7A71 /* ShareRecentsDataSource.m */; };
		24D6B3591F3CA02900FC7A71 /* SharePresentingViewController.m in Sources */ = {isa = PBXBuildFile; fileRef = 24D6B34B1F3C8F8A00FC7A71 /* SharePresentingViewController.m */; };
		24D6B35A1F3CA02C00FC7A71 /* ShareViewController.m in Sources */ = {isa = PBXBuildFile; fileRef = 24D6B34D1F3C8F8A00FC7A71 /* ShareViewController.m */; };
		24D6B35B1F3CA03300FC7A71 /* ShareViewController.xib in Resources */ = {isa = PBXBuildFile; fileRef = 24D6B34E1F3C8F8A00FC7A71 /* ShareViewController.xib */; };
		24D6B35C1F3CA03600FC7A71 /* RoomsListViewController.m in Sources */ = {isa = PBXBuildFile; fileRef = 24D6B3491F3C8F8A00FC7A71 /* RoomsListViewController.m */; };
		24D6B35D1F3CA03A00FC7A71 /* FallbackViewController.m in Sources */ = {isa = PBXBuildFile; fileRef = 24D6B3461F3C8F8A00FC7A71 /* FallbackViewController.m */; };
		24D6B35E1F3CA03E00FC7A71 /* FallbackViewController.xib in Resources */ = {isa = PBXBuildFile; fileRef = 24D6B3471F3C8F8A00FC7A71 /* FallbackViewController.xib */; };
		24EEE5A01F23A08900B3C705 /* RoomTableViewCell.m in Sources */ = {isa = PBXBuildFile; fileRef = F083BCED1E7009EC00A9B29C /* RoomTableViewCell.m */; };
		24EEE5A11F23A09A00B3C705 /* RiotDesignValues.m in Sources */ = {isa = PBXBuildFile; fileRef = F083BC171E7009EC00A9B29C /* RiotDesignValues.m */; };
		24EEE5A21F23A8B400B3C705 /* MXRoom+Riot.m in Sources */ = {isa = PBXBuildFile; fileRef = F083BBE81E7009EC00A9B29C /* MXRoom+Riot.m */; };
		24EEE5A31F23A8C300B3C705 /* AvatarGenerator.m in Sources */ = {isa = PBXBuildFile; fileRef = F083BC111E7009EC00A9B29C /* AvatarGenerator.m */; };
		24EEE5A41F24C06E00B3C705 /* (null) in Resources */ = {isa = PBXBuildFile; };
		24EEE5A81F25529600B3C705 /* cancel@3x.png in Resources */ = {isa = PBXBuildFile; fileRef = F0614A121EDEE65000F5DC9A /* cancel@3x.png */; };
		24EEE5A91F25529900B3C705 /* cancel@2x.png in Resources */ = {isa = PBXBuildFile; fileRef = F0614A111EDEE65000F5DC9A /* cancel@2x.png */; };
		24EEE5AA1F25529C00B3C705 /* cancel.png in Resources */ = {isa = PBXBuildFile; fileRef = F0614A101EDEE65000F5DC9A /* cancel.png */; };
		24EEE5AF1F25F0F500B3C705 /* Images.xcassets in Resources */ = {isa = PBXBuildFile; fileRef = F083BBEF1E7009EC00A9B29C /* Images.xcassets */; };
		24EEE5B41F2607C000B3C705 /* SegmentedViewController.m in Sources */ = {isa = PBXBuildFile; fileRef = F083BC4E1E7009EC00A9B29C /* SegmentedViewController.m */; };
		24EEE5B51F2607C500B3C705 /* SegmentedViewController.xib in Resources */ = {isa = PBXBuildFile; fileRef = F083BC4F1E7009EC00A9B29C /* SegmentedViewController.xib */; };
		3205ED7D1E976C8A003D65FA /* DirectoryServerPickerViewController.m in Sources */ = {isa = PBXBuildFile; fileRef = 3205ED7C1E976C8A003D65FA /* DirectoryServerPickerViewController.m */; };
		3205ED841E97725E003D65FA /* DirectoryServerTableViewCell.m in Sources */ = {isa = PBXBuildFile; fileRef = 3205ED821E97725E003D65FA /* DirectoryServerTableViewCell.m */; };
		3205ED851E97725E003D65FA /* DirectoryServerTableViewCell.xib in Resources */ = {isa = PBXBuildFile; fileRef = 3205ED831E97725E003D65FA /* DirectoryServerTableViewCell.xib */; };
		321082B21F0E9F40002E0091 /* RoomMembershipCollapsedBubbleCell.m in Sources */ = {isa = PBXBuildFile; fileRef = 321082B01F0E9F40002E0091 /* RoomMembershipCollapsedBubbleCell.m */; };
		321082B31F0E9F41002E0091 /* RoomMembershipCollapsedBubbleCell.xib in Resources */ = {isa = PBXBuildFile; fileRef = 321082B11F0E9F40002E0091 /* RoomMembershipCollapsedBubbleCell.xib */; };
		32185B311F20FA2B00752141 /* LanguagePickerViewController.m in Sources */ = {isa = PBXBuildFile; fileRef = 32185B301F20FA2B00752141 /* LanguagePickerViewController.m */; };
		322806A01F0F64C4008C53D7 /* RoomMembershipExpandedBubbleCell.m in Sources */ = {isa = PBXBuildFile; fileRef = 3228069E1F0F64C4008C53D7 /* RoomMembershipExpandedBubbleCell.m */; };
		322806A11F0F64C4008C53D7 /* RoomMembershipExpandedBubbleCell.xib in Resources */ = {isa = PBXBuildFile; fileRef = 3228069F1F0F64C4008C53D7 /* RoomMembershipExpandedBubbleCell.xib */; };
		3233F7311F31F4BF006ACA81 /* JitsiViewController.m in Sources */ = {isa = PBXBuildFile; fileRef = 3233F72F1F31F4BF006ACA81 /* JitsiViewController.m */; };
		3233F7321F31F4BF006ACA81 /* JitsiViewController.xib in Resources */ = {isa = PBXBuildFile; fileRef = 3233F7301F31F4BF006ACA81 /* JitsiViewController.xib */; };
		3233F73C1F3306A7006ACA81 /* WidgetManager.m in Sources */ = {isa = PBXBuildFile; fileRef = 3233F73B1F3306A7006ACA81 /* WidgetManager.m */; };
		3233F73F1F331F05006ACA81 /* Widget.m in Sources */ = {isa = PBXBuildFile; fileRef = 3233F73E1F331F05006ACA81 /* Widget.m */; };
		3233F7461F3497E2006ACA81 /* JitsiMeet.framework in Frameworks */ = {isa = PBXBuildFile; fileRef = 3233F7441F3497DA006ACA81 /* JitsiMeet.framework */; };
		3233F7471F3497E2006ACA81 /* JitsiMeet.framework in Embed Frameworks */ = {isa = PBXBuildFile; fileRef = 3233F7441F3497DA006ACA81 /* JitsiMeet.framework */; settings = {ATTRIBUTES = (CodeSignOnCopy, RemoveHeadersOnCopy, ); }; };
		32471CDC1F1373A100BDF50A /* RoomMembershipCollapsedWithPaginationTitleBubbleCell.m in Sources */ = {isa = PBXBuildFile; fileRef = 32471CDA1F1373A100BDF50A /* RoomMembershipCollapsedWithPaginationTitleBubbleCell.m */; };
		32471CDD1F1373A100BDF50A /* RoomMembershipCollapsedWithPaginationTitleBubbleCell.xib in Resources */ = {isa = PBXBuildFile; fileRef = 32471CDB1F1373A100BDF50A /* RoomMembershipCollapsedWithPaginationTitleBubbleCell.xib */; };
		32471CE11F13AC1500BDF50A /* RoomMembershipExpandedWithPaginationTitleBubbleCell.m in Sources */ = {isa = PBXBuildFile; fileRef = 32471CDF1F13AC1500BDF50A /* RoomMembershipExpandedWithPaginationTitleBubbleCell.m */; };
		32471CE21F13AC1500BDF50A /* RoomMembershipExpandedWithPaginationTitleBubbleCell.xib in Resources */ = {isa = PBXBuildFile; fileRef = 32471CE01F13AC1500BDF50A /* RoomMembershipExpandedWithPaginationTitleBubbleCell.xib */; };
		325072141E8C0AC900A084B6 /* LaunchScreenLogo.png in Resources */ = {isa = PBXBuildFile; fileRef = 325072131E8C0AC900A084B6 /* LaunchScreenLogo.png */; };
		325E1C151E8D03950018D91E /* LaunchScreen.storyboard in Resources */ = {isa = PBXBuildFile; fileRef = 325E1C131E8D03950018D91E /* LaunchScreen.storyboard */; };
		327382B51F276AD200356143 /* InfoPlist.strings in Resources */ = {isa = PBXBuildFile; fileRef = 327382A81F276AD200356143 /* InfoPlist.strings */; };
		327382B61F276AD200356143 /* Localizable.strings in Resources */ = {isa = PBXBuildFile; fileRef = 327382AA1F276AD200356143 /* Localizable.strings */; };
		327382B71F276AD200356143 /* Vector.strings in Resources */ = {isa = PBXBuildFile; fileRef = 327382AC1F276AD200356143 /* Vector.strings */; };
		327382B81F276AD200356143 /* InfoPlist.strings in Resources */ = {isa = PBXBuildFile; fileRef = 327382AF1F276AD200356143 /* InfoPlist.strings */; };
		327382B91F276AD200356143 /* Localizable.strings in Resources */ = {isa = PBXBuildFile; fileRef = 327382B11F276AD200356143 /* Localizable.strings */; };
		327382BA1F276AD200356143 /* Vector.strings in Resources */ = {isa = PBXBuildFile; fileRef = 327382B31F276AD200356143 /* Vector.strings */; };
		327382C21F276AED00356143 /* InfoPlist.strings in Resources */ = {isa = PBXBuildFile; fileRef = 327382BC1F276AED00356143 /* InfoPlist.strings */; };
		327382C31F276AED00356143 /* Localizable.strings in Resources */ = {isa = PBXBuildFile; fileRef = 327382BE1F276AED00356143 /* Localizable.strings */; };
		327382C41F276AED00356143 /* Vector.strings in Resources */ = {isa = PBXBuildFile; fileRef = 327382C01F276AED00356143 /* Vector.strings */; };
		32918EA91F473BDB0076CA16 /* Localizable.strings in Resources */ = {isa = PBXBuildFile; fileRef = 32918EA51F473BDB0076CA16 /* Localizable.strings */; };
		32918EAA1F473BDB0076CA16 /* Vector.strings in Resources */ = {isa = PBXBuildFile; fileRef = 32918EA71F473BDB0076CA16 /* Vector.strings */; };
		32AE61E41F0A971B007255F4 /* RoomMembershipBubbleCell.m in Sources */ = {isa = PBXBuildFile; fileRef = 32AE61E21F0A971B007255F4 /* RoomMembershipBubbleCell.m */; };
		32AE61E51F0A971B007255F4 /* RoomMembershipBubbleCell.xib in Resources */ = {isa = PBXBuildFile; fileRef = 32AE61E31F0A971B007255F4 /* RoomMembershipBubbleCell.xib */; };
		32AE61E91F0CE099007255F4 /* RoomMembershipWithPaginationTitleBubbleCell.m in Sources */ = {isa = PBXBuildFile; fileRef = 32AE61E71F0CE099007255F4 /* RoomMembershipWithPaginationTitleBubbleCell.m */; };
		32AE61EA1F0CE099007255F4 /* RoomMembershipWithPaginationTitleBubbleCell.xib in Resources */ = {isa = PBXBuildFile; fileRef = 32AE61E81F0CE099007255F4 /* RoomMembershipWithPaginationTitleBubbleCell.xib */; };
		32AE61F21F0D2183007255F4 /* InfoPlist.strings in Resources */ = {isa = PBXBuildFile; fileRef = 32AE61EC1F0D2183007255F4 /* InfoPlist.strings */; };
		32AE61F31F0D2183007255F4 /* Localizable.strings in Resources */ = {isa = PBXBuildFile; fileRef = 32AE61EE1F0D2183007255F4 /* Localizable.strings */; };
		32AE61F41F0D2183007255F4 /* Vector.strings in Resources */ = {isa = PBXBuildFile; fileRef = 32AE61F01F0D2183007255F4 /* Vector.strings */; };
		32D392181EB9B7AB009A2BAF /* DirectoryServerDetailTableViewCell.m in Sources */ = {isa = PBXBuildFile; fileRef = 32D392161EB9B7AB009A2BAF /* DirectoryServerDetailTableViewCell.m */; };
		32D392191EB9B7AB009A2BAF /* DirectoryServerDetailTableViewCell.xib in Resources */ = {isa = PBXBuildFile; fileRef = 32D392171EB9B7AB009A2BAF /* DirectoryServerDetailTableViewCell.xib */; };
		32FD0A3D1EB0CD9B0072B066 /* BugReportViewController.m in Sources */ = {isa = PBXBuildFile; fileRef = 32FD0A3B1EB0CD9B0072B066 /* BugReportViewController.m */; };
		32FD0A3E1EB0CD9B0072B066 /* BugReportViewController.xib in Resources */ = {isa = PBXBuildFile; fileRef = 32FD0A3C1EB0CD9B0072B066 /* BugReportViewController.xib */; };
		92324BE31F4F66D3009DE194 /* IncomingCallView.m in Sources */ = {isa = PBXBuildFile; fileRef = 92324BE21F4F66D3009DE194 /* IncomingCallView.m */; };
		92324BE61F4F6A60009DE194 /* CircleButton.m in Sources */ = {isa = PBXBuildFile; fileRef = 92324BE51F4F6A60009DE194 /* CircleButton.m */; };
		A27ECCE3FC4971745D2CB78D /* libPods-RiotShareExtension.a in Frameworks */ = {isa = PBXBuildFile; fileRef = 7246451C668D6782166E22EC /* libPods-RiotShareExtension.a */; };
		F0131DE51F2200D600CBF707 /* RiotSplitViewController.m in Sources */ = {isa = PBXBuildFile; fileRef = F0131DE41F2200D600CBF707 /* RiotSplitViewController.m */; };
		F02C1A861E8EB04C0045A404 /* PeopleViewController.m in Sources */ = {isa = PBXBuildFile; fileRef = F02C1A841E8EB04C0045A404 /* PeopleViewController.m */; };
		F05BD79E1E7AEBF800C69941 /* UnifiedSearchViewController.m in Sources */ = {isa = PBXBuildFile; fileRef = F05BD79D1E7AEBF800C69941 /* UnifiedSearchViewController.m */; };
		F05BD7A11E7C0E4500C69941 /* MasterTabBarController.m in Sources */ = {isa = PBXBuildFile; fileRef = F05BD7A01E7C0E4500C69941 /* MasterTabBarController.m */; };
		F0614A0D1EDDCCE700F5DC9A /* jump_to_unread.png in Resources */ = {isa = PBXBuildFile; fileRef = F0614A0A1EDDCCE700F5DC9A /* jump_to_unread.png */; };
		F0614A0E1EDDCCE700F5DC9A /* jump_to_unread@2x.png in Resources */ = {isa = PBXBuildFile; fileRef = F0614A0B1EDDCCE700F5DC9A /* jump_to_unread@2x.png */; };
		F0614A0F1EDDCCE700F5DC9A /* jump_to_unread@3x.png in Resources */ = {isa = PBXBuildFile; fileRef = F0614A0C1EDDCCE700F5DC9A /* jump_to_unread@3x.png */; };
		F0614A131EDEE65000F5DC9A /* cancel.png in Resources */ = {isa = PBXBuildFile; fileRef = F0614A101EDEE65000F5DC9A /* cancel.png */; };
		F0614A141EDEE65000F5DC9A /* cancel@2x.png in Resources */ = {isa = PBXBuildFile; fileRef = F0614A111EDEE65000F5DC9A /* cancel@2x.png */; };
		F0614A151EDEE65000F5DC9A /* cancel@3x.png in Resources */ = {isa = PBXBuildFile; fileRef = F0614A121EDEE65000F5DC9A /* cancel@3x.png */; };
		F06CDD691EF01E3900870B75 /* RoomEmptyBubbleCell.m in Sources */ = {isa = PBXBuildFile; fileRef = F06CDD671EF01E3900870B75 /* RoomEmptyBubbleCell.m */; };
		F06CDD6A1EF01E3900870B75 /* RoomEmptyBubbleCell.xib in Resources */ = {isa = PBXBuildFile; fileRef = F06CDD681EF01E3900870B75 /* RoomEmptyBubbleCell.xib */; };
		F075BED61EBB169C00A7B68A /* RoomCollectionViewCell.m in Sources */ = {isa = PBXBuildFile; fileRef = F075BED41EBB169C00A7B68A /* RoomCollectionViewCell.m */; };
		F075BED71EBB169C00A7B68A /* RoomCollectionViewCell.xib in Resources */ = {isa = PBXBuildFile; fileRef = F075BED51EBB169C00A7B68A /* RoomCollectionViewCell.xib */; };
		F075BEDB1EBB26F100A7B68A /* TableViewCellWithCollectionView.m in Sources */ = {isa = PBXBuildFile; fileRef = F075BED91EBB26F100A7B68A /* TableViewCellWithCollectionView.m */; };
		F075BEDC1EBB26F100A7B68A /* TableViewCellWithCollectionView.xib in Resources */ = {isa = PBXBuildFile; fileRef = F075BEDA1EBB26F100A7B68A /* TableViewCellWithCollectionView.xib */; };
		F083BD1D1E7009ED00A9B29C /* RageShakeManager.m in Sources */ = {isa = PBXBuildFile; fileRef = F083BB0B1E7009EC00A9B29C /* RageShakeManager.m */; };
		F083BD1E1E7009ED00A9B29C /* AppDelegate.m in Sources */ = {isa = PBXBuildFile; fileRef = F083BB0D1E7009EC00A9B29C /* AppDelegate.m */; };
		F083BD221E7009ED00A9B29C /* add_participant.png in Resources */ = {isa = PBXBuildFile; fileRef = F083BB161E7009EC00A9B29C /* add_participant.png */; };
		F083BD231E7009ED00A9B29C /* add_participant@2x.png in Resources */ = {isa = PBXBuildFile; fileRef = F083BB171E7009EC00A9B29C /* add_participant@2x.png */; };
		F083BD241E7009ED00A9B29C /* add_participant@3x.png in Resources */ = {isa = PBXBuildFile; fileRef = F083BB181E7009EC00A9B29C /* add_participant@3x.png */; };
		F083BD251E7009ED00A9B29C /* admin_icon.png in Resources */ = {isa = PBXBuildFile; fileRef = F083BB191E7009EC00A9B29C /* admin_icon.png */; };
		F083BD261E7009ED00A9B29C /* admin_icon@2x.png in Resources */ = {isa = PBXBuildFile; fileRef = F083BB1A1E7009EC00A9B29C /* admin_icon@2x.png */; };
		F083BD271E7009ED00A9B29C /* admin_icon@3x.png in Resources */ = {isa = PBXBuildFile; fileRef = F083BB1B1E7009EC00A9B29C /* admin_icon@3x.png */; };
		F083BD281E7009ED00A9B29C /* animatedLogo-0.png in Resources */ = {isa = PBXBuildFile; fileRef = F083BB1C1E7009EC00A9B29C /* animatedLogo-0.png */; };
		F083BD291E7009ED00A9B29C /* animatedLogo-1.png in Resources */ = {isa = PBXBuildFile; fileRef = F083BB1D1E7009EC00A9B29C /* animatedLogo-1.png */; };
		F083BD2A1E7009ED00A9B29C /* animatedLogo-2.png in Resources */ = {isa = PBXBuildFile; fileRef = F083BB1E1E7009EC00A9B29C /* animatedLogo-2.png */; };
		F083BD2B1E7009ED00A9B29C /* animatedLogo-3.png in Resources */ = {isa = PBXBuildFile; fileRef = F083BB1F1E7009EC00A9B29C /* animatedLogo-3.png */; };
		F083BD2C1E7009ED00A9B29C /* animatedLogo-4.png in Resources */ = {isa = PBXBuildFile; fileRef = F083BB201E7009EC00A9B29C /* animatedLogo-4.png */; };
		F083BD2D1E7009ED00A9B29C /* back_icon.png in Resources */ = {isa = PBXBuildFile; fileRef = F083BB211E7009EC00A9B29C /* back_icon.png */; };
		F083BD2E1E7009ED00A9B29C /* back_icon@2x.png in Resources */ = {isa = PBXBuildFile; fileRef = F083BB221E7009EC00A9B29C /* back_icon@2x.png */; };
		F083BD2F1E7009ED00A9B29C /* back_icon@3x.png in Resources */ = {isa = PBXBuildFile; fileRef = F083BB231E7009EC00A9B29C /* back_icon@3x.png */; };
		F083BD301E7009ED00A9B29C /* bubbles_bg_landscape.png in Resources */ = {isa = PBXBuildFile; fileRef = F083BB241E7009EC00A9B29C /* bubbles_bg_landscape.png */; };
		F083BD311E7009ED00A9B29C /* bubbles_bg_landscape@2x.png in Resources */ = {isa = PBXBuildFile; fileRef = F083BB251E7009EC00A9B29C /* bubbles_bg_landscape@2x.png */; };
		F083BD321E7009ED00A9B29C /* bubbles_bg_landscape@3x.png in Resources */ = {isa = PBXBuildFile; fileRef = F083BB261E7009EC00A9B29C /* bubbles_bg_landscape@3x.png */; };
		F083BD331E7009ED00A9B29C /* call_audio_mute_off_icon.png in Resources */ = {isa = PBXBuildFile; fileRef = F083BB271E7009EC00A9B29C /* call_audio_mute_off_icon.png */; };
		F083BD341E7009ED00A9B29C /* call_audio_mute_off_icon@2x.png in Resources */ = {isa = PBXBuildFile; fileRef = F083BB281E7009EC00A9B29C /* call_audio_mute_off_icon@2x.png */; };
		F083BD351E7009ED00A9B29C /* call_audio_mute_off_icon@3x.png in Resources */ = {isa = PBXBuildFile; fileRef = F083BB291E7009EC00A9B29C /* call_audio_mute_off_icon@3x.png */; };
		F083BD361E7009ED00A9B29C /* call_audio_mute_on_icon.png in Resources */ = {isa = PBXBuildFile; fileRef = F083BB2A1E7009EC00A9B29C /* call_audio_mute_on_icon.png */; };
		F083BD371E7009ED00A9B29C /* call_audio_mute_on_icon@2x.png in Resources */ = {isa = PBXBuildFile; fileRef = F083BB2B1E7009EC00A9B29C /* call_audio_mute_on_icon@2x.png */; };
		F083BD381E7009ED00A9B29C /* call_audio_mute_on_icon@3x.png in Resources */ = {isa = PBXBuildFile; fileRef = F083BB2C1E7009EC00A9B29C /* call_audio_mute_on_icon@3x.png */; };
		F083BD391E7009ED00A9B29C /* call_chat_icon.png in Resources */ = {isa = PBXBuildFile; fileRef = F083BB2D1E7009EC00A9B29C /* call_chat_icon.png */; };
		F083BD3A1E7009ED00A9B29C /* call_chat_icon@2x.png in Resources */ = {isa = PBXBuildFile; fileRef = F083BB2E1E7009EC00A9B29C /* call_chat_icon@2x.png */; };
		F083BD3B1E7009ED00A9B29C /* call_chat_icon@3x.png in Resources */ = {isa = PBXBuildFile; fileRef = F083BB2F1E7009EC00A9B29C /* call_chat_icon@3x.png */; };
		F083BD3C1E7009ED00A9B29C /* call_hangup_icon.png in Resources */ = {isa = PBXBuildFile; fileRef = F083BB301E7009EC00A9B29C /* call_hangup_icon.png */; };
		F083BD3D1E7009ED00A9B29C /* call_hangup_icon@2x.png in Resources */ = {isa = PBXBuildFile; fileRef = F083BB311E7009EC00A9B29C /* call_hangup_icon@2x.png */; };
		F083BD3E1E7009ED00A9B29C /* call_hangup_icon@3x.png in Resources */ = {isa = PBXBuildFile; fileRef = F083BB321E7009EC00A9B29C /* call_hangup_icon@3x.png */; };
		F083BD3F1E7009ED00A9B29C /* call_speaker_off_icon.png in Resources */ = {isa = PBXBuildFile; fileRef = F083BB331E7009EC00A9B29C /* call_speaker_off_icon.png */; };
		F083BD401E7009ED00A9B29C /* call_speaker_off_icon@2x.png in Resources */ = {isa = PBXBuildFile; fileRef = F083BB341E7009EC00A9B29C /* call_speaker_off_icon@2x.png */; };
		F083BD411E7009ED00A9B29C /* call_speaker_off_icon@3x.png in Resources */ = {isa = PBXBuildFile; fileRef = F083BB351E7009EC00A9B29C /* call_speaker_off_icon@3x.png */; };
		F083BD421E7009ED00A9B29C /* call_speaker_on_icon.png in Resources */ = {isa = PBXBuildFile; fileRef = F083BB361E7009EC00A9B29C /* call_speaker_on_icon.png */; };
		F083BD431E7009ED00A9B29C /* call_speaker_on_icon@2x.png in Resources */ = {isa = PBXBuildFile; fileRef = F083BB371E7009EC00A9B29C /* call_speaker_on_icon@2x.png */; };
		F083BD441E7009ED00A9B29C /* call_speaker_on_icon@3x.png in Resources */ = {isa = PBXBuildFile; fileRef = F083BB381E7009EC00A9B29C /* call_speaker_on_icon@3x.png */; };
		F083BD451E7009ED00A9B29C /* call_video_mute_off_icon.png in Resources */ = {isa = PBXBuildFile; fileRef = F083BB391E7009EC00A9B29C /* call_video_mute_off_icon.png */; };
		F083BD461E7009ED00A9B29C /* call_video_mute_off_icon@2x.png in Resources */ = {isa = PBXBuildFile; fileRef = F083BB3A1E7009EC00A9B29C /* call_video_mute_off_icon@2x.png */; };
		F083BD471E7009ED00A9B29C /* call_video_mute_off_icon@3x.png in Resources */ = {isa = PBXBuildFile; fileRef = F083BB3B1E7009EC00A9B29C /* call_video_mute_off_icon@3x.png */; };
		F083BD481E7009ED00A9B29C /* call_video_mute_on_icon.png in Resources */ = {isa = PBXBuildFile; fileRef = F083BB3C1E7009EC00A9B29C /* call_video_mute_on_icon.png */; };
		F083BD491E7009ED00A9B29C /* call_video_mute_on_icon@2x.png in Resources */ = {isa = PBXBuildFile; fileRef = F083BB3D1E7009EC00A9B29C /* call_video_mute_on_icon@2x.png */; };
		F083BD4A1E7009ED00A9B29C /* call_video_mute_on_icon@3x.png in Resources */ = {isa = PBXBuildFile; fileRef = F083BB3E1E7009EC00A9B29C /* call_video_mute_on_icon@3x.png */; };
		F083BD4B1E7009ED00A9B29C /* camera_capture.png in Resources */ = {isa = PBXBuildFile; fileRef = F083BB3F1E7009EC00A9B29C /* camera_capture.png */; };
		F083BD4C1E7009ED00A9B29C /* camera_capture@2x.png in Resources */ = {isa = PBXBuildFile; fileRef = F083BB401E7009EC00A9B29C /* camera_capture@2x.png */; };
		F083BD4D1E7009ED00A9B29C /* camera_capture@3x.png in Resources */ = {isa = PBXBuildFile; fileRef = F083BB411E7009EC00A9B29C /* camera_capture@3x.png */; };
		F083BD4E1E7009ED00A9B29C /* camera_play.png in Resources */ = {isa = PBXBuildFile; fileRef = F083BB421E7009EC00A9B29C /* camera_play.png */; };
		F083BD4F1E7009ED00A9B29C /* camera_play@2x.png in Resources */ = {isa = PBXBuildFile; fileRef = F083BB431E7009EC00A9B29C /* camera_play@2x.png */; };
		F083BD501E7009ED00A9B29C /* camera_record.png in Resources */ = {isa = PBXBuildFile; fileRef = F083BB441E7009EC00A9B29C /* camera_record.png */; };
		F083BD511E7009ED00A9B29C /* camera_stop.png in Resources */ = {isa = PBXBuildFile; fileRef = F083BB451E7009EC00A9B29C /* camera_stop.png */; };
		F083BD521E7009ED00A9B29C /* camera_stop@2x.png in Resources */ = {isa = PBXBuildFile; fileRef = F083BB461E7009EC00A9B29C /* camera_stop@2x.png */; };
		F083BD531E7009ED00A9B29C /* camera_switch.png in Resources */ = {isa = PBXBuildFile; fileRef = F083BB471E7009EC00A9B29C /* camera_switch.png */; };
		F083BD541E7009ED00A9B29C /* camera_switch@2x.png in Resources */ = {isa = PBXBuildFile; fileRef = F083BB481E7009EC00A9B29C /* camera_switch@2x.png */; };
		F083BD551E7009ED00A9B29C /* camera_switch@3x.png in Resources */ = {isa = PBXBuildFile; fileRef = F083BB491E7009EC00A9B29C /* camera_switch@3x.png */; };
		F083BD561E7009ED00A9B29C /* camera_video_capture.png in Resources */ = {isa = PBXBuildFile; fileRef = F083BB4A1E7009EC00A9B29C /* camera_video_capture.png */; };
		F083BD571E7009ED00A9B29C /* camera_video_capture@2x.png in Resources */ = {isa = PBXBuildFile; fileRef = F083BB4B1E7009EC00A9B29C /* camera_video_capture@2x.png */; };
		F083BD581E7009ED00A9B29C /* camera_video_capture@3x.png in Resources */ = {isa = PBXBuildFile; fileRef = F083BB4C1E7009EC00A9B29C /* camera_video_capture@3x.png */; };
		F083BD591E7009ED00A9B29C /* chevron.png in Resources */ = {isa = PBXBuildFile; fileRef = F083BB4D1E7009EC00A9B29C /* chevron.png */; };
		F083BD5A1E7009ED00A9B29C /* chevron@2x.png in Resources */ = {isa = PBXBuildFile; fileRef = F083BB4E1E7009EC00A9B29C /* chevron@2x.png */; };
		F083BD5B1E7009ED00A9B29C /* chevron@3x.png in Resources */ = {isa = PBXBuildFile; fileRef = F083BB4F1E7009EC00A9B29C /* chevron@3x.png */; };
		F083BD5C1E7009ED00A9B29C /* create_room.png in Resources */ = {isa = PBXBuildFile; fileRef = F083BB501E7009EC00A9B29C /* create_room.png */; };
		F083BD5D1E7009ED00A9B29C /* create_room@2x.png in Resources */ = {isa = PBXBuildFile; fileRef = F083BB511E7009EC00A9B29C /* create_room@2x.png */; };
		F083BD5E1E7009ED00A9B29C /* create_room@3x.png in Resources */ = {isa = PBXBuildFile; fileRef = F083BB521E7009EC00A9B29C /* create_room@3x.png */; };
		F083BD5F1E7009ED00A9B29C /* details_icon.png in Resources */ = {isa = PBXBuildFile; fileRef = F083BB531E7009EC00A9B29C /* details_icon.png */; };
		F083BD601E7009ED00A9B29C /* details_icon@2x.png in Resources */ = {isa = PBXBuildFile; fileRef = F083BB541E7009EC00A9B29C /* details_icon@2x.png */; };
		F083BD611E7009ED00A9B29C /* details_icon@3x.png in Resources */ = {isa = PBXBuildFile; fileRef = F083BB551E7009EC00A9B29C /* details_icon@3x.png */; };
		F083BD621E7009ED00A9B29C /* direct_icon.png in Resources */ = {isa = PBXBuildFile; fileRef = F083BB561E7009EC00A9B29C /* direct_icon.png */; };
		F083BD631E7009ED00A9B29C /* direct_icon@2x.png in Resources */ = {isa = PBXBuildFile; fileRef = F083BB571E7009EC00A9B29C /* direct_icon@2x.png */; };
		F083BD641E7009ED00A9B29C /* direct_icon@3x.png in Resources */ = {isa = PBXBuildFile; fileRef = F083BB581E7009EC00A9B29C /* direct_icon@3x.png */; };
		F083BD651E7009ED00A9B29C /* directChatOff.png in Resources */ = {isa = PBXBuildFile; fileRef = F083BB591E7009EC00A9B29C /* directChatOff.png */; };
		F083BD661E7009ED00A9B29C /* directChatOff@2x.png in Resources */ = {isa = PBXBuildFile; fileRef = F083BB5A1E7009EC00A9B29C /* directChatOff@2x.png */; };
		F083BD671E7009ED00A9B29C /* directChatOff@3x.png in Resources */ = {isa = PBXBuildFile; fileRef = F083BB5B1E7009EC00A9B29C /* directChatOff@3x.png */; };
		F083BD681E7009ED00A9B29C /* directChatOn.png in Resources */ = {isa = PBXBuildFile; fileRef = F083BB5C1E7009EC00A9B29C /* directChatOn.png */; };
		F083BD691E7009ED00A9B29C /* directChatOn@2x.png in Resources */ = {isa = PBXBuildFile; fileRef = F083BB5D1E7009EC00A9B29C /* directChatOn@2x.png */; };
		F083BD6A1E7009ED00A9B29C /* directChatOn@3x.png in Resources */ = {isa = PBXBuildFile; fileRef = F083BB5E1E7009EC00A9B29C /* directChatOn@3x.png */; };
		F083BD6B1E7009ED00A9B29C /* disclosure_icon.png in Resources */ = {isa = PBXBuildFile; fileRef = F083BB5F1E7009EC00A9B29C /* disclosure_icon.png */; };
		F083BD6C1E7009ED00A9B29C /* disclosure_icon@2x.png in Resources */ = {isa = PBXBuildFile; fileRef = F083BB601E7009EC00A9B29C /* disclosure_icon@2x.png */; };
		F083BD6D1E7009ED00A9B29C /* disclosure_icon@3x.png in Resources */ = {isa = PBXBuildFile; fileRef = F083BB611E7009EC00A9B29C /* disclosure_icon@3x.png */; };
		F083BD6E1E7009ED00A9B29C /* e2e_blocked.png in Resources */ = {isa = PBXBuildFile; fileRef = F083BB621E7009EC00A9B29C /* e2e_blocked.png */; };
		F083BD6F1E7009ED00A9B29C /* e2e_blocked@2x.png in Resources */ = {isa = PBXBuildFile; fileRef = F083BB631E7009EC00A9B29C /* e2e_blocked@2x.png */; };
		F083BD701E7009ED00A9B29C /* e2e_blocked@3x.png in Resources */ = {isa = PBXBuildFile; fileRef = F083BB641E7009EC00A9B29C /* e2e_blocked@3x.png */; };
		F083BD711E7009ED00A9B29C /* e2e_unencrypted.png in Resources */ = {isa = PBXBuildFile; fileRef = F083BB651E7009EC00A9B29C /* e2e_unencrypted.png */; };
		F083BD721E7009ED00A9B29C /* e2e_unencrypted@2x.png in Resources */ = {isa = PBXBuildFile; fileRef = F083BB661E7009EC00A9B29C /* e2e_unencrypted@2x.png */; };
		F083BD731E7009ED00A9B29C /* e2e_unencrypted@3x.png in Resources */ = {isa = PBXBuildFile; fileRef = F083BB671E7009EC00A9B29C /* e2e_unencrypted@3x.png */; };
		F083BD741E7009ED00A9B29C /* e2e_verified.png in Resources */ = {isa = PBXBuildFile; fileRef = F083BB681E7009EC00A9B29C /* e2e_verified.png */; };
		F083BD751E7009ED00A9B29C /* e2e_verified@2x.png in Resources */ = {isa = PBXBuildFile; fileRef = F083BB691E7009EC00A9B29C /* e2e_verified@2x.png */; };
		F083BD761E7009ED00A9B29C /* e2e_verified@3x.png in Resources */ = {isa = PBXBuildFile; fileRef = F083BB6A1E7009EC00A9B29C /* e2e_verified@3x.png */; };
		F083BD771E7009ED00A9B29C /* e2e_warning.png in Resources */ = {isa = PBXBuildFile; fileRef = F083BB6B1E7009EC00A9B29C /* e2e_warning.png */; };
		F083BD781E7009ED00A9B29C /* e2e_warning@2x.png in Resources */ = {isa = PBXBuildFile; fileRef = F083BB6C1E7009EC00A9B29C /* e2e_warning@2x.png */; };
		F083BD791E7009ED00A9B29C /* e2e_warning@3x.png in Resources */ = {isa = PBXBuildFile; fileRef = F083BB6D1E7009EC00A9B29C /* e2e_warning@3x.png */; };
		F083BD7A1E7009ED00A9B29C /* edit_icon.png in Resources */ = {isa = PBXBuildFile; fileRef = F083BB6E1E7009EC00A9B29C /* edit_icon.png */; };
		F083BD7B1E7009ED00A9B29C /* edit_icon@2x.png in Resources */ = {isa = PBXBuildFile; fileRef = F083BB6F1E7009EC00A9B29C /* edit_icon@2x.png */; };
		F083BD7C1E7009ED00A9B29C /* edit_icon@3x.png in Resources */ = {isa = PBXBuildFile; fileRef = F083BB701E7009EC00A9B29C /* edit_icon@3x.png */; };
		F083BD7D1E7009ED00A9B29C /* error.png in Resources */ = {isa = PBXBuildFile; fileRef = F083BB711E7009EC00A9B29C /* error.png */; };
		F083BD7E1E7009ED00A9B29C /* error@2x.png in Resources */ = {isa = PBXBuildFile; fileRef = F083BB721E7009EC00A9B29C /* error@2x.png */; };
		F083BD7F1E7009ED00A9B29C /* error@3x.png in Resources */ = {isa = PBXBuildFile; fileRef = F083BB731E7009EC00A9B29C /* error@3x.png */; };
		F083BD801E7009ED00A9B29C /* favourite.png in Resources */ = {isa = PBXBuildFile; fileRef = F083BB741E7009EC00A9B29C /* favourite.png */; };
		F083BD811E7009ED00A9B29C /* favourite@2x.png in Resources */ = {isa = PBXBuildFile; fileRef = F083BB751E7009EC00A9B29C /* favourite@2x.png */; };
		F083BD821E7009ED00A9B29C /* favourite@3x.png in Resources */ = {isa = PBXBuildFile; fileRef = F083BB761E7009EC00A9B29C /* favourite@3x.png */; };
		F083BD831E7009ED00A9B29C /* favouriteOff.png in Resources */ = {isa = PBXBuildFile; fileRef = F083BB771E7009EC00A9B29C /* favouriteOff.png */; };
		F083BD841E7009ED00A9B29C /* favouriteOff@2x.png in Resources */ = {isa = PBXBuildFile; fileRef = F083BB781E7009EC00A9B29C /* favouriteOff@2x.png */; };
		F083BD851E7009ED00A9B29C /* favouriteOff@3x.png in Resources */ = {isa = PBXBuildFile; fileRef = F083BB791E7009EC00A9B29C /* favouriteOff@3x.png */; };
		F083BD861E7009ED00A9B29C /* file_doc_icon.png in Resources */ = {isa = PBXBuildFile; fileRef = F083BB7A1E7009EC00A9B29C /* file_doc_icon.png */; };
		F083BD871E7009ED00A9B29C /* file_doc_icon@2x.png in Resources */ = {isa = PBXBuildFile; fileRef = F083BB7B1E7009EC00A9B29C /* file_doc_icon@2x.png */; };
		F083BD881E7009ED00A9B29C /* file_doc_icon@3x.png in Resources */ = {isa = PBXBuildFile; fileRef = F083BB7C1E7009EC00A9B29C /* file_doc_icon@3x.png */; };
		F083BD891E7009ED00A9B29C /* file_music_icon.png in Resources */ = {isa = PBXBuildFile; fileRef = F083BB7D1E7009EC00A9B29C /* file_music_icon.png */; };
		F083BD8A1E7009ED00A9B29C /* file_music_icon@2x.png in Resources */ = {isa = PBXBuildFile; fileRef = F083BB7E1E7009EC00A9B29C /* file_music_icon@2x.png */; };
		F083BD8B1E7009ED00A9B29C /* file_music_icon@3x.png in Resources */ = {isa = PBXBuildFile; fileRef = F083BB7F1E7009EC00A9B29C /* file_music_icon@3x.png */; };
		F083BD8C1E7009ED00A9B29C /* file_photo_icon.png in Resources */ = {isa = PBXBuildFile; fileRef = F083BB801E7009EC00A9B29C /* file_photo_icon.png */; };
		F083BD8D1E7009ED00A9B29C /* file_photo_icon@2x.png in Resources */ = {isa = PBXBuildFile; fileRef = F083BB811E7009EC00A9B29C /* file_photo_icon@2x.png */; };
		F083BD8E1E7009ED00A9B29C /* file_photo_icon@3x.png in Resources */ = {isa = PBXBuildFile; fileRef = F083BB821E7009EC00A9B29C /* file_photo_icon@3x.png */; };
		F083BD8F1E7009ED00A9B29C /* file_video_icon.png in Resources */ = {isa = PBXBuildFile; fileRef = F083BB831E7009EC00A9B29C /* file_video_icon.png */; };
		F083BD901E7009ED00A9B29C /* file_video_icon@2x.png in Resources */ = {isa = PBXBuildFile; fileRef = F083BB841E7009EC00A9B29C /* file_video_icon@2x.png */; };
		F083BD911E7009ED00A9B29C /* file_video_icon@3x.png in Resources */ = {isa = PBXBuildFile; fileRef = F083BB851E7009EC00A9B29C /* file_video_icon@3x.png */; };
		F083BD921E7009ED00A9B29C /* group.png in Resources */ = {isa = PBXBuildFile; fileRef = F083BB861E7009EC00A9B29C /* group.png */; };
		F083BD931E7009ED00A9B29C /* group@2x.png in Resources */ = {isa = PBXBuildFile; fileRef = F083BB871E7009EC00A9B29C /* group@2x.png */; };
		F083BD941E7009ED00A9B29C /* group@3x.png in Resources */ = {isa = PBXBuildFile; fileRef = F083BB881E7009EC00A9B29C /* group@3x.png */; };
		F083BD951E7009ED00A9B29C /* leave.png in Resources */ = {isa = PBXBuildFile; fileRef = F083BB891E7009EC00A9B29C /* leave.png */; };
		F083BD961E7009ED00A9B29C /* leave@2x.png in Resources */ = {isa = PBXBuildFile; fileRef = F083BB8A1E7009EC00A9B29C /* leave@2x.png */; };
		F083BD971E7009ED00A9B29C /* leave@3x.png in Resources */ = {isa = PBXBuildFile; fileRef = F083BB8B1E7009EC00A9B29C /* leave@3x.png */; };
		F083BD981E7009ED00A9B29C /* logo.png in Resources */ = {isa = PBXBuildFile; fileRef = F083BB8C1E7009EC00A9B29C /* logo.png */; };
		F083BD991E7009ED00A9B29C /* logo@2x.png in Resources */ = {isa = PBXBuildFile; fileRef = F083BB8D1E7009EC00A9B29C /* logo@2x.png */; };
		F083BD9A1E7009ED00A9B29C /* logo@3x.png in Resources */ = {isa = PBXBuildFile; fileRef = F083BB8E1E7009EC00A9B29C /* logo@3x.png */; };
		F083BD9B1E7009ED00A9B29C /* main_alias_icon.png in Resources */ = {isa = PBXBuildFile; fileRef = F083BB8F1E7009EC00A9B29C /* main_alias_icon.png */; };
		F083BD9C1E7009ED00A9B29C /* main_alias_icon@2x.png in Resources */ = {isa = PBXBuildFile; fileRef = F083BB901E7009EC00A9B29C /* main_alias_icon@2x.png */; };
		F083BD9D1E7009ED00A9B29C /* main_alias_icon@3x.png in Resources */ = {isa = PBXBuildFile; fileRef = F083BB911E7009EC00A9B29C /* main_alias_icon@3x.png */; };
		F083BD9E1E7009ED00A9B29C /* mod_icon.png in Resources */ = {isa = PBXBuildFile; fileRef = F083BB921E7009EC00A9B29C /* mod_icon.png */; };
		F083BD9F1E7009ED00A9B29C /* mod_icon@2x.png in Resources */ = {isa = PBXBuildFile; fileRef = F083BB931E7009EC00A9B29C /* mod_icon@2x.png */; };
		F083BDA01E7009ED00A9B29C /* mod_icon@3x.png in Resources */ = {isa = PBXBuildFile; fileRef = F083BB941E7009EC00A9B29C /* mod_icon@3x.png */; };
		F083BDA11E7009ED00A9B29C /* newmessages.png in Resources */ = {isa = PBXBuildFile; fileRef = F083BB951E7009EC00A9B29C /* newmessages.png */; };
		F083BDA21E7009ED00A9B29C /* newmessages@2x.png in Resources */ = {isa = PBXBuildFile; fileRef = F083BB961E7009EC00A9B29C /* newmessages@2x.png */; };
		F083BDA31E7009ED00A9B29C /* newmessages@3x.png in Resources */ = {isa = PBXBuildFile; fileRef = F083BB971E7009EC00A9B29C /* newmessages@3x.png */; };
		F083BDA41E7009ED00A9B29C /* notifications.png in Resources */ = {isa = PBXBuildFile; fileRef = F083BB981E7009EC00A9B29C /* notifications.png */; };
		F083BDA51E7009ED00A9B29C /* notifications@2x.png in Resources */ = {isa = PBXBuildFile; fileRef = F083BB991E7009EC00A9B29C /* notifications@2x.png */; };
		F083BDA61E7009ED00A9B29C /* notifications@3x.png in Resources */ = {isa = PBXBuildFile; fileRef = F083BB9A1E7009EC00A9B29C /* notifications@3x.png */; };
		F083BDA71E7009ED00A9B29C /* notificationsOff.png in Resources */ = {isa = PBXBuildFile; fileRef = F083BB9B1E7009EC00A9B29C /* notificationsOff.png */; };
		F083BDA81E7009ED00A9B29C /* notificationsOff@2x.png in Resources */ = {isa = PBXBuildFile; fileRef = F083BB9C1E7009EC00A9B29C /* notificationsOff@2x.png */; };
		F083BDA91E7009ED00A9B29C /* notificationsOff@3x.png in Resources */ = {isa = PBXBuildFile; fileRef = F083BB9D1E7009EC00A9B29C /* notificationsOff@3x.png */; };
		F083BDAA1E7009ED00A9B29C /* placeholder.png in Resources */ = {isa = PBXBuildFile; fileRef = F083BB9E1E7009EC00A9B29C /* placeholder.png */; };
		F083BDAB1E7009ED00A9B29C /* placeholder@2x.png in Resources */ = {isa = PBXBuildFile; fileRef = F083BB9F1E7009EC00A9B29C /* placeholder@2x.png */; };
		F083BDAC1E7009ED00A9B29C /* placeholder@3x.png in Resources */ = {isa = PBXBuildFile; fileRef = F083BBA01E7009EC00A9B29C /* placeholder@3x.png */; };
		F083BDAD1E7009ED00A9B29C /* plus_icon.png in Resources */ = {isa = PBXBuildFile; fileRef = F083BBA11E7009EC00A9B29C /* plus_icon.png */; };
		F083BDAE1E7009ED00A9B29C /* plus_icon@2x.png in Resources */ = {isa = PBXBuildFile; fileRef = F083BBA21E7009EC00A9B29C /* plus_icon@2x.png */; };
		F083BDAF1E7009ED00A9B29C /* plus_icon@3x.png in Resources */ = {isa = PBXBuildFile; fileRef = F083BBA31E7009EC00A9B29C /* plus_icon@3x.png */; };
		F083BDB01E7009ED00A9B29C /* priorityHigh.png in Resources */ = {isa = PBXBuildFile; fileRef = F083BBA41E7009EC00A9B29C /* priorityHigh.png */; };
		F083BDB11E7009ED00A9B29C /* priorityHigh@2x.png in Resources */ = {isa = PBXBuildFile; fileRef = F083BBA51E7009EC00A9B29C /* priorityHigh@2x.png */; };
		F083BDB21E7009ED00A9B29C /* priorityHigh@3x.png in Resources */ = {isa = PBXBuildFile; fileRef = F083BBA61E7009EC00A9B29C /* priorityHigh@3x.png */; };
		F083BDB31E7009ED00A9B29C /* priorityLow.png in Resources */ = {isa = PBXBuildFile; fileRef = F083BBA71E7009EC00A9B29C /* priorityLow.png */; };
		F083BDB41E7009ED00A9B29C /* priorityLow@2x.png in Resources */ = {isa = PBXBuildFile; fileRef = F083BBA81E7009EC00A9B29C /* priorityLow@2x.png */; };
		F083BDB51E7009ED00A9B29C /* priorityLow@3x.png in Resources */ = {isa = PBXBuildFile; fileRef = F083BBA91E7009EC00A9B29C /* priorityLow@3x.png */; };
		F083BDB61E7009ED00A9B29C /* remove_icon.png in Resources */ = {isa = PBXBuildFile; fileRef = F083BBAA1E7009EC00A9B29C /* remove_icon.png */; };
		F083BDB71E7009ED00A9B29C /* remove_icon@2x.png in Resources */ = {isa = PBXBuildFile; fileRef = F083BBAB1E7009EC00A9B29C /* remove_icon@2x.png */; };
		F083BDB81E7009ED00A9B29C /* remove_icon@3x.png in Resources */ = {isa = PBXBuildFile; fileRef = F083BBAC1E7009EC00A9B29C /* remove_icon@3x.png */; };
		F083BDB91E7009ED00A9B29C /* remove_icon_pink.png in Resources */ = {isa = PBXBuildFile; fileRef = F083BBAD1E7009EC00A9B29C /* remove_icon_pink.png */; };
		F083BDBA1E7009ED00A9B29C /* remove_icon_pink@2x.png in Resources */ = {isa = PBXBuildFile; fileRef = F083BBAE1E7009EC00A9B29C /* remove_icon_pink@2x.png */; };
		F083BDBB1E7009ED00A9B29C /* remove_icon_pink@3x.png in Resources */ = {isa = PBXBuildFile; fileRef = F083BBAF1E7009EC00A9B29C /* remove_icon_pink@3x.png */; };
		F083BDBC1E7009ED00A9B29C /* riot_icon.png in Resources */ = {isa = PBXBuildFile; fileRef = F083BBB01E7009EC00A9B29C /* riot_icon.png */; };
		F083BDBD1E7009ED00A9B29C /* riot_icon@2x.png in Resources */ = {isa = PBXBuildFile; fileRef = F083BBB11E7009EC00A9B29C /* riot_icon@2x.png */; };
		F083BDBE1E7009ED00A9B29C /* riot_icon@3x.png in Resources */ = {isa = PBXBuildFile; fileRef = F083BBB21E7009EC00A9B29C /* riot_icon@3x.png */; };
		F083BDBF1E7009ED00A9B29C /* scrolldown.png in Resources */ = {isa = PBXBuildFile; fileRef = F083BBB31E7009EC00A9B29C /* scrolldown.png */; };
		F083BDC01E7009ED00A9B29C /* scrolldown@2x.png in Resources */ = {isa = PBXBuildFile; fileRef = F083BBB41E7009EC00A9B29C /* scrolldown@2x.png */; };
		F083BDC11E7009ED00A9B29C /* scrolldown@3x.png in Resources */ = {isa = PBXBuildFile; fileRef = F083BBB51E7009EC00A9B29C /* scrolldown@3x.png */; };
		F083BDC21E7009ED00A9B29C /* scrollup.png in Resources */ = {isa = PBXBuildFile; fileRef = F083BBB61E7009EC00A9B29C /* scrollup.png */; };
		F083BDC31E7009ED00A9B29C /* scrollup@2x.png in Resources */ = {isa = PBXBuildFile; fileRef = F083BBB71E7009EC00A9B29C /* scrollup@2x.png */; };
		F083BDC41E7009ED00A9B29C /* scrollup@3x.png in Resources */ = {isa = PBXBuildFile; fileRef = F083BBB81E7009EC00A9B29C /* scrollup@3x.png */; };
		F083BDC51E7009ED00A9B29C /* search_bg.png in Resources */ = {isa = PBXBuildFile; fileRef = F083BBB91E7009EC00A9B29C /* search_bg.png */; };
		F083BDC61E7009ED00A9B29C /* search_bg@2x.png in Resources */ = {isa = PBXBuildFile; fileRef = F083BBBA1E7009EC00A9B29C /* search_bg@2x.png */; };
		F083BDC71E7009ED00A9B29C /* search_bg@3x.png in Resources */ = {isa = PBXBuildFile; fileRef = F083BBBB1E7009EC00A9B29C /* search_bg@3x.png */; };
		F083BDC81E7009ED00A9B29C /* search_icon.png in Resources */ = {isa = PBXBuildFile; fileRef = F083BBBC1E7009EC00A9B29C /* search_icon.png */; };
		F083BDC91E7009ED00A9B29C /* search_icon@2x.png in Resources */ = {isa = PBXBuildFile; fileRef = F083BBBD1E7009EC00A9B29C /* search_icon@2x.png */; };
		F083BDCA1E7009ED00A9B29C /* search_icon@3x.png in Resources */ = {isa = PBXBuildFile; fileRef = F083BBBE1E7009EC00A9B29C /* search_icon@3x.png */; };
		F083BDCB1E7009ED00A9B29C /* selection_tick.png in Resources */ = {isa = PBXBuildFile; fileRef = F083BBBF1E7009EC00A9B29C /* selection_tick.png */; };
		F083BDCC1E7009ED00A9B29C /* selection_tick@2x.png in Resources */ = {isa = PBXBuildFile; fileRef = F083BBC01E7009EC00A9B29C /* selection_tick@2x.png */; };
		F083BDCD1E7009ED00A9B29C /* selection_tick@3x.png in Resources */ = {isa = PBXBuildFile; fileRef = F083BBC11E7009EC00A9B29C /* selection_tick@3x.png */; };
		F083BDCE1E7009ED00A9B29C /* selection_untick.png in Resources */ = {isa = PBXBuildFile; fileRef = F083BBC21E7009EC00A9B29C /* selection_untick.png */; };
		F083BDCF1E7009ED00A9B29C /* selection_untick@2x.png in Resources */ = {isa = PBXBuildFile; fileRef = F083BBC31E7009EC00A9B29C /* selection_untick@2x.png */; };
		F083BDD01E7009ED00A9B29C /* selection_untick@3x.png in Resources */ = {isa = PBXBuildFile; fileRef = F083BBC41E7009EC00A9B29C /* selection_untick@3x.png */; };
		F083BDD11E7009ED00A9B29C /* settings_icon.png in Resources */ = {isa = PBXBuildFile; fileRef = F083BBC51E7009EC00A9B29C /* settings_icon.png */; };
		F083BDD21E7009ED00A9B29C /* settings_icon@2x.png in Resources */ = {isa = PBXBuildFile; fileRef = F083BBC61E7009EC00A9B29C /* settings_icon@2x.png */; };
		F083BDD31E7009ED00A9B29C /* settings_icon@3x.png in Resources */ = {isa = PBXBuildFile; fileRef = F083BBC71E7009EC00A9B29C /* settings_icon@3x.png */; };
		F083BDD41E7009ED00A9B29C /* shrink_icon.png in Resources */ = {isa = PBXBuildFile; fileRef = F083BBC81E7009EC00A9B29C /* shrink_icon.png */; };
		F083BDD51E7009ED00A9B29C /* shrink_icon@2x.png in Resources */ = {isa = PBXBuildFile; fileRef = F083BBC91E7009EC00A9B29C /* shrink_icon@2x.png */; };
		F083BDD61E7009ED00A9B29C /* shrink_icon@3x.png in Resources */ = {isa = PBXBuildFile; fileRef = F083BBCA1E7009EC00A9B29C /* shrink_icon@3x.png */; };
		F083BDD71E7009ED00A9B29C /* start_chat.png in Resources */ = {isa = PBXBuildFile; fileRef = F083BBCB1E7009EC00A9B29C /* start_chat.png */; };
		F083BDD81E7009ED00A9B29C /* start_chat@2x.png in Resources */ = {isa = PBXBuildFile; fileRef = F083BBCC1E7009EC00A9B29C /* start_chat@2x.png */; };
		F083BDD91E7009ED00A9B29C /* start_chat@3x.png in Resources */ = {isa = PBXBuildFile; fileRef = F083BBCD1E7009EC00A9B29C /* start_chat@3x.png */; };
		F083BDDA1E7009ED00A9B29C /* typing.png in Resources */ = {isa = PBXBuildFile; fileRef = F083BBCE1E7009EC00A9B29C /* typing.png */; };
		F083BDDB1E7009ED00A9B29C /* typing@2x.png in Resources */ = {isa = PBXBuildFile; fileRef = F083BBCF1E7009EC00A9B29C /* typing@2x.png */; };
		F083BDDC1E7009ED00A9B29C /* typing@3x.png in Resources */ = {isa = PBXBuildFile; fileRef = F083BBD01E7009EC00A9B29C /* typing@3x.png */; };
		F083BDDD1E7009ED00A9B29C /* upload_icon.png in Resources */ = {isa = PBXBuildFile; fileRef = F083BBD11E7009EC00A9B29C /* upload_icon.png */; };
		F083BDDE1E7009ED00A9B29C /* upload_icon@2x.png in Resources */ = {isa = PBXBuildFile; fileRef = F083BBD21E7009EC00A9B29C /* upload_icon@2x.png */; };
		F083BDDF1E7009ED00A9B29C /* upload_icon@3x.png in Resources */ = {isa = PBXBuildFile; fileRef = F083BBD31E7009EC00A9B29C /* upload_icon@3x.png */; };
		F083BDE01E7009ED00A9B29C /* video_icon.png in Resources */ = {isa = PBXBuildFile; fileRef = F083BBD41E7009EC00A9B29C /* video_icon.png */; };
		F083BDE11E7009ED00A9B29C /* video_icon@2x.png in Resources */ = {isa = PBXBuildFile; fileRef = F083BBD51E7009EC00A9B29C /* video_icon@2x.png */; };
		F083BDE21E7009ED00A9B29C /* video_icon@3x.png in Resources */ = {isa = PBXBuildFile; fileRef = F083BBD61E7009EC00A9B29C /* video_icon@3x.png */; };
		F083BDE31E7009ED00A9B29C /* voice_call_icon.png in Resources */ = {isa = PBXBuildFile; fileRef = F083BBD71E7009EC00A9B29C /* voice_call_icon.png */; };
		F083BDE41E7009ED00A9B29C /* voice_call_icon@2x.png in Resources */ = {isa = PBXBuildFile; fileRef = F083BBD81E7009EC00A9B29C /* voice_call_icon@2x.png */; };
		F083BDE51E7009ED00A9B29C /* voice_call_icon@3x.png in Resources */ = {isa = PBXBuildFile; fileRef = F083BBD91E7009EC00A9B29C /* voice_call_icon@3x.png */; };
		F083BDE61E7009ED00A9B29C /* busy.mp3 in Resources */ = {isa = PBXBuildFile; fileRef = F083BBDB1E7009EC00A9B29C /* busy.mp3 */; };
		F083BDE71E7009ED00A9B29C /* callend.mp3 in Resources */ = {isa = PBXBuildFile; fileRef = F083BBDC1E7009EC00A9B29C /* callend.mp3 */; };
		F083BDE81E7009ED00A9B29C /* message.mp3 in Resources */ = {isa = PBXBuildFile; fileRef = F083BBDD1E7009EC00A9B29C /* message.mp3 */; };
		F083BDE91E7009ED00A9B29C /* ring.mp3 in Resources */ = {isa = PBXBuildFile; fileRef = F083BBDE1E7009EC00A9B29C /* ring.mp3 */; };
		F083BDEA1E7009ED00A9B29C /* ringback.mp3 in Resources */ = {isa = PBXBuildFile; fileRef = F083BBDF1E7009EC00A9B29C /* ringback.mp3 */; };
		F083BDEC1E7009ED00A9B29C /* Main.storyboard in Resources */ = {isa = PBXBuildFile; fileRef = F083BBE21E7009EC00A9B29C /* Main.storyboard */; };
		F083BDED1E7009ED00A9B29C /* MXKRoomBubbleTableViewCell+Riot.m in Sources */ = {isa = PBXBuildFile; fileRef = F083BBE61E7009EC00A9B29C /* MXKRoomBubbleTableViewCell+Riot.m */; };
		F083BDEE1E7009ED00A9B29C /* MXRoom+Riot.m in Sources */ = {isa = PBXBuildFile; fileRef = F083BBE81E7009EC00A9B29C /* MXRoom+Riot.m */; };
		F083BDEF1E7009ED00A9B29C /* UINavigationController+Riot.m in Sources */ = {isa = PBXBuildFile; fileRef = F083BBEA1E7009EC00A9B29C /* UINavigationController+Riot.m */; };
		F083BDF01E7009ED00A9B29C /* UIViewController+RiotSearch.m in Sources */ = {isa = PBXBuildFile; fileRef = F083BBEC1E7009EC00A9B29C /* UIViewController+RiotSearch.m */; };
		F083BDF11E7009ED00A9B29C /* empty.mm in Sources */ = {isa = PBXBuildFile; fileRef = F083BBED1E7009EC00A9B29C /* empty.mm */; };
		F083BDF21E7009ED00A9B29C /* GoogleService-Info.plist in Resources */ = {isa = PBXBuildFile; fileRef = F083BBEE1E7009EC00A9B29C /* GoogleService-Info.plist */; };
		F083BDF31E7009ED00A9B29C /* Images.xcassets in Resources */ = {isa = PBXBuildFile; fileRef = F083BBEF1E7009EC00A9B29C /* Images.xcassets */; };
		F083BDF51E7009ED00A9B29C /* main.m in Sources */ = {isa = PBXBuildFile; fileRef = F083BBF11E7009EC00A9B29C /* main.m */; };
		F083BDF61E7009ED00A9B29C /* Contact.m in Sources */ = {isa = PBXBuildFile; fileRef = F083BBF51E7009EC00A9B29C /* Contact.m */; };
		F083BDF71E7009ED00A9B29C /* RoomBubbleCellData.m in Sources */ = {isa = PBXBuildFile; fileRef = F083BBF81E7009EC00A9B29C /* RoomBubbleCellData.m */; };
		F083BDF81E7009ED00A9B29C /* RoomDataSource.m in Sources */ = {isa = PBXBuildFile; fileRef = F083BBFA1E7009EC00A9B29C /* RoomDataSource.m */; };
		F083BDF91E7009ED00A9B29C /* RoomEmailInvitation.m in Sources */ = {isa = PBXBuildFile; fileRef = F083BBFC1E7009EC00A9B29C /* RoomEmailInvitation.m */; };
		F083BDFA1E7009ED00A9B29C /* RoomPreviewData.m in Sources */ = {isa = PBXBuildFile; fileRef = F083BBFE1E7009EC00A9B29C /* RoomPreviewData.m */; };
		F083BDFB1E7009ED00A9B29C /* RoomSearchDataSource.m in Sources */ = {isa = PBXBuildFile; fileRef = F083BC001E7009EC00A9B29C /* RoomSearchDataSource.m */; };
		F083BDFC1E7009ED00A9B29C /* HomeMessagesSearchDataSource.m in Sources */ = {isa = PBXBuildFile; fileRef = F083BC031E7009EC00A9B29C /* HomeMessagesSearchDataSource.m */; };
		F083BDFD1E7009ED00A9B29C /* PublicRoomsDirectoryDataSource.m in Sources */ = {isa = PBXBuildFile; fileRef = F083BC051E7009EC00A9B29C /* PublicRoomsDirectoryDataSource.m */; };
		F083BDFE1E7009ED00A9B29C /* RecentCellData.m in Sources */ = {isa = PBXBuildFile; fileRef = F083BC071E7009EC00A9B29C /* RecentCellData.m */; };
		F083BDFF1E7009ED00A9B29C /* RecentsDataSource.m in Sources */ = {isa = PBXBuildFile; fileRef = F083BC091E7009EC00A9B29C /* RecentsDataSource.m */; };
		F083BE001E7009ED00A9B29C /* FilesSearchCellData.m in Sources */ = {isa = PBXBuildFile; fileRef = F083BC0C1E7009EC00A9B29C /* FilesSearchCellData.m */; };
		F083BE011E7009ED00A9B29C /* third_party_licenses.html in Resources */ = {isa = PBXBuildFile; fileRef = F083BC0E1E7009EC00A9B29C /* third_party_licenses.html */; };
		F083BE021E7009ED00A9B29C /* AvatarGenerator.m in Sources */ = {isa = PBXBuildFile; fileRef = F083BC111E7009EC00A9B29C /* AvatarGenerator.m */; };
		F083BE031E7009ED00A9B29C /* EventFormatter.m in Sources */ = {isa = PBXBuildFile; fileRef = F083BC131E7009EC00A9B29C /* EventFormatter.m */; };
		F083BE041E7009ED00A9B29C /* Tools.m in Sources */ = {isa = PBXBuildFile; fileRef = F083BC151E7009EC00A9B29C /* Tools.m */; };
		F083BE051E7009ED00A9B29C /* RiotDesignValues.m in Sources */ = {isa = PBXBuildFile; fileRef = F083BC171E7009EC00A9B29C /* RiotDesignValues.m */; };
		F083BE061E7009ED00A9B29C /* Riot-Defaults.plist in Resources */ = {isa = PBXBuildFile; fileRef = F083BC181E7009EC00A9B29C /* Riot-Defaults.plist */; };
		F083BE071E7009ED00A9B29C /* AttachmentsViewController.m in Sources */ = {isa = PBXBuildFile; fileRef = F083BC1B1E7009EC00A9B29C /* AttachmentsViewController.m */; };
		F083BE081E7009ED00A9B29C /* AuthenticationViewController.m in Sources */ = {isa = PBXBuildFile; fileRef = F083BC1D1E7009EC00A9B29C /* AuthenticationViewController.m */; };
		F083BE091E7009ED00A9B29C /* AuthenticationViewController.xib in Resources */ = {isa = PBXBuildFile; fileRef = F083BC1E1E7009EC00A9B29C /* AuthenticationViewController.xib */; };
		F083BE0A1E7009ED00A9B29C /* CallViewController.m in Sources */ = {isa = PBXBuildFile; fileRef = F083BC201E7009EC00A9B29C /* CallViewController.m */; };
		F083BE0B1E7009ED00A9B29C /* CallViewController.xib in Resources */ = {isa = PBXBuildFile; fileRef = F083BC211E7009EC00A9B29C /* CallViewController.xib */; };
		F083BE0C1E7009ED00A9B29C /* ContactDetailsViewController.m in Sources */ = {isa = PBXBuildFile; fileRef = F083BC231E7009EC00A9B29C /* ContactDetailsViewController.m */; };
		F083BE0D1E7009ED00A9B29C /* ContactDetailsViewController.xib in Resources */ = {isa = PBXBuildFile; fileRef = F083BC241E7009EC00A9B29C /* ContactDetailsViewController.xib */; };
		F083BE0E1E7009ED00A9B29C /* ContactsTableViewController.m in Sources */ = {isa = PBXBuildFile; fileRef = F083BC261E7009EC00A9B29C /* ContactsTableViewController.m */; };
		F083BE0F1E7009ED00A9B29C /* ContactsTableViewController.xib in Resources */ = {isa = PBXBuildFile; fileRef = F083BC271E7009EC00A9B29C /* ContactsTableViewController.xib */; };
		F083BE101E7009ED00A9B29C /* CountryPickerViewController.m in Sources */ = {isa = PBXBuildFile; fileRef = F083BC291E7009EC00A9B29C /* CountryPickerViewController.m */; };
		F083BE111E7009ED00A9B29C /* DirectoryViewController.m in Sources */ = {isa = PBXBuildFile; fileRef = F083BC2B1E7009EC00A9B29C /* DirectoryViewController.m */; };
		F083BE121E7009ED00A9B29C /* HomeFilesSearchViewController.m in Sources */ = {isa = PBXBuildFile; fileRef = F083BC2D1E7009EC00A9B29C /* HomeFilesSearchViewController.m */; };
		F083BE131E7009ED00A9B29C /* HomeMessagesSearchViewController.m in Sources */ = {isa = PBXBuildFile; fileRef = F083BC2F1E7009EC00A9B29C /* HomeMessagesSearchViewController.m */; };
		F083BE141E7009ED00A9B29C /* HomeViewController.m in Sources */ = {isa = PBXBuildFile; fileRef = F083BC311E7009EC00A9B29C /* HomeViewController.m */; };
		F083BE151E7009ED00A9B29C /* MediaAlbumContentViewController.m in Sources */ = {isa = PBXBuildFile; fileRef = F083BC331E7009EC00A9B29C /* MediaAlbumContentViewController.m */; };
		F083BE161E7009ED00A9B29C /* MediaAlbumContentViewController.xib in Resources */ = {isa = PBXBuildFile; fileRef = F083BC341E7009EC00A9B29C /* MediaAlbumContentViewController.xib */; };
		F083BE171E7009ED00A9B29C /* MediaPickerViewController.m in Sources */ = {isa = PBXBuildFile; fileRef = F083BC361E7009EC00A9B29C /* MediaPickerViewController.m */; };
		F083BE181E7009ED00A9B29C /* MediaPickerViewController.xib in Resources */ = {isa = PBXBuildFile; fileRef = F083BC371E7009EC00A9B29C /* MediaPickerViewController.xib */; };
		F083BE191E7009ED00A9B29C /* RecentsViewController.m in Sources */ = {isa = PBXBuildFile; fileRef = F083BC391E7009EC00A9B29C /* RecentsViewController.m */; };
		F083BE1A1E7009ED00A9B29C /* RoomFilesSearchViewController.m in Sources */ = {isa = PBXBuildFile; fileRef = F083BC3B1E7009EC00A9B29C /* RoomFilesSearchViewController.m */; };
		F083BE1B1E7009ED00A9B29C /* RoomFilesViewController.m in Sources */ = {isa = PBXBuildFile; fileRef = F083BC3D1E7009EC00A9B29C /* RoomFilesViewController.m */; };
		F083BE1C1E7009ED00A9B29C /* RoomMemberDetailsViewController.m in Sources */ = {isa = PBXBuildFile; fileRef = F083BC3F1E7009EC00A9B29C /* RoomMemberDetailsViewController.m */; };
		F083BE1D1E7009ED00A9B29C /* RoomMemberDetailsViewController.xib in Resources */ = {isa = PBXBuildFile; fileRef = F083BC401E7009EC00A9B29C /* RoomMemberDetailsViewController.xib */; };
		F083BE1E1E7009ED00A9B29C /* RoomMessagesSearchViewController.m in Sources */ = {isa = PBXBuildFile; fileRef = F083BC421E7009EC00A9B29C /* RoomMessagesSearchViewController.m */; };
		F083BE1F1E7009ED00A9B29C /* RoomParticipantsViewController.m in Sources */ = {isa = PBXBuildFile; fileRef = F083BC441E7009EC00A9B29C /* RoomParticipantsViewController.m */; };
		F083BE201E7009ED00A9B29C /* RoomParticipantsViewController.xib in Resources */ = {isa = PBXBuildFile; fileRef = F083BC451E7009EC00A9B29C /* RoomParticipantsViewController.xib */; };
		F083BE211E7009ED00A9B29C /* RoomSearchViewController.m in Sources */ = {isa = PBXBuildFile; fileRef = F083BC471E7009EC00A9B29C /* RoomSearchViewController.m */; };
		F083BE221E7009ED00A9B29C /* RoomSettingsViewController.m in Sources */ = {isa = PBXBuildFile; fileRef = F083BC491E7009EC00A9B29C /* RoomSettingsViewController.m */; };
		F083BE231E7009ED00A9B29C /* RoomViewController.m in Sources */ = {isa = PBXBuildFile; fileRef = F083BC4B1E7009EC00A9B29C /* RoomViewController.m */; };
		F083BE241E7009ED00A9B29C /* RoomViewController.xib in Resources */ = {isa = PBXBuildFile; fileRef = F083BC4C1E7009EC00A9B29C /* RoomViewController.xib */; };
		F083BE251E7009ED00A9B29C /* SegmentedViewController.m in Sources */ = {isa = PBXBuildFile; fileRef = F083BC4E1E7009EC00A9B29C /* SegmentedViewController.m */; };
		F083BE261E7009ED00A9B29C /* SegmentedViewController.xib in Resources */ = {isa = PBXBuildFile; fileRef = F083BC4F1E7009EC00A9B29C /* SegmentedViewController.xib */; };
		F083BE271E7009ED00A9B29C /* SettingsViewController.m in Sources */ = {isa = PBXBuildFile; fileRef = F083BC511E7009EC00A9B29C /* SettingsViewController.m */; };
		F083BE281E7009ED00A9B29C /* StartChatViewController.m in Sources */ = {isa = PBXBuildFile; fileRef = F083BC531E7009EC00A9B29C /* StartChatViewController.m */; };
		F083BE291E7009ED00A9B29C /* StartChatViewController.xib in Resources */ = {isa = PBXBuildFile; fileRef = F083BC541E7009EC00A9B29C /* StartChatViewController.xib */; };
		F083BE2A1E7009ED00A9B29C /* UsersDevicesViewController.m in Sources */ = {isa = PBXBuildFile; fileRef = F083BC561E7009EC00A9B29C /* UsersDevicesViewController.m */; };
		F083BE2B1E7009ED00A9B29C /* AuthInputsView.m in Sources */ = {isa = PBXBuildFile; fileRef = F083BC5A1E7009EC00A9B29C /* AuthInputsView.m */; };
		F083BE2C1E7009ED00A9B29C /* AuthInputsView.xib in Resources */ = {isa = PBXBuildFile; fileRef = F083BC5B1E7009EC00A9B29C /* AuthInputsView.xib */; };
		F083BE2D1E7009ED00A9B29C /* ForgotPasswordInputsView.m in Sources */ = {isa = PBXBuildFile; fileRef = F083BC5D1E7009EC00A9B29C /* ForgotPasswordInputsView.m */; };
		F083BE2E1E7009ED00A9B29C /* ForgotPasswordInputsView.xib in Resources */ = {isa = PBXBuildFile; fileRef = F083BC5E1E7009EC00A9B29C /* ForgotPasswordInputsView.xib */; };
		F083BE2F1E7009ED00A9B29C /* ContactTableViewCell.m in Sources */ = {isa = PBXBuildFile; fileRef = F083BC611E7009EC00A9B29C /* ContactTableViewCell.m */; };
		F083BE301E7009ED00A9B29C /* ContactTableViewCell.xib in Resources */ = {isa = PBXBuildFile; fileRef = F083BC621E7009EC00A9B29C /* ContactTableViewCell.xib */; };
		F083BE311E7009ED00A9B29C /* DeviceTableViewCell.m in Sources */ = {isa = PBXBuildFile; fileRef = F083BC651E7009EC00A9B29C /* DeviceTableViewCell.m */; };
		F083BE321E7009ED00A9B29C /* DeviceTableViewCell.xib in Resources */ = {isa = PBXBuildFile; fileRef = F083BC661E7009EC00A9B29C /* DeviceTableViewCell.xib */; };
		F083BE331E7009ED00A9B29C /* DeviceView.m in Sources */ = {isa = PBXBuildFile; fileRef = F083BC681E7009EC00A9B29C /* DeviceView.m */; };
		F083BE341E7009ED00A9B29C /* EncryptionInfoView.m in Sources */ = {isa = PBXBuildFile; fileRef = F083BC6B1E7009EC00A9B29C /* EncryptionInfoView.m */; };
		F083BE351E7009ED00A9B29C /* MediaAlbumTableCell.m in Sources */ = {isa = PBXBuildFile; fileRef = F083BC6E1E7009EC00A9B29C /* MediaAlbumTableCell.m */; };
		F083BE361E7009ED00A9B29C /* MediaAlbumTableCell.xib in Resources */ = {isa = PBXBuildFile; fileRef = F083BC6F1E7009EC00A9B29C /* MediaAlbumTableCell.xib */; };
		F083BE371E7009ED00A9B29C /* RoomActivitiesView.m in Sources */ = {isa = PBXBuildFile; fileRef = F083BC721E7009EC00A9B29C /* RoomActivitiesView.m */; };
		F083BE381E7009ED00A9B29C /* RoomActivitiesView.xib in Resources */ = {isa = PBXBuildFile; fileRef = F083BC731E7009EC00A9B29C /* RoomActivitiesView.xib */; };
		F083BE391E7009ED00A9B29C /* RoomEncryptedDataBubbleCell.m in Sources */ = {isa = PBXBuildFile; fileRef = F083BC771E7009EC00A9B29C /* RoomEncryptedDataBubbleCell.m */; };
		F083BE3A1E7009ED00A9B29C /* RoomIncomingEncryptedAttachmentBubbleCell.m in Sources */ = {isa = PBXBuildFile; fileRef = F083BC791E7009EC00A9B29C /* RoomIncomingEncryptedAttachmentBubbleCell.m */; };
		F083BE3B1E7009ED00A9B29C /* RoomIncomingEncryptedAttachmentBubbleCell.xib in Resources */ = {isa = PBXBuildFile; fileRef = F083BC7A1E7009EC00A9B29C /* RoomIncomingEncryptedAttachmentBubbleCell.xib */; };
		F083BE3C1E7009ED00A9B29C /* RoomIncomingEncryptedAttachmentWithoutSenderInfoBubbleCell.m in Sources */ = {isa = PBXBuildFile; fileRef = F083BC7C1E7009EC00A9B29C /* RoomIncomingEncryptedAttachmentWithoutSenderInfoBubbleCell.m */; };
		F083BE3D1E7009ED00A9B29C /* RoomIncomingEncryptedAttachmentWithoutSenderInfoBubbleCell.xib in Resources */ = {isa = PBXBuildFile; fileRef = F083BC7D1E7009EC00A9B29C /* RoomIncomingEncryptedAttachmentWithoutSenderInfoBubbleCell.xib */; };
		F083BE3E1E7009ED00A9B29C /* RoomIncomingEncryptedAttachmentWithPaginationTitleBubbleCell.m in Sources */ = {isa = PBXBuildFile; fileRef = F083BC7F1E7009EC00A9B29C /* RoomIncomingEncryptedAttachmentWithPaginationTitleBubbleCell.m */; };
		F083BE3F1E7009ED00A9B29C /* RoomIncomingEncryptedAttachmentWithPaginationTitleBubbleCell.xib in Resources */ = {isa = PBXBuildFile; fileRef = F083BC801E7009EC00A9B29C /* RoomIncomingEncryptedAttachmentWithPaginationTitleBubbleCell.xib */; };
		F083BE401E7009ED00A9B29C /* RoomIncomingEncryptedTextMsgBubbleCell.m in Sources */ = {isa = PBXBuildFile; fileRef = F083BC821E7009EC00A9B29C /* RoomIncomingEncryptedTextMsgBubbleCell.m */; };
		F083BE411E7009ED00A9B29C /* RoomIncomingEncryptedTextMsgBubbleCell.xib in Resources */ = {isa = PBXBuildFile; fileRef = F083BC831E7009EC00A9B29C /* RoomIncomingEncryptedTextMsgBubbleCell.xib */; };
		F083BE421E7009ED00A9B29C /* RoomIncomingEncryptedTextMsgWithoutSenderInfoBubbleCell.m in Sources */ = {isa = PBXBuildFile; fileRef = F083BC851E7009EC00A9B29C /* RoomIncomingEncryptedTextMsgWithoutSenderInfoBubbleCell.m */; };
		F083BE431E7009ED00A9B29C /* RoomIncomingEncryptedTextMsgWithoutSenderInfoBubbleCell.xib in Resources */ = {isa = PBXBuildFile; fileRef = F083BC861E7009EC00A9B29C /* RoomIncomingEncryptedTextMsgWithoutSenderInfoBubbleCell.xib */; };
		F083BE441E7009ED00A9B29C /* RoomIncomingEncryptedTextMsgWithoutSenderNameBubbleCell.m in Sources */ = {isa = PBXBuildFile; fileRef = F083BC881E7009EC00A9B29C /* RoomIncomingEncryptedTextMsgWithoutSenderNameBubbleCell.m */; };
		F083BE451E7009ED00A9B29C /* RoomIncomingEncryptedTextMsgWithoutSenderNameBubbleCell.xib in Resources */ = {isa = PBXBuildFile; fileRef = F083BC891E7009EC00A9B29C /* RoomIncomingEncryptedTextMsgWithoutSenderNameBubbleCell.xib */; };
		F083BE461E7009ED00A9B29C /* RoomIncomingEncryptedTextMsgWithPaginationTitleBubbleCell.m in Sources */ = {isa = PBXBuildFile; fileRef = F083BC8B1E7009EC00A9B29C /* RoomIncomingEncryptedTextMsgWithPaginationTitleBubbleCell.m */; };
		F083BE471E7009ED00A9B29C /* RoomIncomingEncryptedTextMsgWithPaginationTitleBubbleCell.xib in Resources */ = {isa = PBXBuildFile; fileRef = F083BC8C1E7009EC00A9B29C /* RoomIncomingEncryptedTextMsgWithPaginationTitleBubbleCell.xib */; };
		F083BE481E7009ED00A9B29C /* RoomIncomingEncryptedTextMsgWithPaginationTitleWithoutSenderNameBubbleCell.m in Sources */ = {isa = PBXBuildFile; fileRef = F083BC8E1E7009EC00A9B29C /* RoomIncomingEncryptedTextMsgWithPaginationTitleWithoutSenderNameBubbleCell.m */; };
		F083BE491E7009ED00A9B29C /* RoomIncomingEncryptedTextMsgWithPaginationTitleWithoutSenderNameBubbleCell.xib in Resources */ = {isa = PBXBuildFile; fileRef = F083BC8F1E7009EC00A9B29C /* RoomIncomingEncryptedTextMsgWithPaginationTitleWithoutSenderNameBubbleCell.xib */; };
		F083BE4A1E7009ED00A9B29C /* RoomOutgoingEncryptedAttachmentBubbleCell.m in Sources */ = {isa = PBXBuildFile; fileRef = F083BC911E7009EC00A9B29C /* RoomOutgoingEncryptedAttachmentBubbleCell.m */; };
		F083BE4B1E7009ED00A9B29C /* RoomOutgoingEncryptedAttachmentBubbleCell.xib in Resources */ = {isa = PBXBuildFile; fileRef = F083BC921E7009EC00A9B29C /* RoomOutgoingEncryptedAttachmentBubbleCell.xib */; };
		F083BE4C1E7009ED00A9B29C /* RoomOutgoingEncryptedAttachmentWithoutSenderInfoBubbleCell.m in Sources */ = {isa = PBXBuildFile; fileRef = F083BC941E7009EC00A9B29C /* RoomOutgoingEncryptedAttachmentWithoutSenderInfoBubbleCell.m */; };
		F083BE4D1E7009ED00A9B29C /* RoomOutgoingEncryptedAttachmentWithoutSenderInfoBubbleCell.xib in Resources */ = {isa = PBXBuildFile; fileRef = F083BC951E7009EC00A9B29C /* RoomOutgoingEncryptedAttachmentWithoutSenderInfoBubbleCell.xib */; };
		F083BE4E1E7009ED00A9B29C /* RoomOutgoingEncryptedAttachmentWithPaginationTitleBubbleCell.m in Sources */ = {isa = PBXBuildFile; fileRef = F083BC971E7009EC00A9B29C /* RoomOutgoingEncryptedAttachmentWithPaginationTitleBubbleCell.m */; };
		F083BE4F1E7009ED00A9B29C /* RoomOutgoingEncryptedAttachmentWithPaginationTitleBubbleCell.xib in Resources */ = {isa = PBXBuildFile; fileRef = F083BC981E7009EC00A9B29C /* RoomOutgoingEncryptedAttachmentWithPaginationTitleBubbleCell.xib */; };
		F083BE501E7009ED00A9B29C /* RoomOutgoingEncryptedTextMsgBubbleCell.m in Sources */ = {isa = PBXBuildFile; fileRef = F083BC9A1E7009EC00A9B29C /* RoomOutgoingEncryptedTextMsgBubbleCell.m */; };
		F083BE511E7009ED00A9B29C /* RoomOutgoingEncryptedTextMsgBubbleCell.xib in Resources */ = {isa = PBXBuildFile; fileRef = F083BC9B1E7009EC00A9B29C /* RoomOutgoingEncryptedTextMsgBubbleCell.xib */; };
		F083BE521E7009ED00A9B29C /* RoomOutgoingEncryptedTextMsgWithoutSenderInfoBubbleCell.m in Sources */ = {isa = PBXBuildFile; fileRef = F083BC9D1E7009EC00A9B29C /* RoomOutgoingEncryptedTextMsgWithoutSenderInfoBubbleCell.m */; };
		F083BE531E7009ED00A9B29C /* RoomOutgoingEncryptedTextMsgWithoutSenderInfoBubbleCell.xib in Resources */ = {isa = PBXBuildFile; fileRef = F083BC9E1E7009EC00A9B29C /* RoomOutgoingEncryptedTextMsgWithoutSenderInfoBubbleCell.xib */; };
		F083BE541E7009ED00A9B29C /* RoomOutgoingEncryptedTextMsgWithoutSenderNameBubbleCell.m in Sources */ = {isa = PBXBuildFile; fileRef = F083BCA01E7009EC00A9B29C /* RoomOutgoingEncryptedTextMsgWithoutSenderNameBubbleCell.m */; };
		F083BE551E7009ED00A9B29C /* RoomOutgoingEncryptedTextMsgWithoutSenderNameBubbleCell.xib in Resources */ = {isa = PBXBuildFile; fileRef = F083BCA11E7009EC00A9B29C /* RoomOutgoingEncryptedTextMsgWithoutSenderNameBubbleCell.xib */; };
		F083BE561E7009ED00A9B29C /* RoomOutgoingEncryptedTextMsgWithPaginationTitleBubbleCell.m in Sources */ = {isa = PBXBuildFile; fileRef = F083BCA31E7009EC00A9B29C /* RoomOutgoingEncryptedTextMsgWithPaginationTitleBubbleCell.m */; };
		F083BE571E7009ED00A9B29C /* RoomOutgoingEncryptedTextMsgWithPaginationTitleBubbleCell.xib in Resources */ = {isa = PBXBuildFile; fileRef = F083BCA41E7009EC00A9B29C /* RoomOutgoingEncryptedTextMsgWithPaginationTitleBubbleCell.xib */; };
		F083BE581E7009ED00A9B29C /* RoomOutgoingEncryptedTextMsgWithPaginationTitleWithoutSenderNameBubbleCell.m in Sources */ = {isa = PBXBuildFile; fileRef = F083BCA61E7009EC00A9B29C /* RoomOutgoingEncryptedTextMsgWithPaginationTitleWithoutSenderNameBubbleCell.m */; };
		F083BE591E7009ED00A9B29C /* RoomOutgoingEncryptedTextMsgWithPaginationTitleWithoutSenderNameBubbleCell.xib in Resources */ = {isa = PBXBuildFile; fileRef = F083BCA71E7009EC00A9B29C /* RoomOutgoingEncryptedTextMsgWithPaginationTitleWithoutSenderNameBubbleCell.xib */; };
		F083BE5A1E7009ED00A9B29C /* RoomIncomingAttachmentBubbleCell.m in Sources */ = {isa = PBXBuildFile; fileRef = F083BCA91E7009EC00A9B29C /* RoomIncomingAttachmentBubbleCell.m */; };
		F083BE5B1E7009ED00A9B29C /* RoomIncomingAttachmentBubbleCell.xib in Resources */ = {isa = PBXBuildFile; fileRef = F083BCAA1E7009EC00A9B29C /* RoomIncomingAttachmentBubbleCell.xib */; };
		F083BE5C1E7009ED00A9B29C /* RoomIncomingAttachmentWithoutSenderInfoBubbleCell.m in Sources */ = {isa = PBXBuildFile; fileRef = F083BCAC1E7009EC00A9B29C /* RoomIncomingAttachmentWithoutSenderInfoBubbleCell.m */; };
		F083BE5D1E7009ED00A9B29C /* RoomIncomingAttachmentWithoutSenderInfoBubbleCell.xib in Resources */ = {isa = PBXBuildFile; fileRef = F083BCAD1E7009EC00A9B29C /* RoomIncomingAttachmentWithoutSenderInfoBubbleCell.xib */; };
		F083BE5E1E7009ED00A9B29C /* RoomIncomingAttachmentWithPaginationTitleBubbleCell.m in Sources */ = {isa = PBXBuildFile; fileRef = F083BCAF1E7009EC00A9B29C /* RoomIncomingAttachmentWithPaginationTitleBubbleCell.m */; };
		F083BE5F1E7009ED00A9B29C /* RoomIncomingAttachmentWithPaginationTitleBubbleCell.xib in Resources */ = {isa = PBXBuildFile; fileRef = F083BCB01E7009EC00A9B29C /* RoomIncomingAttachmentWithPaginationTitleBubbleCell.xib */; };
		F083BE601E7009ED00A9B29C /* RoomIncomingTextMsgBubbleCell.m in Sources */ = {isa = PBXBuildFile; fileRef = F083BCB21E7009EC00A9B29C /* RoomIncomingTextMsgBubbleCell.m */; };
		F083BE611E7009ED00A9B29C /* RoomIncomingTextMsgBubbleCell.xib in Resources */ = {isa = PBXBuildFile; fileRef = F083BCB31E7009EC00A9B29C /* RoomIncomingTextMsgBubbleCell.xib */; };
		F083BE621E7009ED00A9B29C /* RoomIncomingTextMsgWithoutSenderInfoBubbleCell.m in Sources */ = {isa = PBXBuildFile; fileRef = F083BCB51E7009EC00A9B29C /* RoomIncomingTextMsgWithoutSenderInfoBubbleCell.m */; };
		F083BE631E7009ED00A9B29C /* RoomIncomingTextMsgWithoutSenderInfoBubbleCell.xib in Resources */ = {isa = PBXBuildFile; fileRef = F083BCB61E7009EC00A9B29C /* RoomIncomingTextMsgWithoutSenderInfoBubbleCell.xib */; };
		F083BE641E7009ED00A9B29C /* RoomIncomingTextMsgWithoutSenderNameBubbleCell.m in Sources */ = {isa = PBXBuildFile; fileRef = F083BCB81E7009EC00A9B29C /* RoomIncomingTextMsgWithoutSenderNameBubbleCell.m */; };
		F083BE651E7009ED00A9B29C /* RoomIncomingTextMsgWithoutSenderNameBubbleCell.xib in Resources */ = {isa = PBXBuildFile; fileRef = F083BCB91E7009EC00A9B29C /* RoomIncomingTextMsgWithoutSenderNameBubbleCell.xib */; };
		F083BE661E7009ED00A9B29C /* RoomIncomingTextMsgWithPaginationTitleBubbleCell.m in Sources */ = {isa = PBXBuildFile; fileRef = F083BCBB1E7009EC00A9B29C /* RoomIncomingTextMsgWithPaginationTitleBubbleCell.m */; };
		F083BE671E7009ED00A9B29C /* RoomIncomingTextMsgWithPaginationTitleBubbleCell.xib in Resources */ = {isa = PBXBuildFile; fileRef = F083BCBC1E7009EC00A9B29C /* RoomIncomingTextMsgWithPaginationTitleBubbleCell.xib */; };
		F083BE681E7009ED00A9B29C /* RoomIncomingTextMsgWithPaginationTitleWithoutSenderNameBubbleCell.m in Sources */ = {isa = PBXBuildFile; fileRef = F083BCBE1E7009EC00A9B29C /* RoomIncomingTextMsgWithPaginationTitleWithoutSenderNameBubbleCell.m */; };
		F083BE691E7009ED00A9B29C /* RoomIncomingTextMsgWithPaginationTitleWithoutSenderNameBubbleCell.xib in Resources */ = {isa = PBXBuildFile; fileRef = F083BCBF1E7009EC00A9B29C /* RoomIncomingTextMsgWithPaginationTitleWithoutSenderNameBubbleCell.xib */; };
		F083BE6A1E7009ED00A9B29C /* RoomOutgoingAttachmentBubbleCell.m in Sources */ = {isa = PBXBuildFile; fileRef = F083BCC11E7009EC00A9B29C /* RoomOutgoingAttachmentBubbleCell.m */; };
		F083BE6B1E7009ED00A9B29C /* RoomOutgoingAttachmentBubbleCell.xib in Resources */ = {isa = PBXBuildFile; fileRef = F083BCC21E7009EC00A9B29C /* RoomOutgoingAttachmentBubbleCell.xib */; };
		F083BE6C1E7009ED00A9B29C /* RoomOutgoingAttachmentWithoutSenderInfoBubbleCell.m in Sources */ = {isa = PBXBuildFile; fileRef = F083BCC41E7009EC00A9B29C /* RoomOutgoingAttachmentWithoutSenderInfoBubbleCell.m */; };
		F083BE6D1E7009ED00A9B29C /* RoomOutgoingAttachmentWithoutSenderInfoBubbleCell.xib in Resources */ = {isa = PBXBuildFile; fileRef = F083BCC51E7009EC00A9B29C /* RoomOutgoingAttachmentWithoutSenderInfoBubbleCell.xib */; };
		F083BE6E1E7009ED00A9B29C /* RoomOutgoingAttachmentWithPaginationTitleBubbleCell.m in Sources */ = {isa = PBXBuildFile; fileRef = F083BCC71E7009EC00A9B29C /* RoomOutgoingAttachmentWithPaginationTitleBubbleCell.m */; };
		F083BE6F1E7009ED00A9B29C /* RoomOutgoingAttachmentWithPaginationTitleBubbleCell.xib in Resources */ = {isa = PBXBuildFile; fileRef = F083BCC81E7009EC00A9B29C /* RoomOutgoingAttachmentWithPaginationTitleBubbleCell.xib */; };
		F083BE701E7009ED00A9B29C /* RoomOutgoingTextMsgBubbleCell.m in Sources */ = {isa = PBXBuildFile; fileRef = F083BCCA1E7009EC00A9B29C /* RoomOutgoingTextMsgBubbleCell.m */; };
		F083BE711E7009ED00A9B29C /* RoomOutgoingTextMsgBubbleCell.xib in Resources */ = {isa = PBXBuildFile; fileRef = F083BCCB1E7009EC00A9B29C /* RoomOutgoingTextMsgBubbleCell.xib */; };
		F083BE721E7009ED00A9B29C /* RoomOutgoingTextMsgWithoutSenderInfoBubbleCell.m in Sources */ = {isa = PBXBuildFile; fileRef = F083BCCD1E7009EC00A9B29C /* RoomOutgoingTextMsgWithoutSenderInfoBubbleCell.m */; };
		F083BE731E7009ED00A9B29C /* RoomOutgoingTextMsgWithoutSenderInfoBubbleCell.xib in Resources */ = {isa = PBXBuildFile; fileRef = F083BCCE1E7009EC00A9B29C /* RoomOutgoingTextMsgWithoutSenderInfoBubbleCell.xib */; };
		F083BE741E7009ED00A9B29C /* RoomOutgoingTextMsgWithoutSenderNameBubbleCell.m in Sources */ = {isa = PBXBuildFile; fileRef = F083BCD01E7009EC00A9B29C /* RoomOutgoingTextMsgWithoutSenderNameBubbleCell.m */; };
		F083BE751E7009ED00A9B29C /* RoomOutgoingTextMsgWithoutSenderNameBubbleCell.xib in Resources */ = {isa = PBXBuildFile; fileRef = F083BCD11E7009EC00A9B29C /* RoomOutgoingTextMsgWithoutSenderNameBubbleCell.xib */; };
		F083BE761E7009ED00A9B29C /* RoomOutgoingTextMsgWithPaginationTitleBubbleCell.m in Sources */ = {isa = PBXBuildFile; fileRef = F083BCD31E7009EC00A9B29C /* RoomOutgoingTextMsgWithPaginationTitleBubbleCell.m */; };
		F083BE771E7009ED00A9B29C /* RoomOutgoingTextMsgWithPaginationTitleBubbleCell.xib in Resources */ = {isa = PBXBuildFile; fileRef = F083BCD41E7009EC00A9B29C /* RoomOutgoingTextMsgWithPaginationTitleBubbleCell.xib */; };
		F083BE781E7009ED00A9B29C /* RoomOutgoingTextMsgWithPaginationTitleWithoutSenderNameBubbleCell.m in Sources */ = {isa = PBXBuildFile; fileRef = F083BCD61E7009EC00A9B29C /* RoomOutgoingTextMsgWithPaginationTitleWithoutSenderNameBubbleCell.m */; };
		F083BE791E7009ED00A9B29C /* RoomOutgoingTextMsgWithPaginationTitleWithoutSenderNameBubbleCell.xib in Resources */ = {isa = PBXBuildFile; fileRef = F083BCD71E7009EC00A9B29C /* RoomOutgoingTextMsgWithPaginationTitleWithoutSenderNameBubbleCell.xib */; };
		F083BE7A1E7009ED00A9B29C /* RoomInputToolbarView.m in Sources */ = {isa = PBXBuildFile; fileRef = F083BCDA1E7009EC00A9B29C /* RoomInputToolbarView.m */; };
		F083BE7B1E7009ED00A9B29C /* RoomInputToolbarView.xib in Resources */ = {isa = PBXBuildFile; fileRef = F083BCDB1E7009EC00A9B29C /* RoomInputToolbarView.xib */; };
		F083BE7C1E7009ED00A9B29C /* DirectoryRecentTableViewCell.m in Sources */ = {isa = PBXBuildFile; fileRef = F083BCDE1E7009EC00A9B29C /* DirectoryRecentTableViewCell.m */; };
		F083BE7D1E7009ED00A9B29C /* DirectoryRecentTableViewCell.xib in Resources */ = {isa = PBXBuildFile; fileRef = F083BCDF1E7009EC00A9B29C /* DirectoryRecentTableViewCell.xib */; };
		F083BE7E1E7009ED00A9B29C /* InviteRecentTableViewCell.m in Sources */ = {isa = PBXBuildFile; fileRef = F083BCE11E7009EC00A9B29C /* InviteRecentTableViewCell.m */; };
		F083BE7F1E7009ED00A9B29C /* InviteRecentTableViewCell.xib in Resources */ = {isa = PBXBuildFile; fileRef = F083BCE21E7009EC00A9B29C /* InviteRecentTableViewCell.xib */; };
		F083BE801E7009ED00A9B29C /* PublicRoomTableViewCell.m in Sources */ = {isa = PBXBuildFile; fileRef = F083BCE41E7009EC00A9B29C /* PublicRoomTableViewCell.m */; };
		F083BE811E7009ED00A9B29C /* PublicRoomTableViewCell.xib in Resources */ = {isa = PBXBuildFile; fileRef = F083BCE51E7009EC00A9B29C /* PublicRoomTableViewCell.xib */; };
		F083BE821E7009ED00A9B29C /* RecentTableViewCell.m in Sources */ = {isa = PBXBuildFile; fileRef = F083BCE71E7009EC00A9B29C /* RecentTableViewCell.m */; };
		F083BE831E7009ED00A9B29C /* RecentTableViewCell.xib in Resources */ = {isa = PBXBuildFile; fileRef = F083BCE81E7009EC00A9B29C /* RecentTableViewCell.xib */; };
		F083BE841E7009ED00A9B29C /* RoomIdOrAliasTableViewCell.m in Sources */ = {isa = PBXBuildFile; fileRef = F083BCEA1E7009EC00A9B29C /* RoomIdOrAliasTableViewCell.m */; };
		F083BE851E7009ED00A9B29C /* RoomIdOrAliasTableViewCell.xib in Resources */ = {isa = PBXBuildFile; fileRef = F083BCEB1E7009EC00A9B29C /* RoomIdOrAliasTableViewCell.xib */; };
		F083BE861E7009ED00A9B29C /* RoomTableViewCell.m in Sources */ = {isa = PBXBuildFile; fileRef = F083BCED1E7009EC00A9B29C /* RoomTableViewCell.m */; };
		F083BE871E7009ED00A9B29C /* RoomTableViewCell.xib in Resources */ = {isa = PBXBuildFile; fileRef = F083BCEE1E7009ED00A9B29C /* RoomTableViewCell.xib */; };
		F083BE881E7009ED00A9B29C /* RoomMemberTitleView.m in Sources */ = {isa = PBXBuildFile; fileRef = F083BCF11E7009ED00A9B29C /* RoomMemberTitleView.m */; };
		F083BE891E7009ED00A9B29C /* RoomMemberTitleView.xib in Resources */ = {isa = PBXBuildFile; fileRef = F083BCF21E7009ED00A9B29C /* RoomMemberTitleView.xib */; };
		F083BE8A1E7009ED00A9B29C /* ExpandedRoomTitleView.m in Sources */ = {isa = PBXBuildFile; fileRef = F083BCF51E7009ED00A9B29C /* ExpandedRoomTitleView.m */; };
		F083BE8B1E7009ED00A9B29C /* ExpandedRoomTitleView.xib in Resources */ = {isa = PBXBuildFile; fileRef = F083BCF61E7009ED00A9B29C /* ExpandedRoomTitleView.xib */; };
		F083BE8C1E7009ED00A9B29C /* PreviewRoomTitleView.m in Sources */ = {isa = PBXBuildFile; fileRef = F083BCF81E7009ED00A9B29C /* PreviewRoomTitleView.m */; };
		F083BE8D1E7009ED00A9B29C /* PreviewRoomTitleView.xib in Resources */ = {isa = PBXBuildFile; fileRef = F083BCF91E7009ED00A9B29C /* PreviewRoomTitleView.xib */; };
		F083BE8E1E7009ED00A9B29C /* RoomAvatarTitleView.m in Sources */ = {isa = PBXBuildFile; fileRef = F083BCFB1E7009ED00A9B29C /* RoomAvatarTitleView.m */; };
		F083BE8F1E7009ED00A9B29C /* RoomAvatarTitleView.xib in Resources */ = {isa = PBXBuildFile; fileRef = F083BCFC1E7009ED00A9B29C /* RoomAvatarTitleView.xib */; };
		F083BE901E7009ED00A9B29C /* RoomTitleView.m in Sources */ = {isa = PBXBuildFile; fileRef = F083BCFE1E7009ED00A9B29C /* RoomTitleView.m */; };
		F083BE911E7009ED00A9B29C /* RoomTitleView.xib in Resources */ = {isa = PBXBuildFile; fileRef = F083BCFF1E7009ED00A9B29C /* RoomTitleView.xib */; };
		F083BE921E7009ED00A9B29C /* SimpleRoomTitleView.m in Sources */ = {isa = PBXBuildFile; fileRef = F083BD011E7009ED00A9B29C /* SimpleRoomTitleView.m */; };
		F083BE931E7009ED00A9B29C /* SimpleRoomTitleView.xib in Resources */ = {isa = PBXBuildFile; fileRef = F083BD021E7009ED00A9B29C /* SimpleRoomTitleView.xib */; };
		F083BE941E7009ED00A9B29C /* FilesSearchTableViewCell.m in Sources */ = {isa = PBXBuildFile; fileRef = F083BD051E7009ED00A9B29C /* FilesSearchTableViewCell.m */; };
		F083BE951E7009ED00A9B29C /* FilesSearchTableViewCell.xib in Resources */ = {isa = PBXBuildFile; fileRef = F083BD061E7009ED00A9B29C /* FilesSearchTableViewCell.xib */; };
		F083BE961E7009ED00A9B29C /* MessagesSearchResultAttachmentBubbleCell.m in Sources */ = {isa = PBXBuildFile; fileRef = F083BD081E7009ED00A9B29C /* MessagesSearchResultAttachmentBubbleCell.m */; };
		F083BE971E7009ED00A9B29C /* MessagesSearchResultAttachmentBubbleCell.xib in Resources */ = {isa = PBXBuildFile; fileRef = F083BD091E7009ED00A9B29C /* MessagesSearchResultAttachmentBubbleCell.xib */; };
		F083BE981E7009ED00A9B29C /* MessagesSearchResultTextMsgBubbleCell.m in Sources */ = {isa = PBXBuildFile; fileRef = F083BD0B1E7009ED00A9B29C /* MessagesSearchResultTextMsgBubbleCell.m */; };
		F083BE991E7009ED00A9B29C /* MessagesSearchResultTextMsgBubbleCell.xib in Resources */ = {isa = PBXBuildFile; fileRef = F083BD0C1E7009ED00A9B29C /* MessagesSearchResultTextMsgBubbleCell.xib */; };
		F083BE9A1E7009ED00A9B29C /* TableViewCellWithButton.m in Sources */ = {isa = PBXBuildFile; fileRef = F083BD0F1E7009ED00A9B29C /* TableViewCellWithButton.m */; };
		F083BE9B1E7009ED00A9B29C /* TableViewCellWithButton.xib in Resources */ = {isa = PBXBuildFile; fileRef = F083BD101E7009ED00A9B29C /* TableViewCellWithButton.xib */; };
		F083BE9C1E7009ED00A9B29C /* TableViewCellWithCheckBoxAndLabel.m in Sources */ = {isa = PBXBuildFile; fileRef = F083BD121E7009ED00A9B29C /* TableViewCellWithCheckBoxAndLabel.m */; };
		F083BE9D1E7009ED00A9B29C /* TableViewCellWithCheckBoxAndLabel.xib in Resources */ = {isa = PBXBuildFile; fileRef = F083BD131E7009ED00A9B29C /* TableViewCellWithCheckBoxAndLabel.xib */; };
		F083BE9E1E7009ED00A9B29C /* TableViewCellWithCheckBoxes.m in Sources */ = {isa = PBXBuildFile; fileRef = F083BD151E7009ED00A9B29C /* TableViewCellWithCheckBoxes.m */; };
		F083BE9F1E7009ED00A9B29C /* TableViewCellWithCheckBoxes.xib in Resources */ = {isa = PBXBuildFile; fileRef = F083BD161E7009ED00A9B29C /* TableViewCellWithCheckBoxes.xib */; };
		F083BEA01E7009ED00A9B29C /* TableViewCellWithLabelAndLargeTextView.m in Sources */ = {isa = PBXBuildFile; fileRef = F083BD181E7009ED00A9B29C /* TableViewCellWithLabelAndLargeTextView.m */; };
		F083BEA11E7009ED00A9B29C /* TableViewCellWithLabelAndLargeTextView.xib in Resources */ = {isa = PBXBuildFile; fileRef = F083BD191E7009ED00A9B29C /* TableViewCellWithLabelAndLargeTextView.xib */; };
		F083BEA21E7009ED00A9B29C /* TableViewCellWithPhoneNumberTextField.m in Sources */ = {isa = PBXBuildFile; fileRef = F083BD1B1E7009ED00A9B29C /* TableViewCellWithPhoneNumberTextField.m */; };
		F083BEA31E7009ED00A9B29C /* TableViewCellWithPhoneNumberTextField.xib in Resources */ = {isa = PBXBuildFile; fileRef = F083BD1C1E7009ED00A9B29C /* TableViewCellWithPhoneNumberTextField.xib */; };
		F083BEA51E70356E00A9B29C /* RiotTests.m in Sources */ = {isa = PBXBuildFile; fileRef = F083BB041E7005FD00A9B29C /* RiotTests.m */; };
		F0A4A1671EF7CB66003630DB /* members_list_icon.png in Resources */ = {isa = PBXBuildFile; fileRef = F0A4A1641EF7CB66003630DB /* members_list_icon.png */; };
		F0A4A1681EF7CB66003630DB /* members_list_icon@2x.png in Resources */ = {isa = PBXBuildFile; fileRef = F0A4A1651EF7CB66003630DB /* members_list_icon@2x.png */; };
		F0A4A1691EF7CB66003630DB /* members_list_icon@3x.png in Resources */ = {isa = PBXBuildFile; fileRef = F0A4A1661EF7CB66003630DB /* members_list_icon@3x.png */; };
		F0B4CBA51F418D0B008E99C5 /* WebViewViewController.m in Sources */ = {isa = PBXBuildFile; fileRef = F0B4CBA41F418D0B008E99C5 /* WebViewViewController.m */; };
		F0B4CBA71F41CA44008E99C5 /* DeviceView.xib in Resources */ = {isa = PBXBuildFile; fileRef = F0B4CBA61F41CA44008E99C5 /* DeviceView.xib */; };
		F0B4CBAA1F41E71A008E99C5 /* RiotNavigationController.m in Sources */ = {isa = PBXBuildFile; fileRef = F0B4CBA91F41E71A008E99C5 /* RiotNavigationController.m */; };
		F0B4CBAC1F41F090008E99C5 /* EncryptionInfoView.xib in Resources */ = {isa = PBXBuildFile; fileRef = F0B4CBAB1F41F090008E99C5 /* EncryptionInfoView.xib */; };
		F0B4CBB11F4215E3008E99C5 /* EventDetailsView.m in Sources */ = {isa = PBXBuildFile; fileRef = F0B4CBAF1F4215E3008E99C5 /* EventDetailsView.m */; };
		F0B4CBB21F4215E3008E99C5 /* EventDetailsView.xib in Resources */ = {isa = PBXBuildFile; fileRef = F0B4CBB01F4215E3008E99C5 /* EventDetailsView.xib */; };
		F0B7A8B11F475783006E27D2 /* RoomsListViewController.xib in Resources */ = {isa = PBXBuildFile; fileRef = F0B7A8AF1F4756A5006E27D2 /* RoomsListViewController.xib */; };
		F0D869EB1EC455A100BB0A2B /* create_direct_chat.png in Resources */ = {isa = PBXBuildFile; fileRef = F0D869E81EC455A100BB0A2B /* create_direct_chat.png */; };
		F0D869EC1EC455A100BB0A2B /* create_direct_chat@2x.png in Resources */ = {isa = PBXBuildFile; fileRef = F0D869E91EC455A100BB0A2B /* create_direct_chat@2x.png */; };
		F0D869ED1EC455A100BB0A2B /* create_direct_chat@3x.png in Resources */ = {isa = PBXBuildFile; fileRef = F0D869EA1EC455A100BB0A2B /* create_direct_chat@3x.png */; };
		F0E059FD1E9545BB004B83FB /* UnifiedSearchRecentsDataSource.m in Sources */ = {isa = PBXBuildFile; fileRef = F0E059FC1E9545BB004B83FB /* UnifiedSearchRecentsDataSource.m */; };
		F0E05A021E963103004B83FB /* FavouritesViewController.m in Sources */ = {isa = PBXBuildFile; fileRef = F0E059FF1E963103004B83FB /* FavouritesViewController.m */; };
		F0E05A031E963103004B83FB /* RoomsViewController.m in Sources */ = {isa = PBXBuildFile; fileRef = F0E05A011E963103004B83FB /* RoomsViewController.m */; };
		F0E05A061E9682E9004B83FB /* ContactsDataSource.m in Sources */ = {isa = PBXBuildFile; fileRef = F0E05A051E9682E9004B83FB /* ContactsDataSource.m */; };
		F0E05A0B1E9CCEBF004B83FB /* RecentsViewController.xib in Resources */ = {isa = PBXBuildFile; fileRef = F0E05A0A1E9CCEBF004B83FB /* RecentsViewController.xib */; };
		F0E05A301EA0F9EB004B83FB /* tab_favourites_selected.png in Resources */ = {isa = PBXBuildFile; fileRef = F0E05A181EA0F9EB004B83FB /* tab_favourites_selected.png */; };
		F0E05A311EA0F9EB004B83FB /* tab_favourites_selected@2x.png in Resources */ = {isa = PBXBuildFile; fileRef = F0E05A191EA0F9EB004B83FB /* tab_favourites_selected@2x.png */; };
		F0E05A321EA0F9EB004B83FB /* tab_favourites_selected@3x.png in Resources */ = {isa = PBXBuildFile; fileRef = F0E05A1A1EA0F9EB004B83FB /* tab_favourites_selected@3x.png */; };
		F0E05A331EA0F9EB004B83FB /* tab_favourites.png in Resources */ = {isa = PBXBuildFile; fileRef = F0E05A1B1EA0F9EB004B83FB /* tab_favourites.png */; };
		F0E05A341EA0F9EB004B83FB /* tab_favourites@2x.png in Resources */ = {isa = PBXBuildFile; fileRef = F0E05A1C1EA0F9EB004B83FB /* tab_favourites@2x.png */; };
		F0E05A351EA0F9EB004B83FB /* tab_favourites@3x.png in Resources */ = {isa = PBXBuildFile; fileRef = F0E05A1D1EA0F9EB004B83FB /* tab_favourites@3x.png */; };
		F0E05A361EA0F9EB004B83FB /* tab_home_selected.png in Resources */ = {isa = PBXBuildFile; fileRef = F0E05A1E1EA0F9EB004B83FB /* tab_home_selected.png */; };
		F0E05A371EA0F9EB004B83FB /* tab_home_selected@2x.png in Resources */ = {isa = PBXBuildFile; fileRef = F0E05A1F1EA0F9EB004B83FB /* tab_home_selected@2x.png */; };
		F0E05A381EA0F9EB004B83FB /* tab_home_selected@3x.png in Resources */ = {isa = PBXBuildFile; fileRef = F0E05A201EA0F9EB004B83FB /* tab_home_selected@3x.png */; };
		F0E05A391EA0F9EB004B83FB /* tab_home.png in Resources */ = {isa = PBXBuildFile; fileRef = F0E05A211EA0F9EB004B83FB /* tab_home.png */; };
		F0E05A3A1EA0F9EB004B83FB /* tab_home@2x.png in Resources */ = {isa = PBXBuildFile; fileRef = F0E05A221EA0F9EB004B83FB /* tab_home@2x.png */; };
		F0E05A3B1EA0F9EB004B83FB /* tab_home@3x.png in Resources */ = {isa = PBXBuildFile; fileRef = F0E05A231EA0F9EB004B83FB /* tab_home@3x.png */; };
		F0E05A3C1EA0F9EB004B83FB /* tab_people_selected.png in Resources */ = {isa = PBXBuildFile; fileRef = F0E05A241EA0F9EB004B83FB /* tab_people_selected.png */; };
		F0E05A3D1EA0F9EB004B83FB /* tab_people_selected@2x.png in Resources */ = {isa = PBXBuildFile; fileRef = F0E05A251EA0F9EB004B83FB /* tab_people_selected@2x.png */; };
		F0E05A3E1EA0F9EB004B83FB /* tab_people_selected@3x.png in Resources */ = {isa = PBXBuildFile; fileRef = F0E05A261EA0F9EB004B83FB /* tab_people_selected@3x.png */; };
		F0E05A3F1EA0F9EB004B83FB /* tab_people.png in Resources */ = {isa = PBXBuildFile; fileRef = F0E05A271EA0F9EB004B83FB /* tab_people.png */; };
		F0E05A401EA0F9EB004B83FB /* tab_people@2x.png in Resources */ = {isa = PBXBuildFile; fileRef = F0E05A281EA0F9EB004B83FB /* tab_people@2x.png */; };
		F0E05A411EA0F9EB004B83FB /* tab_people@3x.png in Resources */ = {isa = PBXBuildFile; fileRef = F0E05A291EA0F9EB004B83FB /* tab_people@3x.png */; };
		F0E05A421EA0F9EB004B83FB /* tab_rooms_selected.png in Resources */ = {isa = PBXBuildFile; fileRef = F0E05A2A1EA0F9EB004B83FB /* tab_rooms_selected.png */; };
		F0E05A431EA0F9EB004B83FB /* tab_rooms_selected@2x.png in Resources */ = {isa = PBXBuildFile; fileRef = F0E05A2B1EA0F9EB004B83FB /* tab_rooms_selected@2x.png */; };
		F0E05A441EA0F9EB004B83FB /* tab_rooms_selected@3x.png in Resources */ = {isa = PBXBuildFile; fileRef = F0E05A2C1EA0F9EB004B83FB /* tab_rooms_selected@3x.png */; };
		F0E05A451EA0F9EB004B83FB /* tab_rooms.png in Resources */ = {isa = PBXBuildFile; fileRef = F0E05A2D1EA0F9EB004B83FB /* tab_rooms.png */; };
		F0E05A461EA0F9EB004B83FB /* tab_rooms@2x.png in Resources */ = {isa = PBXBuildFile; fileRef = F0E05A2E1EA0F9EB004B83FB /* tab_rooms@2x.png */; };
		F0E05A471EA0F9EB004B83FB /* tab_rooms@3x.png in Resources */ = {isa = PBXBuildFile; fileRef = F0E05A2F1EA0F9EB004B83FB /* tab_rooms@3x.png */; };
		F3E671ED1AF76C5C28A6D821 /* libPods-RiotTodayWidget.a in Frameworks */ = {isa = PBXBuildFile; fileRef = 4D48252C5F849461B49E247B /* libPods-RiotTodayWidget.a */; };
/* End PBXBuildFile section */

/* Begin PBXContainerItemProxy section */
		242661F51F12B1BA00D3FC08 /* PBXContainerItemProxy */ = {
			isa = PBXContainerItemProxy;
			containerPortal = F094A99A1B78D8F000B1FBBF /* Project object */;
			proxyType = 1;
			remoteGlobalIDString = 24CBEC4D1F0EAD310093EABB;
			remoteInfo = "Riot Share Extension";
		};
		246B30C01F5300A0009ED3AD /* PBXContainerItemProxy */ = {
			isa = PBXContainerItemProxy;
			containerPortal = F094A99A1B78D8F000B1FBBF /* Project object */;
			proxyType = 1;
			remoteGlobalIDString = 246B30B41F5300A0009ED3AD;
			remoteInfo = RiotTodayWidget;
		};
		F094A9BF1B78D8F000B1FBBF /* PBXContainerItemProxy */ = {
			isa = PBXContainerItemProxy;
			containerPortal = F094A99A1B78D8F000B1FBBF /* Project object */;
			proxyType = 1;
			remoteGlobalIDString = F094A9A11B78D8F000B1FBBF;
			remoteInfo = Vector;
		};
/* End PBXContainerItemProxy section */

/* Begin PBXCopyFilesBuildPhase section */
		24CBEC5D1F0EAD310093EABB /* Embed App Extensions */ = {
			isa = PBXCopyFilesBuildPhase;
			buildActionMask = 2147483647;
			dstPath = "";
			dstSubfolderSpec = 13;
			files = (
				246B30C21F5300A0009ED3AD /* RiotTodayWidget.appex in Embed App Extensions */,
				24CBEC591F0EAD310093EABB /* RiotShareExtension.appex in Embed App Extensions */,
			);
			name = "Embed App Extensions";
			runOnlyForDeploymentPostprocessing = 0;
		};
		3233F7481F3497E2006ACA81 /* Embed Frameworks */ = {
			isa = PBXCopyFilesBuildPhase;
			buildActionMask = 2147483647;
			dstPath = "";
			dstSubfolderSpec = 10;
			files = (
				3233F7471F3497E2006ACA81 /* JitsiMeet.framework in Embed Frameworks */,
			);
			name = "Embed Frameworks";
			runOnlyForDeploymentPostprocessing = 0;
		};
/* End PBXCopyFilesBuildPhase section */

/* Begin PBXFileReference section */
		12AA0005C8B3D8D8162584C5 /* Pods-RiotShareExtension.debug.xcconfig */ = {isa = PBXFileReference; includeInIndex = 1; lastKnownFileType = text.xcconfig; name = "Pods-RiotShareExtension.debug.xcconfig"; path = "Pods/Target Support Files/Pods-RiotShareExtension/Pods-RiotShareExtension.debug.xcconfig"; sourceTree = "<group>"; };
		245FC3EA1F3CAF9800603C6A /* ShareExtensionManager.h */ = {isa = PBXFileReference; fileEncoding = 4; lastKnownFileType = sourcecode.c.h; path = ShareExtensionManager.h; sourceTree = "<group>"; };
		245FC3EB1F3CAF9800603C6A /* ShareExtensionManager.m */ = {isa = PBXFileReference; fileEncoding = 4; lastKnownFileType = sourcecode.c.objc; path = ShareExtensionManager.m; sourceTree = "<group>"; };
		2466B7551F2F80B800AE27B0 /* Info.plist */ = {isa = PBXFileReference; fileEncoding = 4; lastKnownFileType = text.plist.xml; name = Info.plist; path = RiotShareExtension/Info.plist; sourceTree = SOURCE_ROOT; };
		2466B7561F2F80B800AE27B0 /* RiotShareExtension.entitlements */ = {isa = PBXFileReference; fileEncoding = 4; lastKnownFileType = text.plist.entitlements; name = RiotShareExtension.entitlements; path = RiotShareExtension/RiotShareExtension.entitlements; sourceTree = SOURCE_ROOT; };
		246B30B51F5300A0009ED3AD /* RiotTodayWidget.appex */ = {isa = PBXFileReference; explicitFileType = "wrapper.app-extension"; includeInIndex = 0; path = RiotTodayWidget.appex; sourceTree = BUILT_PRODUCTS_DIR; };
		246B30B61F5300A0009ED3AD /* NotificationCenter.framework */ = {isa = PBXFileReference; lastKnownFileType = wrapper.framework; name = NotificationCenter.framework; path = System/Library/Frameworks/NotificationCenter.framework; sourceTree = SDKROOT; };
		246B30B91F5300A0009ED3AD /* TodayViewController.h */ = {isa = PBXFileReference; lastKnownFileType = sourcecode.c.h; path = TodayViewController.h; sourceTree = "<group>"; };
		246B30BA1F5300A0009ED3AD /* TodayViewController.m */ = {isa = PBXFileReference; lastKnownFileType = sourcecode.c.objc; path = TodayViewController.m; sourceTree = "<group>"; };
		246B30BF1F5300A0009ED3AD /* Info.plist */ = {isa = PBXFileReference; lastKnownFileType = text.plist.xml; path = Info.plist; sourceTree = "<group>"; };
		246B30C61F5300F2009ED3AD /* TodayViewController.xib */ = {isa = PBXFileReference; fileEncoding = 4; lastKnownFileType = file.xib; path = TodayViewController.xib; sourceTree = "<group>"; };
		246B30C81F530C84009ED3AD /* RiotTodayWidget.entitlements */ = {isa = PBXFileReference; lastKnownFileType = text.plist.entitlements; path = RiotTodayWidget.entitlements; sourceTree = "<group>"; };
		24B5103C1EFA7083004C6AD2 /* ReadReceiptsViewController.h */ = {isa = PBXFileReference; fileEncoding = 4; lastKnownFileType = sourcecode.c.h; path = ReadReceiptsViewController.h; sourceTree = "<group>"; };
		24B5103D1EFA7083004C6AD2 /* ReadReceiptsViewController.m */ = {isa = PBXFileReference; fileEncoding = 4; lastKnownFileType = sourcecode.c.objc; path = ReadReceiptsViewController.m; sourceTree = "<group>"; };
		24B5103F1EFA88CC004C6AD2 /* ReadReceiptsViewController.xib */ = {isa = PBXFileReference; fileEncoding = 4; lastKnownFileType = file.xib; path = ReadReceiptsViewController.xib; sourceTree = "<group>"; };
		24CBEC4E1F0EAD310093EABB /* RiotShareExtension.appex */ = {isa = PBXFileReference; explicitFileType = "wrapper.app-extension"; includeInIndex = 0; path = RiotShareExtension.appex; sourceTree = BUILT_PRODUCTS_DIR; };
		24D6B3451F3C8F8A00FC7A71 /* FallbackViewController.h */ = {isa = PBXFileReference; fileEncoding = 4; lastKnownFileType = sourcecode.c.h; path = FallbackViewController.h; sourceTree = "<group>"; };
		24D6B3461F3C8F8A00FC7A71 /* FallbackViewController.m */ = {isa = PBXFileReference; fileEncoding = 4; lastKnownFileType = sourcecode.c.objc; path = FallbackViewController.m; sourceTree = "<group>"; };
		24D6B3471F3C8F8A00FC7A71 /* FallbackViewController.xib */ = {isa = PBXFileReference; fileEncoding = 4; lastKnownFileType = file.xib; path = FallbackViewController.xib; sourceTree = "<group>"; };
		24D6B3481F3C8F8A00FC7A71 /* RoomsListViewController.h */ = {isa = PBXFileReference; fileEncoding = 4; lastKnownFileType = sourcecode.c.h; path = RoomsListViewController.h; sourceTree = "<group>"; };
		24D6B3491F3C8F8A00FC7A71 /* RoomsListViewController.m */ = {isa = PBXFileReference; fileEncoding = 4; lastKnownFileType = sourcecode.c.objc; path = RoomsListViewController.m; sourceTree = "<group>"; };
		24D6B34A1F3C8F8A00FC7A71 /* SharePresentingViewController.h */ = {isa = PBXFileReference; fileEncoding = 4; lastKnownFileType = sourcecode.c.h; path = SharePresentingViewController.h; sourceTree = "<group>"; };
		24D6B34B1F3C8F8A00FC7A71 /* SharePresentingViewController.m */ = {isa = PBXFileReference; fileEncoding = 4; lastKnownFileType = sourcecode.c.objc; path = SharePresentingViewController.m; sourceTree = "<group>"; };
		24D6B34C1F3C8F8A00FC7A71 /* ShareViewController.h */ = {isa = PBXFileReference; fileEncoding = 4; lastKnownFileType = sourcecode.c.h; path = ShareViewController.h; sourceTree = "<group>"; };
		24D6B34D1F3C8F8A00FC7A71 /* ShareViewController.m */ = {isa = PBXFileReference; fileEncoding = 4; lastKnownFileType = sourcecode.c.objc; path = ShareViewController.m; sourceTree = "<group>"; };
		24D6B34E1F3C8F8A00FC7A71 /* ShareViewController.xib */ = {isa = PBXFileReference; fileEncoding = 4; lastKnownFileType = file.xib; path = ShareViewController.xib; sourceTree = "<group>"; };
		24D6B3561F3C90D300FC7A71 /* ShareRecentsDataSource.h */ = {isa = PBXFileReference; fileEncoding = 4; lastKnownFileType = sourcecode.c.h; path = ShareRecentsDataSource.h; sourceTree = "<group>"; };
		24D6B3571F3C90D300FC7A71 /* ShareRecentsDataSource.m */ = {isa = PBXFileReference; fileEncoding = 4; lastKnownFileType = sourcecode.c.objc; path = ShareRecentsDataSource.m; sourceTree = "<group>"; };
		3205ED7B1E976C8A003D65FA /* DirectoryServerPickerViewController.h */ = {isa = PBXFileReference; fileEncoding = 4; lastKnownFileType = sourcecode.c.h; path = DirectoryServerPickerViewController.h; sourceTree = "<group>"; };
		3205ED7C1E976C8A003D65FA /* DirectoryServerPickerViewController.m */ = {isa = PBXFileReference; fileEncoding = 4; lastKnownFileType = sourcecode.c.objc; path = DirectoryServerPickerViewController.m; sourceTree = "<group>"; };
		3205ED811E97725E003D65FA /* DirectoryServerTableViewCell.h */ = {isa = PBXFileReference; fileEncoding = 4; lastKnownFileType = sourcecode.c.h; path = DirectoryServerTableViewCell.h; sourceTree = "<group>"; };
		3205ED821E97725E003D65FA /* DirectoryServerTableViewCell.m */ = {isa = PBXFileReference; fileEncoding = 4; lastKnownFileType = sourcecode.c.objc; path = DirectoryServerTableViewCell.m; sourceTree = "<group>"; };
		3205ED831E97725E003D65FA /* DirectoryServerTableViewCell.xib */ = {isa = PBXFileReference; fileEncoding = 4; lastKnownFileType = file.xib; path = DirectoryServerTableViewCell.xib; sourceTree = "<group>"; };
		321082AF1F0E9F40002E0091 /* RoomMembershipCollapsedBubbleCell.h */ = {isa = PBXFileReference; fileEncoding = 4; lastKnownFileType = sourcecode.c.h; path = RoomMembershipCollapsedBubbleCell.h; sourceTree = "<group>"; };
		321082B01F0E9F40002E0091 /* RoomMembershipCollapsedBubbleCell.m */ = {isa = PBXFileReference; fileEncoding = 4; lastKnownFileType = sourcecode.c.objc; path = RoomMembershipCollapsedBubbleCell.m; sourceTree = "<group>"; };
		321082B11F0E9F40002E0091 /* RoomMembershipCollapsedBubbleCell.xib */ = {isa = PBXFileReference; fileEncoding = 4; lastKnownFileType = file.xib; path = RoomMembershipCollapsedBubbleCell.xib; sourceTree = "<group>"; };
		32185B2F1F20FA2B00752141 /* LanguagePickerViewController.h */ = {isa = PBXFileReference; fileEncoding = 4; lastKnownFileType = sourcecode.c.h; path = LanguagePickerViewController.h; sourceTree = "<group>"; };
		32185B301F20FA2B00752141 /* LanguagePickerViewController.m */ = {isa = PBXFileReference; fileEncoding = 4; lastKnownFileType = sourcecode.c.objc; path = LanguagePickerViewController.m; sourceTree = "<group>"; };
		3228069D1F0F64C4008C53D7 /* RoomMembershipExpandedBubbleCell.h */ = {isa = PBXFileReference; fileEncoding = 4; lastKnownFileType = sourcecode.c.h; path = RoomMembershipExpandedBubbleCell.h; sourceTree = "<group>"; };
		3228069E1F0F64C4008C53D7 /* RoomMembershipExpandedBubbleCell.m */ = {isa = PBXFileReference; fileEncoding = 4; lastKnownFileType = sourcecode.c.objc; path = RoomMembershipExpandedBubbleCell.m; sourceTree = "<group>"; };
		3228069F1F0F64C4008C53D7 /* RoomMembershipExpandedBubbleCell.xib */ = {isa = PBXFileReference; fileEncoding = 4; lastKnownFileType = file.xib; path = RoomMembershipExpandedBubbleCell.xib; sourceTree = "<group>"; };
		3233F72E1F31F4BF006ACA81 /* JitsiViewController.h */ = {isa = PBXFileReference; fileEncoding = 4; lastKnownFileType = sourcecode.c.h; path = JitsiViewController.h; sourceTree = "<group>"; };
		3233F72F1F31F4BF006ACA81 /* JitsiViewController.m */ = {isa = PBXFileReference; fileEncoding = 4; lastKnownFileType = sourcecode.c.objc; path = JitsiViewController.m; sourceTree = "<group>"; };
		3233F7301F31F4BF006ACA81 /* JitsiViewController.xib */ = {isa = PBXFileReference; fileEncoding = 4; lastKnownFileType = file.xib; path = JitsiViewController.xib; sourceTree = "<group>"; };
		3233F73A1F3306A6006ACA81 /* WidgetManager.h */ = {isa = PBXFileReference; fileEncoding = 4; lastKnownFileType = sourcecode.c.h; path = WidgetManager.h; sourceTree = "<group>"; };
		3233F73B1F3306A7006ACA81 /* WidgetManager.m */ = {isa = PBXFileReference; fileEncoding = 4; lastKnownFileType = sourcecode.c.objc; path = WidgetManager.m; sourceTree = "<group>"; };
		3233F73D1F331F05006ACA81 /* Widget.h */ = {isa = PBXFileReference; fileEncoding = 4; lastKnownFileType = sourcecode.c.h; path = Widget.h; sourceTree = "<group>"; };
		3233F73E1F331F05006ACA81 /* Widget.m */ = {isa = PBXFileReference; fileEncoding = 4; lastKnownFileType = sourcecode.c.objc; path = Widget.m; sourceTree = "<group>"; };
		3233F7441F3497DA006ACA81 /* JitsiMeet.framework */ = {isa = PBXFileReference; lastKnownFileType = wrapper.framework; path = JitsiMeet.framework; sourceTree = "<group>"; };
		32471CD91F1373A100BDF50A /* RoomMembershipCollapsedWithPaginationTitleBubbleCell.h */ = {isa = PBXFileReference; fileEncoding = 4; lastKnownFileType = sourcecode.c.h; path = RoomMembershipCollapsedWithPaginationTitleBubbleCell.h; sourceTree = "<group>"; };
		32471CDA1F1373A100BDF50A /* RoomMembershipCollapsedWithPaginationTitleBubbleCell.m */ = {isa = PBXFileReference; fileEncoding = 4; lastKnownFileType = sourcecode.c.objc; path = RoomMembershipCollapsedWithPaginationTitleBubbleCell.m; sourceTree = "<group>"; };
		32471CDB1F1373A100BDF50A /* RoomMembershipCollapsedWithPaginationTitleBubbleCell.xib */ = {isa = PBXFileReference; fileEncoding = 4; lastKnownFileType = file.xib; path = RoomMembershipCollapsedWithPaginationTitleBubbleCell.xib; sourceTree = "<group>"; };
		32471CDE1F13AC1500BDF50A /* RoomMembershipExpandedWithPaginationTitleBubbleCell.h */ = {isa = PBXFileReference; fileEncoding = 4; lastKnownFileType = sourcecode.c.h; path = RoomMembershipExpandedWithPaginationTitleBubbleCell.h; sourceTree = "<group>"; };
		32471CDF1F13AC1500BDF50A /* RoomMembershipExpandedWithPaginationTitleBubbleCell.m */ = {isa = PBXFileReference; fileEncoding = 4; lastKnownFileType = sourcecode.c.objc; path = RoomMembershipExpandedWithPaginationTitleBubbleCell.m; sourceTree = "<group>"; };
		32471CE01F13AC1500BDF50A /* RoomMembershipExpandedWithPaginationTitleBubbleCell.xib */ = {isa = PBXFileReference; fileEncoding = 4; lastKnownFileType = file.xib; path = RoomMembershipExpandedWithPaginationTitleBubbleCell.xib; sourceTree = "<group>"; };
		325072131E8C0AC900A084B6 /* LaunchScreenLogo.png */ = {isa = PBXFileReference; lastKnownFileType = image.png; name = LaunchScreenLogo.png; path = Assets/Images/LaunchScreenLogo.png; sourceTree = "<group>"; };
		325E1C141E8D03950018D91E /* Base */ = {isa = PBXFileReference; lastKnownFileType = file.storyboard; name = Base; path = Base.lproj/LaunchScreen.storyboard; sourceTree = "<group>"; };
		327382A91F276AD200356143 /* de */ = {isa = PBXFileReference; lastKnownFileType = text.plist.strings; name = de; path = InfoPlist.strings; sourceTree = "<group>"; };
		327382AB1F276AD200356143 /* de */ = {isa = PBXFileReference; lastKnownFileType = text.plist.strings; name = de; path = Localizable.strings; sourceTree = "<group>"; };
		327382AD1F276AD200356143 /* de */ = {isa = PBXFileReference; lastKnownFileType = text.plist.strings; name = de; path = Vector.strings; sourceTree = "<group>"; };
		327382B01F276AD200356143 /* fr */ = {isa = PBXFileReference; lastKnownFileType = text.plist.strings; name = fr; path = InfoPlist.strings; sourceTree = "<group>"; };
		327382B21F276AD200356143 /* fr */ = {isa = PBXFileReference; lastKnownFileType = text.plist.strings; name = fr; path = Localizable.strings; sourceTree = "<group>"; };
		327382B41F276AD200356143 /* fr */ = {isa = PBXFileReference; lastKnownFileType = text.plist.strings; name = fr; path = Vector.strings; sourceTree = "<group>"; };
		327382BD1F276AED00356143 /* en */ = {isa = PBXFileReference; lastKnownFileType = text.plist.strings; name = en; path = InfoPlist.strings; sourceTree = "<group>"; };
		327382BF1F276AED00356143 /* en */ = {isa = PBXFileReference; lastKnownFileType = text.plist.strings; name = en; path = Localizable.strings; sourceTree = "<group>"; };
		327382C11F276AED00356143 /* en */ = {isa = PBXFileReference; lastKnownFileType = text.plist.strings; name = en; path = Vector.strings; sourceTree = "<group>"; };
		32918EA61F473BDB0076CA16 /* ru */ = {isa = PBXFileReference; lastKnownFileType = text.plist.strings; name = ru; path = Localizable.strings; sourceTree = "<group>"; };
		32918EA81F473BDB0076CA16 /* ru */ = {isa = PBXFileReference; lastKnownFileType = text.plist.strings; name = ru; path = Vector.strings; sourceTree = "<group>"; };
		32AE61E11F0A971B007255F4 /* RoomMembershipBubbleCell.h */ = {isa = PBXFileReference; fileEncoding = 4; lastKnownFileType = sourcecode.c.h; path = RoomMembershipBubbleCell.h; sourceTree = "<group>"; };
		32AE61E21F0A971B007255F4 /* RoomMembershipBubbleCell.m */ = {isa = PBXFileReference; fileEncoding = 4; lastKnownFileType = sourcecode.c.objc; path = RoomMembershipBubbleCell.m; sourceTree = "<group>"; };
		32AE61E31F0A971B007255F4 /* RoomMembershipBubbleCell.xib */ = {isa = PBXFileReference; fileEncoding = 4; lastKnownFileType = file.xib; path = RoomMembershipBubbleCell.xib; sourceTree = "<group>"; };
		32AE61E61F0CE099007255F4 /* RoomMembershipWithPaginationTitleBubbleCell.h */ = {isa = PBXFileReference; fileEncoding = 4; lastKnownFileType = sourcecode.c.h; path = RoomMembershipWithPaginationTitleBubbleCell.h; sourceTree = "<group>"; };
		32AE61E71F0CE099007255F4 /* RoomMembershipWithPaginationTitleBubbleCell.m */ = {isa = PBXFileReference; fileEncoding = 4; lastKnownFileType = sourcecode.c.objc; path = RoomMembershipWithPaginationTitleBubbleCell.m; sourceTree = "<group>"; };
		32AE61E81F0CE099007255F4 /* RoomMembershipWithPaginationTitleBubbleCell.xib */ = {isa = PBXFileReference; fileEncoding = 4; lastKnownFileType = file.xib; path = RoomMembershipWithPaginationTitleBubbleCell.xib; sourceTree = "<group>"; };
		32AE61ED1F0D2183007255F4 /* nl */ = {isa = PBXFileReference; lastKnownFileType = text.plist.strings; name = nl; path = InfoPlist.strings; sourceTree = "<group>"; };
		32AE61EF1F0D2183007255F4 /* nl */ = {isa = PBXFileReference; lastKnownFileType = text.plist.strings; name = nl; path = Localizable.strings; sourceTree = "<group>"; };
		32AE61F11F0D2183007255F4 /* nl */ = {isa = PBXFileReference; lastKnownFileType = text.plist.strings; name = nl; path = Vector.strings; sourceTree = "<group>"; };
		32D392151EB9B7AB009A2BAF /* DirectoryServerDetailTableViewCell.h */ = {isa = PBXFileReference; fileEncoding = 4; lastKnownFileType = sourcecode.c.h; path = DirectoryServerDetailTableViewCell.h; sourceTree = "<group>"; };
		32D392161EB9B7AB009A2BAF /* DirectoryServerDetailTableViewCell.m */ = {isa = PBXFileReference; fileEncoding = 4; lastKnownFileType = sourcecode.c.objc; path = DirectoryServerDetailTableViewCell.m; sourceTree = "<group>"; };
		32D392171EB9B7AB009A2BAF /* DirectoryServerDetailTableViewCell.xib */ = {isa = PBXFileReference; fileEncoding = 4; lastKnownFileType = file.xib; path = DirectoryServerDetailTableViewCell.xib; sourceTree = "<group>"; };
		32FD0A3A1EB0CD9B0072B066 /* BugReportViewController.h */ = {isa = PBXFileReference; fileEncoding = 4; lastKnownFileType = sourcecode.c.h; path = BugReportViewController.h; sourceTree = "<group>"; };
		32FD0A3B1EB0CD9B0072B066 /* BugReportViewController.m */ = {isa = PBXFileReference; fileEncoding = 4; lastKnownFileType = sourcecode.c.objc; path = BugReportViewController.m; sourceTree = "<group>"; };
		32FD0A3C1EB0CD9B0072B066 /* BugReportViewController.xib */ = {isa = PBXFileReference; fileEncoding = 4; lastKnownFileType = file.xib; path = BugReportViewController.xib; sourceTree = "<group>"; };
		4D48252C5F849461B49E247B /* libPods-RiotTodayWidget.a */ = {isa = PBXFileReference; explicitFileType = archive.ar; includeInIndex = 0; path = "libPods-RiotTodayWidget.a"; sourceTree = BUILT_PRODUCTS_DIR; };
		7246451C668D6782166E22EC /* libPods-RiotShareExtension.a */ = {isa = PBXFileReference; explicitFileType = archive.ar; includeInIndex = 0; path = "libPods-RiotShareExtension.a"; sourceTree = BUILT_PRODUCTS_DIR; };
		765F5104DB3EC39713DEB3A4 /* Pods-RiotShareExtension.release.xcconfig */ = {isa = PBXFileReference; includeInIndex = 1; lastKnownFileType = text.xcconfig; name = "Pods-RiotShareExtension.release.xcconfig"; path = "Pods/Target Support Files/Pods-RiotShareExtension/Pods-RiotShareExtension.release.xcconfig"; sourceTree = "<group>"; };
		839BB91240D350D5607D55BA /* Pods-Riot.debug.xcconfig */ = {isa = PBXFileReference; includeInIndex = 1; lastKnownFileType = text.xcconfig; name = "Pods-Riot.debug.xcconfig"; path = "Pods/Target Support Files/Pods-Riot/Pods-Riot.debug.xcconfig"; sourceTree = "<group>"; };
<<<<<<< HEAD
		9E07AE9A3C5A90D68D90B6F9 /* Pods-RiotTodayWidget.release.xcconfig */ = {isa = PBXFileReference; includeInIndex = 1; lastKnownFileType = text.xcconfig; name = "Pods-RiotTodayWidget.release.xcconfig"; path = "Pods/Target Support Files/Pods-RiotTodayWidget/Pods-RiotTodayWidget.release.xcconfig"; sourceTree = "<group>"; };
=======
		92324BE11F4F66D3009DE194 /* IncomingCallView.h */ = {isa = PBXFileReference; fileEncoding = 4; lastKnownFileType = sourcecode.c.h; path = IncomingCallView.h; sourceTree = "<group>"; };
		92324BE21F4F66D3009DE194 /* IncomingCallView.m */ = {isa = PBXFileReference; fileEncoding = 4; lastKnownFileType = sourcecode.c.objc; path = IncomingCallView.m; sourceTree = "<group>"; };
		92324BE41F4F6A60009DE194 /* CircleButton.h */ = {isa = PBXFileReference; fileEncoding = 4; lastKnownFileType = sourcecode.c.h; path = CircleButton.h; sourceTree = "<group>"; };
		92324BE51F4F6A60009DE194 /* CircleButton.m */ = {isa = PBXFileReference; fileEncoding = 4; lastKnownFileType = sourcecode.c.objc; path = CircleButton.m; sourceTree = "<group>"; };
>>>>>>> 43ae0173
		C195C53961EA28E6900AEB68 /* Pods-Riot.release.xcconfig */ = {isa = PBXFileReference; includeInIndex = 1; lastKnownFileType = text.xcconfig; name = "Pods-Riot.release.xcconfig"; path = "Pods/Target Support Files/Pods-Riot/Pods-Riot.release.xcconfig"; sourceTree = "<group>"; };
		F0131DE31F2200D600CBF707 /* RiotSplitViewController.h */ = {isa = PBXFileReference; fileEncoding = 4; lastKnownFileType = sourcecode.c.h; path = RiotSplitViewController.h; sourceTree = "<group>"; };
		F0131DE41F2200D600CBF707 /* RiotSplitViewController.m */ = {isa = PBXFileReference; fileEncoding = 4; lastKnownFileType = sourcecode.c.objc; path = RiotSplitViewController.m; sourceTree = "<group>"; };
		F02C1A831E8EB04C0045A404 /* PeopleViewController.h */ = {isa = PBXFileReference; fileEncoding = 4; lastKnownFileType = sourcecode.c.h; path = PeopleViewController.h; sourceTree = "<group>"; };
		F02C1A841E8EB04C0045A404 /* PeopleViewController.m */ = {isa = PBXFileReference; fileEncoding = 4; lastKnownFileType = sourcecode.c.objc; path = PeopleViewController.m; sourceTree = "<group>"; };
		F05BD79C1E7AEBF800C69941 /* UnifiedSearchViewController.h */ = {isa = PBXFileReference; fileEncoding = 4; lastKnownFileType = sourcecode.c.h; path = UnifiedSearchViewController.h; sourceTree = "<group>"; };
		F05BD79D1E7AEBF800C69941 /* UnifiedSearchViewController.m */ = {isa = PBXFileReference; fileEncoding = 4; lastKnownFileType = sourcecode.c.objc; path = UnifiedSearchViewController.m; sourceTree = "<group>"; };
		F05BD79F1E7C0E4500C69941 /* MasterTabBarController.h */ = {isa = PBXFileReference; fileEncoding = 4; lastKnownFileType = sourcecode.c.h; path = MasterTabBarController.h; sourceTree = "<group>"; };
		F05BD7A01E7C0E4500C69941 /* MasterTabBarController.m */ = {isa = PBXFileReference; fileEncoding = 4; lastKnownFileType = sourcecode.c.objc; path = MasterTabBarController.m; sourceTree = "<group>"; };
		F0614A0A1EDDCCE700F5DC9A /* jump_to_unread.png */ = {isa = PBXFileReference; lastKnownFileType = image.png; path = jump_to_unread.png; sourceTree = "<group>"; };
		F0614A0B1EDDCCE700F5DC9A /* jump_to_unread@2x.png */ = {isa = PBXFileReference; lastKnownFileType = image.png; path = "jump_to_unread@2x.png"; sourceTree = "<group>"; };
		F0614A0C1EDDCCE700F5DC9A /* jump_to_unread@3x.png */ = {isa = PBXFileReference; lastKnownFileType = image.png; path = "jump_to_unread@3x.png"; sourceTree = "<group>"; };
		F0614A101EDEE65000F5DC9A /* cancel.png */ = {isa = PBXFileReference; lastKnownFileType = image.png; path = cancel.png; sourceTree = "<group>"; };
		F0614A111EDEE65000F5DC9A /* cancel@2x.png */ = {isa = PBXFileReference; lastKnownFileType = image.png; path = "cancel@2x.png"; sourceTree = "<group>"; };
		F0614A121EDEE65000F5DC9A /* cancel@3x.png */ = {isa = PBXFileReference; lastKnownFileType = image.png; path = "cancel@3x.png"; sourceTree = "<group>"; };
		F06CDD661EF01E3900870B75 /* RoomEmptyBubbleCell.h */ = {isa = PBXFileReference; fileEncoding = 4; lastKnownFileType = sourcecode.c.h; path = RoomEmptyBubbleCell.h; sourceTree = "<group>"; };
		F06CDD671EF01E3900870B75 /* RoomEmptyBubbleCell.m */ = {isa = PBXFileReference; fileEncoding = 4; lastKnownFileType = sourcecode.c.objc; path = RoomEmptyBubbleCell.m; sourceTree = "<group>"; };
		F06CDD681EF01E3900870B75 /* RoomEmptyBubbleCell.xib */ = {isa = PBXFileReference; fileEncoding = 4; lastKnownFileType = file.xib; path = RoomEmptyBubbleCell.xib; sourceTree = "<group>"; };
		F075BED31EBB169C00A7B68A /* RoomCollectionViewCell.h */ = {isa = PBXFileReference; fileEncoding = 4; lastKnownFileType = sourcecode.c.h; path = RoomCollectionViewCell.h; sourceTree = "<group>"; };
		F075BED41EBB169C00A7B68A /* RoomCollectionViewCell.m */ = {isa = PBXFileReference; fileEncoding = 4; lastKnownFileType = sourcecode.c.objc; path = RoomCollectionViewCell.m; sourceTree = "<group>"; };
		F075BED51EBB169C00A7B68A /* RoomCollectionViewCell.xib */ = {isa = PBXFileReference; fileEncoding = 4; lastKnownFileType = file.xib; path = RoomCollectionViewCell.xib; sourceTree = "<group>"; };
		F075BED81EBB26F100A7B68A /* TableViewCellWithCollectionView.h */ = {isa = PBXFileReference; fileEncoding = 4; lastKnownFileType = sourcecode.c.h; path = TableViewCellWithCollectionView.h; sourceTree = "<group>"; };
		F075BED91EBB26F100A7B68A /* TableViewCellWithCollectionView.m */ = {isa = PBXFileReference; fileEncoding = 4; lastKnownFileType = sourcecode.c.objc; path = TableViewCellWithCollectionView.m; sourceTree = "<group>"; };
		F075BEDA1EBB26F100A7B68A /* TableViewCellWithCollectionView.xib */ = {isa = PBXFileReference; fileEncoding = 4; lastKnownFileType = file.xib; path = TableViewCellWithCollectionView.xib; sourceTree = "<group>"; };
		F083BB031E7005FD00A9B29C /* Info.plist */ = {isa = PBXFileReference; fileEncoding = 4; lastKnownFileType = text.plist.xml; path = Info.plist; sourceTree = "<group>"; };
		F083BB041E7005FD00A9B29C /* RiotTests.m */ = {isa = PBXFileReference; fileEncoding = 4; lastKnownFileType = sourcecode.c.objc; path = RiotTests.m; sourceTree = "<group>"; };
		F083BB0A1E7009EC00A9B29C /* RageShakeManager.h */ = {isa = PBXFileReference; fileEncoding = 4; lastKnownFileType = sourcecode.c.h; path = RageShakeManager.h; sourceTree = "<group>"; };
		F083BB0B1E7009EC00A9B29C /* RageShakeManager.m */ = {isa = PBXFileReference; fileEncoding = 4; lastKnownFileType = sourcecode.c.objc; path = RageShakeManager.m; sourceTree = "<group>"; };
		F083BB0C1E7009EC00A9B29C /* AppDelegate.h */ = {isa = PBXFileReference; fileEncoding = 4; lastKnownFileType = sourcecode.c.h; path = AppDelegate.h; sourceTree = "<group>"; };
		F083BB0D1E7009EC00A9B29C /* AppDelegate.m */ = {isa = PBXFileReference; fileEncoding = 4; lastKnownFileType = sourcecode.c.objc; path = AppDelegate.m; sourceTree = "<group>"; };
		F083BB161E7009EC00A9B29C /* add_participant.png */ = {isa = PBXFileReference; lastKnownFileType = image.png; path = add_participant.png; sourceTree = "<group>"; };
		F083BB171E7009EC00A9B29C /* add_participant@2x.png */ = {isa = PBXFileReference; lastKnownFileType = image.png; path = "add_participant@2x.png"; sourceTree = "<group>"; };
		F083BB181E7009EC00A9B29C /* add_participant@3x.png */ = {isa = PBXFileReference; lastKnownFileType = image.png; path = "add_participant@3x.png"; sourceTree = "<group>"; };
		F083BB191E7009EC00A9B29C /* admin_icon.png */ = {isa = PBXFileReference; lastKnownFileType = image.png; path = admin_icon.png; sourceTree = "<group>"; };
		F083BB1A1E7009EC00A9B29C /* admin_icon@2x.png */ = {isa = PBXFileReference; lastKnownFileType = image.png; path = "admin_icon@2x.png"; sourceTree = "<group>"; };
		F083BB1B1E7009EC00A9B29C /* admin_icon@3x.png */ = {isa = PBXFileReference; lastKnownFileType = image.png; path = "admin_icon@3x.png"; sourceTree = "<group>"; };
		F083BB1C1E7009EC00A9B29C /* animatedLogo-0.png */ = {isa = PBXFileReference; lastKnownFileType = image.png; path = "animatedLogo-0.png"; sourceTree = "<group>"; };
		F083BB1D1E7009EC00A9B29C /* animatedLogo-1.png */ = {isa = PBXFileReference; lastKnownFileType = image.png; path = "animatedLogo-1.png"; sourceTree = "<group>"; };
		F083BB1E1E7009EC00A9B29C /* animatedLogo-2.png */ = {isa = PBXFileReference; lastKnownFileType = image.png; path = "animatedLogo-2.png"; sourceTree = "<group>"; };
		F083BB1F1E7009EC00A9B29C /* animatedLogo-3.png */ = {isa = PBXFileReference; lastKnownFileType = image.png; path = "animatedLogo-3.png"; sourceTree = "<group>"; };
		F083BB201E7009EC00A9B29C /* animatedLogo-4.png */ = {isa = PBXFileReference; lastKnownFileType = image.png; path = "animatedLogo-4.png"; sourceTree = "<group>"; };
		F083BB211E7009EC00A9B29C /* back_icon.png */ = {isa = PBXFileReference; lastKnownFileType = image.png; path = back_icon.png; sourceTree = "<group>"; };
		F083BB221E7009EC00A9B29C /* back_icon@2x.png */ = {isa = PBXFileReference; lastKnownFileType = image.png; path = "back_icon@2x.png"; sourceTree = "<group>"; };
		F083BB231E7009EC00A9B29C /* back_icon@3x.png */ = {isa = PBXFileReference; lastKnownFileType = image.png; path = "back_icon@3x.png"; sourceTree = "<group>"; };
		F083BB241E7009EC00A9B29C /* bubbles_bg_landscape.png */ = {isa = PBXFileReference; lastKnownFileType = image.png; path = bubbles_bg_landscape.png; sourceTree = "<group>"; };
		F083BB251E7009EC00A9B29C /* bubbles_bg_landscape@2x.png */ = {isa = PBXFileReference; lastKnownFileType = image.png; path = "bubbles_bg_landscape@2x.png"; sourceTree = "<group>"; };
		F083BB261E7009EC00A9B29C /* bubbles_bg_landscape@3x.png */ = {isa = PBXFileReference; lastKnownFileType = image.png; path = "bubbles_bg_landscape@3x.png"; sourceTree = "<group>"; };
		F083BB271E7009EC00A9B29C /* call_audio_mute_off_icon.png */ = {isa = PBXFileReference; lastKnownFileType = image.png; path = call_audio_mute_off_icon.png; sourceTree = "<group>"; };
		F083BB281E7009EC00A9B29C /* call_audio_mute_off_icon@2x.png */ = {isa = PBXFileReference; lastKnownFileType = image.png; path = "call_audio_mute_off_icon@2x.png"; sourceTree = "<group>"; };
		F083BB291E7009EC00A9B29C /* call_audio_mute_off_icon@3x.png */ = {isa = PBXFileReference; lastKnownFileType = image.png; path = "call_audio_mute_off_icon@3x.png"; sourceTree = "<group>"; };
		F083BB2A1E7009EC00A9B29C /* call_audio_mute_on_icon.png */ = {isa = PBXFileReference; lastKnownFileType = image.png; path = call_audio_mute_on_icon.png; sourceTree = "<group>"; };
		F083BB2B1E7009EC00A9B29C /* call_audio_mute_on_icon@2x.png */ = {isa = PBXFileReference; lastKnownFileType = image.png; path = "call_audio_mute_on_icon@2x.png"; sourceTree = "<group>"; };
		F083BB2C1E7009EC00A9B29C /* call_audio_mute_on_icon@3x.png */ = {isa = PBXFileReference; lastKnownFileType = image.png; path = "call_audio_mute_on_icon@3x.png"; sourceTree = "<group>"; };
		F083BB2D1E7009EC00A9B29C /* call_chat_icon.png */ = {isa = PBXFileReference; lastKnownFileType = image.png; path = call_chat_icon.png; sourceTree = "<group>"; };
		F083BB2E1E7009EC00A9B29C /* call_chat_icon@2x.png */ = {isa = PBXFileReference; lastKnownFileType = image.png; path = "call_chat_icon@2x.png"; sourceTree = "<group>"; };
		F083BB2F1E7009EC00A9B29C /* call_chat_icon@3x.png */ = {isa = PBXFileReference; lastKnownFileType = image.png; path = "call_chat_icon@3x.png"; sourceTree = "<group>"; };
		F083BB301E7009EC00A9B29C /* call_hangup_icon.png */ = {isa = PBXFileReference; lastKnownFileType = image.png; path = call_hangup_icon.png; sourceTree = "<group>"; };
		F083BB311E7009EC00A9B29C /* call_hangup_icon@2x.png */ = {isa = PBXFileReference; lastKnownFileType = image.png; path = "call_hangup_icon@2x.png"; sourceTree = "<group>"; };
		F083BB321E7009EC00A9B29C /* call_hangup_icon@3x.png */ = {isa = PBXFileReference; lastKnownFileType = image.png; path = "call_hangup_icon@3x.png"; sourceTree = "<group>"; };
		F083BB331E7009EC00A9B29C /* call_speaker_off_icon.png */ = {isa = PBXFileReference; lastKnownFileType = image.png; path = call_speaker_off_icon.png; sourceTree = "<group>"; };
		F083BB341E7009EC00A9B29C /* call_speaker_off_icon@2x.png */ = {isa = PBXFileReference; lastKnownFileType = image.png; path = "call_speaker_off_icon@2x.png"; sourceTree = "<group>"; };
		F083BB351E7009EC00A9B29C /* call_speaker_off_icon@3x.png */ = {isa = PBXFileReference; lastKnownFileType = image.png; path = "call_speaker_off_icon@3x.png"; sourceTree = "<group>"; };
		F083BB361E7009EC00A9B29C /* call_speaker_on_icon.png */ = {isa = PBXFileReference; lastKnownFileType = image.png; path = call_speaker_on_icon.png; sourceTree = "<group>"; };
		F083BB371E7009EC00A9B29C /* call_speaker_on_icon@2x.png */ = {isa = PBXFileReference; lastKnownFileType = image.png; path = "call_speaker_on_icon@2x.png"; sourceTree = "<group>"; };
		F083BB381E7009EC00A9B29C /* call_speaker_on_icon@3x.png */ = {isa = PBXFileReference; lastKnownFileType = image.png; path = "call_speaker_on_icon@3x.png"; sourceTree = "<group>"; };
		F083BB391E7009EC00A9B29C /* call_video_mute_off_icon.png */ = {isa = PBXFileReference; lastKnownFileType = image.png; path = call_video_mute_off_icon.png; sourceTree = "<group>"; };
		F083BB3A1E7009EC00A9B29C /* call_video_mute_off_icon@2x.png */ = {isa = PBXFileReference; lastKnownFileType = image.png; path = "call_video_mute_off_icon@2x.png"; sourceTree = "<group>"; };
		F083BB3B1E7009EC00A9B29C /* call_video_mute_off_icon@3x.png */ = {isa = PBXFileReference; lastKnownFileType = image.png; path = "call_video_mute_off_icon@3x.png"; sourceTree = "<group>"; };
		F083BB3C1E7009EC00A9B29C /* call_video_mute_on_icon.png */ = {isa = PBXFileReference; lastKnownFileType = image.png; path = call_video_mute_on_icon.png; sourceTree = "<group>"; };
		F083BB3D1E7009EC00A9B29C /* call_video_mute_on_icon@2x.png */ = {isa = PBXFileReference; lastKnownFileType = image.png; path = "call_video_mute_on_icon@2x.png"; sourceTree = "<group>"; };
		F083BB3E1E7009EC00A9B29C /* call_video_mute_on_icon@3x.png */ = {isa = PBXFileReference; lastKnownFileType = image.png; path = "call_video_mute_on_icon@3x.png"; sourceTree = "<group>"; };
		F083BB3F1E7009EC00A9B29C /* camera_capture.png */ = {isa = PBXFileReference; lastKnownFileType = image.png; path = camera_capture.png; sourceTree = "<group>"; };
		F083BB401E7009EC00A9B29C /* camera_capture@2x.png */ = {isa = PBXFileReference; lastKnownFileType = image.png; path = "camera_capture@2x.png"; sourceTree = "<group>"; };
		F083BB411E7009EC00A9B29C /* camera_capture@3x.png */ = {isa = PBXFileReference; lastKnownFileType = image.png; path = "camera_capture@3x.png"; sourceTree = "<group>"; };
		F083BB421E7009EC00A9B29C /* camera_play.png */ = {isa = PBXFileReference; lastKnownFileType = image.png; path = camera_play.png; sourceTree = "<group>"; };
		F083BB431E7009EC00A9B29C /* camera_play@2x.png */ = {isa = PBXFileReference; lastKnownFileType = image.png; path = "camera_play@2x.png"; sourceTree = "<group>"; };
		F083BB441E7009EC00A9B29C /* camera_record.png */ = {isa = PBXFileReference; lastKnownFileType = image.png; path = camera_record.png; sourceTree = "<group>"; };
		F083BB451E7009EC00A9B29C /* camera_stop.png */ = {isa = PBXFileReference; lastKnownFileType = image.png; path = camera_stop.png; sourceTree = "<group>"; };
		F083BB461E7009EC00A9B29C /* camera_stop@2x.png */ = {isa = PBXFileReference; lastKnownFileType = image.png; path = "camera_stop@2x.png"; sourceTree = "<group>"; };
		F083BB471E7009EC00A9B29C /* camera_switch.png */ = {isa = PBXFileReference; lastKnownFileType = image.png; path = camera_switch.png; sourceTree = "<group>"; };
		F083BB481E7009EC00A9B29C /* camera_switch@2x.png */ = {isa = PBXFileReference; lastKnownFileType = image.png; path = "camera_switch@2x.png"; sourceTree = "<group>"; };
		F083BB491E7009EC00A9B29C /* camera_switch@3x.png */ = {isa = PBXFileReference; lastKnownFileType = image.png; path = "camera_switch@3x.png"; sourceTree = "<group>"; };
		F083BB4A1E7009EC00A9B29C /* camera_video_capture.png */ = {isa = PBXFileReference; lastKnownFileType = image.png; path = camera_video_capture.png; sourceTree = "<group>"; };
		F083BB4B1E7009EC00A9B29C /* camera_video_capture@2x.png */ = {isa = PBXFileReference; lastKnownFileType = image.png; path = "camera_video_capture@2x.png"; sourceTree = "<group>"; };
		F083BB4C1E7009EC00A9B29C /* camera_video_capture@3x.png */ = {isa = PBXFileReference; lastKnownFileType = image.png; path = "camera_video_capture@3x.png"; sourceTree = "<group>"; };
		F083BB4D1E7009EC00A9B29C /* chevron.png */ = {isa = PBXFileReference; lastKnownFileType = image.png; path = chevron.png; sourceTree = "<group>"; };
		F083BB4E1E7009EC00A9B29C /* chevron@2x.png */ = {isa = PBXFileReference; lastKnownFileType = image.png; path = "chevron@2x.png"; sourceTree = "<group>"; };
		F083BB4F1E7009EC00A9B29C /* chevron@3x.png */ = {isa = PBXFileReference; lastKnownFileType = image.png; path = "chevron@3x.png"; sourceTree = "<group>"; };
		F083BB501E7009EC00A9B29C /* create_room.png */ = {isa = PBXFileReference; lastKnownFileType = image.png; path = create_room.png; sourceTree = "<group>"; };
		F083BB511E7009EC00A9B29C /* create_room@2x.png */ = {isa = PBXFileReference; lastKnownFileType = image.png; path = "create_room@2x.png"; sourceTree = "<group>"; };
		F083BB521E7009EC00A9B29C /* create_room@3x.png */ = {isa = PBXFileReference; lastKnownFileType = image.png; path = "create_room@3x.png"; sourceTree = "<group>"; };
		F083BB531E7009EC00A9B29C /* details_icon.png */ = {isa = PBXFileReference; lastKnownFileType = image.png; path = details_icon.png; sourceTree = "<group>"; };
		F083BB541E7009EC00A9B29C /* details_icon@2x.png */ = {isa = PBXFileReference; lastKnownFileType = image.png; path = "details_icon@2x.png"; sourceTree = "<group>"; };
		F083BB551E7009EC00A9B29C /* details_icon@3x.png */ = {isa = PBXFileReference; lastKnownFileType = image.png; path = "details_icon@3x.png"; sourceTree = "<group>"; };
		F083BB561E7009EC00A9B29C /* direct_icon.png */ = {isa = PBXFileReference; lastKnownFileType = image.png; path = direct_icon.png; sourceTree = "<group>"; };
		F083BB571E7009EC00A9B29C /* direct_icon@2x.png */ = {isa = PBXFileReference; lastKnownFileType = image.png; path = "direct_icon@2x.png"; sourceTree = "<group>"; };
		F083BB581E7009EC00A9B29C /* direct_icon@3x.png */ = {isa = PBXFileReference; lastKnownFileType = image.png; path = "direct_icon@3x.png"; sourceTree = "<group>"; };
		F083BB591E7009EC00A9B29C /* directChatOff.png */ = {isa = PBXFileReference; lastKnownFileType = image.png; path = directChatOff.png; sourceTree = "<group>"; };
		F083BB5A1E7009EC00A9B29C /* directChatOff@2x.png */ = {isa = PBXFileReference; lastKnownFileType = image.png; path = "directChatOff@2x.png"; sourceTree = "<group>"; };
		F083BB5B1E7009EC00A9B29C /* directChatOff@3x.png */ = {isa = PBXFileReference; lastKnownFileType = image.png; path = "directChatOff@3x.png"; sourceTree = "<group>"; };
		F083BB5C1E7009EC00A9B29C /* directChatOn.png */ = {isa = PBXFileReference; lastKnownFileType = image.png; path = directChatOn.png; sourceTree = "<group>"; };
		F083BB5D1E7009EC00A9B29C /* directChatOn@2x.png */ = {isa = PBXFileReference; lastKnownFileType = image.png; path = "directChatOn@2x.png"; sourceTree = "<group>"; };
		F083BB5E1E7009EC00A9B29C /* directChatOn@3x.png */ = {isa = PBXFileReference; lastKnownFileType = image.png; path = "directChatOn@3x.png"; sourceTree = "<group>"; };
		F083BB5F1E7009EC00A9B29C /* disclosure_icon.png */ = {isa = PBXFileReference; lastKnownFileType = image.png; path = disclosure_icon.png; sourceTree = "<group>"; };
		F083BB601E7009EC00A9B29C /* disclosure_icon@2x.png */ = {isa = PBXFileReference; lastKnownFileType = image.png; path = "disclosure_icon@2x.png"; sourceTree = "<group>"; };
		F083BB611E7009EC00A9B29C /* disclosure_icon@3x.png */ = {isa = PBXFileReference; lastKnownFileType = image.png; path = "disclosure_icon@3x.png"; sourceTree = "<group>"; };
		F083BB621E7009EC00A9B29C /* e2e_blocked.png */ = {isa = PBXFileReference; lastKnownFileType = image.png; path = e2e_blocked.png; sourceTree = "<group>"; };
		F083BB631E7009EC00A9B29C /* e2e_blocked@2x.png */ = {isa = PBXFileReference; lastKnownFileType = image.png; path = "e2e_blocked@2x.png"; sourceTree = "<group>"; };
		F083BB641E7009EC00A9B29C /* e2e_blocked@3x.png */ = {isa = PBXFileReference; lastKnownFileType = image.png; path = "e2e_blocked@3x.png"; sourceTree = "<group>"; };
		F083BB651E7009EC00A9B29C /* e2e_unencrypted.png */ = {isa = PBXFileReference; lastKnownFileType = image.png; path = e2e_unencrypted.png; sourceTree = "<group>"; };
		F083BB661E7009EC00A9B29C /* e2e_unencrypted@2x.png */ = {isa = PBXFileReference; lastKnownFileType = image.png; path = "e2e_unencrypted@2x.png"; sourceTree = "<group>"; };
		F083BB671E7009EC00A9B29C /* e2e_unencrypted@3x.png */ = {isa = PBXFileReference; lastKnownFileType = image.png; path = "e2e_unencrypted@3x.png"; sourceTree = "<group>"; };
		F083BB681E7009EC00A9B29C /* e2e_verified.png */ = {isa = PBXFileReference; lastKnownFileType = image.png; path = e2e_verified.png; sourceTree = "<group>"; };
		F083BB691E7009EC00A9B29C /* e2e_verified@2x.png */ = {isa = PBXFileReference; lastKnownFileType = image.png; path = "e2e_verified@2x.png"; sourceTree = "<group>"; };
		F083BB6A1E7009EC00A9B29C /* e2e_verified@3x.png */ = {isa = PBXFileReference; lastKnownFileType = image.png; path = "e2e_verified@3x.png"; sourceTree = "<group>"; };
		F083BB6B1E7009EC00A9B29C /* e2e_warning.png */ = {isa = PBXFileReference; lastKnownFileType = image.png; path = e2e_warning.png; sourceTree = "<group>"; };
		F083BB6C1E7009EC00A9B29C /* e2e_warning@2x.png */ = {isa = PBXFileReference; lastKnownFileType = image.png; path = "e2e_warning@2x.png"; sourceTree = "<group>"; };
		F083BB6D1E7009EC00A9B29C /* e2e_warning@3x.png */ = {isa = PBXFileReference; lastKnownFileType = image.png; path = "e2e_warning@3x.png"; sourceTree = "<group>"; };
		F083BB6E1E7009EC00A9B29C /* edit_icon.png */ = {isa = PBXFileReference; lastKnownFileType = image.png; path = edit_icon.png; sourceTree = "<group>"; };
		F083BB6F1E7009EC00A9B29C /* edit_icon@2x.png */ = {isa = PBXFileReference; lastKnownFileType = image.png; path = "edit_icon@2x.png"; sourceTree = "<group>"; };
		F083BB701E7009EC00A9B29C /* edit_icon@3x.png */ = {isa = PBXFileReference; lastKnownFileType = image.png; path = "edit_icon@3x.png"; sourceTree = "<group>"; };
		F083BB711E7009EC00A9B29C /* error.png */ = {isa = PBXFileReference; lastKnownFileType = image.png; path = error.png; sourceTree = "<group>"; };
		F083BB721E7009EC00A9B29C /* error@2x.png */ = {isa = PBXFileReference; lastKnownFileType = image.png; path = "error@2x.png"; sourceTree = "<group>"; };
		F083BB731E7009EC00A9B29C /* error@3x.png */ = {isa = PBXFileReference; lastKnownFileType = image.png; path = "error@3x.png"; sourceTree = "<group>"; };
		F083BB741E7009EC00A9B29C /* favourite.png */ = {isa = PBXFileReference; lastKnownFileType = image.png; path = favourite.png; sourceTree = "<group>"; };
		F083BB751E7009EC00A9B29C /* favourite@2x.png */ = {isa = PBXFileReference; lastKnownFileType = image.png; path = "favourite@2x.png"; sourceTree = "<group>"; };
		F083BB761E7009EC00A9B29C /* favourite@3x.png */ = {isa = PBXFileReference; lastKnownFileType = image.png; path = "favourite@3x.png"; sourceTree = "<group>"; };
		F083BB771E7009EC00A9B29C /* favouriteOff.png */ = {isa = PBXFileReference; lastKnownFileType = image.png; path = favouriteOff.png; sourceTree = "<group>"; };
		F083BB781E7009EC00A9B29C /* favouriteOff@2x.png */ = {isa = PBXFileReference; lastKnownFileType = image.png; path = "favouriteOff@2x.png"; sourceTree = "<group>"; };
		F083BB791E7009EC00A9B29C /* favouriteOff@3x.png */ = {isa = PBXFileReference; lastKnownFileType = image.png; path = "favouriteOff@3x.png"; sourceTree = "<group>"; };
		F083BB7A1E7009EC00A9B29C /* file_doc_icon.png */ = {isa = PBXFileReference; lastKnownFileType = image.png; path = file_doc_icon.png; sourceTree = "<group>"; };
		F083BB7B1E7009EC00A9B29C /* file_doc_icon@2x.png */ = {isa = PBXFileReference; lastKnownFileType = image.png; path = "file_doc_icon@2x.png"; sourceTree = "<group>"; };
		F083BB7C1E7009EC00A9B29C /* file_doc_icon@3x.png */ = {isa = PBXFileReference; lastKnownFileType = image.png; path = "file_doc_icon@3x.png"; sourceTree = "<group>"; };
		F083BB7D1E7009EC00A9B29C /* file_music_icon.png */ = {isa = PBXFileReference; lastKnownFileType = image.png; path = file_music_icon.png; sourceTree = "<group>"; };
		F083BB7E1E7009EC00A9B29C /* file_music_icon@2x.png */ = {isa = PBXFileReference; lastKnownFileType = image.png; path = "file_music_icon@2x.png"; sourceTree = "<group>"; };
		F083BB7F1E7009EC00A9B29C /* file_music_icon@3x.png */ = {isa = PBXFileReference; lastKnownFileType = image.png; path = "file_music_icon@3x.png"; sourceTree = "<group>"; };
		F083BB801E7009EC00A9B29C /* file_photo_icon.png */ = {isa = PBXFileReference; lastKnownFileType = image.png; path = file_photo_icon.png; sourceTree = "<group>"; };
		F083BB811E7009EC00A9B29C /* file_photo_icon@2x.png */ = {isa = PBXFileReference; lastKnownFileType = image.png; path = "file_photo_icon@2x.png"; sourceTree = "<group>"; };
		F083BB821E7009EC00A9B29C /* file_photo_icon@3x.png */ = {isa = PBXFileReference; lastKnownFileType = image.png; path = "file_photo_icon@3x.png"; sourceTree = "<group>"; };
		F083BB831E7009EC00A9B29C /* file_video_icon.png */ = {isa = PBXFileReference; lastKnownFileType = image.png; path = file_video_icon.png; sourceTree = "<group>"; };
		F083BB841E7009EC00A9B29C /* file_video_icon@2x.png */ = {isa = PBXFileReference; lastKnownFileType = image.png; path = "file_video_icon@2x.png"; sourceTree = "<group>"; };
		F083BB851E7009EC00A9B29C /* file_video_icon@3x.png */ = {isa = PBXFileReference; lastKnownFileType = image.png; path = "file_video_icon@3x.png"; sourceTree = "<group>"; };
		F083BB861E7009EC00A9B29C /* group.png */ = {isa = PBXFileReference; lastKnownFileType = image.png; path = group.png; sourceTree = "<group>"; };
		F083BB871E7009EC00A9B29C /* group@2x.png */ = {isa = PBXFileReference; lastKnownFileType = image.png; path = "group@2x.png"; sourceTree = "<group>"; };
		F083BB881E7009EC00A9B29C /* group@3x.png */ = {isa = PBXFileReference; lastKnownFileType = image.png; path = "group@3x.png"; sourceTree = "<group>"; };
		F083BB891E7009EC00A9B29C /* leave.png */ = {isa = PBXFileReference; lastKnownFileType = image.png; path = leave.png; sourceTree = "<group>"; };
		F083BB8A1E7009EC00A9B29C /* leave@2x.png */ = {isa = PBXFileReference; lastKnownFileType = image.png; path = "leave@2x.png"; sourceTree = "<group>"; };
		F083BB8B1E7009EC00A9B29C /* leave@3x.png */ = {isa = PBXFileReference; lastKnownFileType = image.png; path = "leave@3x.png"; sourceTree = "<group>"; };
		F083BB8C1E7009EC00A9B29C /* logo.png */ = {isa = PBXFileReference; lastKnownFileType = image.png; path = logo.png; sourceTree = "<group>"; };
		F083BB8D1E7009EC00A9B29C /* logo@2x.png */ = {isa = PBXFileReference; lastKnownFileType = image.png; path = "logo@2x.png"; sourceTree = "<group>"; };
		F083BB8E1E7009EC00A9B29C /* logo@3x.png */ = {isa = PBXFileReference; lastKnownFileType = image.png; path = "logo@3x.png"; sourceTree = "<group>"; };
		F083BB8F1E7009EC00A9B29C /* main_alias_icon.png */ = {isa = PBXFileReference; lastKnownFileType = image.png; path = main_alias_icon.png; sourceTree = "<group>"; };
		F083BB901E7009EC00A9B29C /* main_alias_icon@2x.png */ = {isa = PBXFileReference; lastKnownFileType = image.png; path = "main_alias_icon@2x.png"; sourceTree = "<group>"; };
		F083BB911E7009EC00A9B29C /* main_alias_icon@3x.png */ = {isa = PBXFileReference; lastKnownFileType = image.png; path = "main_alias_icon@3x.png"; sourceTree = "<group>"; };
		F083BB921E7009EC00A9B29C /* mod_icon.png */ = {isa = PBXFileReference; lastKnownFileType = image.png; path = mod_icon.png; sourceTree = "<group>"; };
		F083BB931E7009EC00A9B29C /* mod_icon@2x.png */ = {isa = PBXFileReference; lastKnownFileType = image.png; path = "mod_icon@2x.png"; sourceTree = "<group>"; };
		F083BB941E7009EC00A9B29C /* mod_icon@3x.png */ = {isa = PBXFileReference; lastKnownFileType = image.png; path = "mod_icon@3x.png"; sourceTree = "<group>"; };
		F083BB951E7009EC00A9B29C /* newmessages.png */ = {isa = PBXFileReference; lastKnownFileType = image.png; path = newmessages.png; sourceTree = "<group>"; };
		F083BB961E7009EC00A9B29C /* newmessages@2x.png */ = {isa = PBXFileReference; lastKnownFileType = image.png; path = "newmessages@2x.png"; sourceTree = "<group>"; };
		F083BB971E7009EC00A9B29C /* newmessages@3x.png */ = {isa = PBXFileReference; lastKnownFileType = image.png; path = "newmessages@3x.png"; sourceTree = "<group>"; };
		F083BB981E7009EC00A9B29C /* notifications.png */ = {isa = PBXFileReference; lastKnownFileType = image.png; path = notifications.png; sourceTree = "<group>"; };
		F083BB991E7009EC00A9B29C /* notifications@2x.png */ = {isa = PBXFileReference; lastKnownFileType = image.png; path = "notifications@2x.png"; sourceTree = "<group>"; };
		F083BB9A1E7009EC00A9B29C /* notifications@3x.png */ = {isa = PBXFileReference; lastKnownFileType = image.png; path = "notifications@3x.png"; sourceTree = "<group>"; };
		F083BB9B1E7009EC00A9B29C /* notificationsOff.png */ = {isa = PBXFileReference; lastKnownFileType = image.png; path = notificationsOff.png; sourceTree = "<group>"; };
		F083BB9C1E7009EC00A9B29C /* notificationsOff@2x.png */ = {isa = PBXFileReference; lastKnownFileType = image.png; path = "notificationsOff@2x.png"; sourceTree = "<group>"; };
		F083BB9D1E7009EC00A9B29C /* notificationsOff@3x.png */ = {isa = PBXFileReference; lastKnownFileType = image.png; path = "notificationsOff@3x.png"; sourceTree = "<group>"; };
		F083BB9E1E7009EC00A9B29C /* placeholder.png */ = {isa = PBXFileReference; lastKnownFileType = image.png; path = placeholder.png; sourceTree = "<group>"; };
		F083BB9F1E7009EC00A9B29C /* placeholder@2x.png */ = {isa = PBXFileReference; lastKnownFileType = image.png; path = "placeholder@2x.png"; sourceTree = "<group>"; };
		F083BBA01E7009EC00A9B29C /* placeholder@3x.png */ = {isa = PBXFileReference; lastKnownFileType = image.png; path = "placeholder@3x.png"; sourceTree = "<group>"; };
		F083BBA11E7009EC00A9B29C /* plus_icon.png */ = {isa = PBXFileReference; lastKnownFileType = image.png; path = plus_icon.png; sourceTree = "<group>"; };
		F083BBA21E7009EC00A9B29C /* plus_icon@2x.png */ = {isa = PBXFileReference; lastKnownFileType = image.png; path = "plus_icon@2x.png"; sourceTree = "<group>"; };
		F083BBA31E7009EC00A9B29C /* plus_icon@3x.png */ = {isa = PBXFileReference; lastKnownFileType = image.png; path = "plus_icon@3x.png"; sourceTree = "<group>"; };
		F083BBA41E7009EC00A9B29C /* priorityHigh.png */ = {isa = PBXFileReference; lastKnownFileType = image.png; path = priorityHigh.png; sourceTree = "<group>"; };
		F083BBA51E7009EC00A9B29C /* priorityHigh@2x.png */ = {isa = PBXFileReference; lastKnownFileType = image.png; path = "priorityHigh@2x.png"; sourceTree = "<group>"; };
		F083BBA61E7009EC00A9B29C /* priorityHigh@3x.png */ = {isa = PBXFileReference; lastKnownFileType = image.png; path = "priorityHigh@3x.png"; sourceTree = "<group>"; };
		F083BBA71E7009EC00A9B29C /* priorityLow.png */ = {isa = PBXFileReference; lastKnownFileType = image.png; path = priorityLow.png; sourceTree = "<group>"; };
		F083BBA81E7009EC00A9B29C /* priorityLow@2x.png */ = {isa = PBXFileReference; lastKnownFileType = image.png; path = "priorityLow@2x.png"; sourceTree = "<group>"; };
		F083BBA91E7009EC00A9B29C /* priorityLow@3x.png */ = {isa = PBXFileReference; lastKnownFileType = image.png; path = "priorityLow@3x.png"; sourceTree = "<group>"; };
		F083BBAA1E7009EC00A9B29C /* remove_icon.png */ = {isa = PBXFileReference; lastKnownFileType = image.png; path = remove_icon.png; sourceTree = "<group>"; };
		F083BBAB1E7009EC00A9B29C /* remove_icon@2x.png */ = {isa = PBXFileReference; lastKnownFileType = image.png; path = "remove_icon@2x.png"; sourceTree = "<group>"; };
		F083BBAC1E7009EC00A9B29C /* remove_icon@3x.png */ = {isa = PBXFileReference; lastKnownFileType = image.png; path = "remove_icon@3x.png"; sourceTree = "<group>"; };
		F083BBAD1E7009EC00A9B29C /* remove_icon_pink.png */ = {isa = PBXFileReference; lastKnownFileType = image.png; path = remove_icon_pink.png; sourceTree = "<group>"; };
		F083BBAE1E7009EC00A9B29C /* remove_icon_pink@2x.png */ = {isa = PBXFileReference; lastKnownFileType = image.png; path = "remove_icon_pink@2x.png"; sourceTree = "<group>"; };
		F083BBAF1E7009EC00A9B29C /* remove_icon_pink@3x.png */ = {isa = PBXFileReference; lastKnownFileType = image.png; path = "remove_icon_pink@3x.png"; sourceTree = "<group>"; };
		F083BBB01E7009EC00A9B29C /* riot_icon.png */ = {isa = PBXFileReference; lastKnownFileType = image.png; path = riot_icon.png; sourceTree = "<group>"; };
		F083BBB11E7009EC00A9B29C /* riot_icon@2x.png */ = {isa = PBXFileReference; lastKnownFileType = image.png; path = "riot_icon@2x.png"; sourceTree = "<group>"; };
		F083BBB21E7009EC00A9B29C /* riot_icon@3x.png */ = {isa = PBXFileReference; lastKnownFileType = image.png; path = "riot_icon@3x.png"; sourceTree = "<group>"; };
		F083BBB31E7009EC00A9B29C /* scrolldown.png */ = {isa = PBXFileReference; lastKnownFileType = image.png; path = scrolldown.png; sourceTree = "<group>"; };
		F083BBB41E7009EC00A9B29C /* scrolldown@2x.png */ = {isa = PBXFileReference; lastKnownFileType = image.png; path = "scrolldown@2x.png"; sourceTree = "<group>"; };
		F083BBB51E7009EC00A9B29C /* scrolldown@3x.png */ = {isa = PBXFileReference; lastKnownFileType = image.png; path = "scrolldown@3x.png"; sourceTree = "<group>"; };
		F083BBB61E7009EC00A9B29C /* scrollup.png */ = {isa = PBXFileReference; lastKnownFileType = image.png; path = scrollup.png; sourceTree = "<group>"; };
		F083BBB71E7009EC00A9B29C /* scrollup@2x.png */ = {isa = PBXFileReference; lastKnownFileType = image.png; path = "scrollup@2x.png"; sourceTree = "<group>"; };
		F083BBB81E7009EC00A9B29C /* scrollup@3x.png */ = {isa = PBXFileReference; lastKnownFileType = image.png; path = "scrollup@3x.png"; sourceTree = "<group>"; };
		F083BBB91E7009EC00A9B29C /* search_bg.png */ = {isa = PBXFileReference; lastKnownFileType = image.png; path = search_bg.png; sourceTree = "<group>"; };
		F083BBBA1E7009EC00A9B29C /* search_bg@2x.png */ = {isa = PBXFileReference; lastKnownFileType = image.png; path = "search_bg@2x.png"; sourceTree = "<group>"; };
		F083BBBB1E7009EC00A9B29C /* search_bg@3x.png */ = {isa = PBXFileReference; lastKnownFileType = image.png; path = "search_bg@3x.png"; sourceTree = "<group>"; };
		F083BBBC1E7009EC00A9B29C /* search_icon.png */ = {isa = PBXFileReference; lastKnownFileType = image.png; path = search_icon.png; sourceTree = "<group>"; };
		F083BBBD1E7009EC00A9B29C /* search_icon@2x.png */ = {isa = PBXFileReference; lastKnownFileType = image.png; path = "search_icon@2x.png"; sourceTree = "<group>"; };
		F083BBBE1E7009EC00A9B29C /* search_icon@3x.png */ = {isa = PBXFileReference; lastKnownFileType = image.png; path = "search_icon@3x.png"; sourceTree = "<group>"; };
		F083BBBF1E7009EC00A9B29C /* selection_tick.png */ = {isa = PBXFileReference; lastKnownFileType = image.png; path = selection_tick.png; sourceTree = "<group>"; };
		F083BBC01E7009EC00A9B29C /* selection_tick@2x.png */ = {isa = PBXFileReference; lastKnownFileType = image.png; path = "selection_tick@2x.png"; sourceTree = "<group>"; };
		F083BBC11E7009EC00A9B29C /* selection_tick@3x.png */ = {isa = PBXFileReference; lastKnownFileType = image.png; path = "selection_tick@3x.png"; sourceTree = "<group>"; };
		F083BBC21E7009EC00A9B29C /* selection_untick.png */ = {isa = PBXFileReference; lastKnownFileType = image.png; path = selection_untick.png; sourceTree = "<group>"; };
		F083BBC31E7009EC00A9B29C /* selection_untick@2x.png */ = {isa = PBXFileReference; lastKnownFileType = image.png; path = "selection_untick@2x.png"; sourceTree = "<group>"; };
		F083BBC41E7009EC00A9B29C /* selection_untick@3x.png */ = {isa = PBXFileReference; lastKnownFileType = image.png; path = "selection_untick@3x.png"; sourceTree = "<group>"; };
		F083BBC51E7009EC00A9B29C /* settings_icon.png */ = {isa = PBXFileReference; lastKnownFileType = image.png; path = settings_icon.png; sourceTree = "<group>"; };
		F083BBC61E7009EC00A9B29C /* settings_icon@2x.png */ = {isa = PBXFileReference; lastKnownFileType = image.png; path = "settings_icon@2x.png"; sourceTree = "<group>"; };
		F083BBC71E7009EC00A9B29C /* settings_icon@3x.png */ = {isa = PBXFileReference; lastKnownFileType = image.png; path = "settings_icon@3x.png"; sourceTree = "<group>"; };
		F083BBC81E7009EC00A9B29C /* shrink_icon.png */ = {isa = PBXFileReference; lastKnownFileType = image.png; path = shrink_icon.png; sourceTree = "<group>"; };
		F083BBC91E7009EC00A9B29C /* shrink_icon@2x.png */ = {isa = PBXFileReference; lastKnownFileType = image.png; path = "shrink_icon@2x.png"; sourceTree = "<group>"; };
		F083BBCA1E7009EC00A9B29C /* shrink_icon@3x.png */ = {isa = PBXFileReference; lastKnownFileType = image.png; path = "shrink_icon@3x.png"; sourceTree = "<group>"; };
		F083BBCB1E7009EC00A9B29C /* start_chat.png */ = {isa = PBXFileReference; lastKnownFileType = image.png; path = start_chat.png; sourceTree = "<group>"; };
		F083BBCC1E7009EC00A9B29C /* start_chat@2x.png */ = {isa = PBXFileReference; lastKnownFileType = image.png; path = "start_chat@2x.png"; sourceTree = "<group>"; };
		F083BBCD1E7009EC00A9B29C /* start_chat@3x.png */ = {isa = PBXFileReference; lastKnownFileType = image.png; path = "start_chat@3x.png"; sourceTree = "<group>"; };
		F083BBCE1E7009EC00A9B29C /* typing.png */ = {isa = PBXFileReference; lastKnownFileType = image.png; path = typing.png; sourceTree = "<group>"; };
		F083BBCF1E7009EC00A9B29C /* typing@2x.png */ = {isa = PBXFileReference; lastKnownFileType = image.png; path = "typing@2x.png"; sourceTree = "<group>"; };
		F083BBD01E7009EC00A9B29C /* typing@3x.png */ = {isa = PBXFileReference; lastKnownFileType = image.png; path = "typing@3x.png"; sourceTree = "<group>"; };
		F083BBD11E7009EC00A9B29C /* upload_icon.png */ = {isa = PBXFileReference; lastKnownFileType = image.png; path = upload_icon.png; sourceTree = "<group>"; };
		F083BBD21E7009EC00A9B29C /* upload_icon@2x.png */ = {isa = PBXFileReference; lastKnownFileType = image.png; path = "upload_icon@2x.png"; sourceTree = "<group>"; };
		F083BBD31E7009EC00A9B29C /* upload_icon@3x.png */ = {isa = PBXFileReference; lastKnownFileType = image.png; path = "upload_icon@3x.png"; sourceTree = "<group>"; };
		F083BBD41E7009EC00A9B29C /* video_icon.png */ = {isa = PBXFileReference; lastKnownFileType = image.png; path = video_icon.png; sourceTree = "<group>"; };
		F083BBD51E7009EC00A9B29C /* video_icon@2x.png */ = {isa = PBXFileReference; lastKnownFileType = image.png; path = "video_icon@2x.png"; sourceTree = "<group>"; };
		F083BBD61E7009EC00A9B29C /* video_icon@3x.png */ = {isa = PBXFileReference; lastKnownFileType = image.png; path = "video_icon@3x.png"; sourceTree = "<group>"; };
		F083BBD71E7009EC00A9B29C /* voice_call_icon.png */ = {isa = PBXFileReference; lastKnownFileType = image.png; path = voice_call_icon.png; sourceTree = "<group>"; };
		F083BBD81E7009EC00A9B29C /* voice_call_icon@2x.png */ = {isa = PBXFileReference; lastKnownFileType = image.png; path = "voice_call_icon@2x.png"; sourceTree = "<group>"; };
		F083BBD91E7009EC00A9B29C /* voice_call_icon@3x.png */ = {isa = PBXFileReference; lastKnownFileType = image.png; path = "voice_call_icon@3x.png"; sourceTree = "<group>"; };
		F083BBDB1E7009EC00A9B29C /* busy.mp3 */ = {isa = PBXFileReference; lastKnownFileType = audio.mp3; path = busy.mp3; sourceTree = "<group>"; };
		F083BBDC1E7009EC00A9B29C /* callend.mp3 */ = {isa = PBXFileReference; lastKnownFileType = audio.mp3; path = callend.mp3; sourceTree = "<group>"; };
		F083BBDD1E7009EC00A9B29C /* message.mp3 */ = {isa = PBXFileReference; lastKnownFileType = audio.mp3; path = message.mp3; sourceTree = "<group>"; };
		F083BBDE1E7009EC00A9B29C /* ring.mp3 */ = {isa = PBXFileReference; lastKnownFileType = audio.mp3; path = ring.mp3; sourceTree = "<group>"; };
		F083BBDF1E7009EC00A9B29C /* ringback.mp3 */ = {isa = PBXFileReference; lastKnownFileType = audio.mp3; path = ringback.mp3; sourceTree = "<group>"; };
		F083BBE31E7009EC00A9B29C /* Base */ = {isa = PBXFileReference; lastKnownFileType = file.storyboard; name = Base; path = Base.lproj/Main.storyboard; sourceTree = "<group>"; };
		F083BBE51E7009EC00A9B29C /* MXKRoomBubbleTableViewCell+Riot.h */ = {isa = PBXFileReference; fileEncoding = 4; lastKnownFileType = sourcecode.c.h; path = "MXKRoomBubbleTableViewCell+Riot.h"; sourceTree = "<group>"; };
		F083BBE61E7009EC00A9B29C /* MXKRoomBubbleTableViewCell+Riot.m */ = {isa = PBXFileReference; fileEncoding = 4; lastKnownFileType = sourcecode.c.objc; path = "MXKRoomBubbleTableViewCell+Riot.m"; sourceTree = "<group>"; };
		F083BBE71E7009EC00A9B29C /* MXRoom+Riot.h */ = {isa = PBXFileReference; fileEncoding = 4; lastKnownFileType = sourcecode.c.h; path = "MXRoom+Riot.h"; sourceTree = "<group>"; };
		F083BBE81E7009EC00A9B29C /* MXRoom+Riot.m */ = {isa = PBXFileReference; fileEncoding = 4; lastKnownFileType = sourcecode.c.objc; path = "MXRoom+Riot.m"; sourceTree = "<group>"; };
		F083BBE91E7009EC00A9B29C /* UINavigationController+Riot.h */ = {isa = PBXFileReference; fileEncoding = 4; lastKnownFileType = sourcecode.c.h; path = "UINavigationController+Riot.h"; sourceTree = "<group>"; };
		F083BBEA1E7009EC00A9B29C /* UINavigationController+Riot.m */ = {isa = PBXFileReference; fileEncoding = 4; lastKnownFileType = sourcecode.c.objc; path = "UINavigationController+Riot.m"; sourceTree = "<group>"; };
		F083BBEB1E7009EC00A9B29C /* UIViewController+RiotSearch.h */ = {isa = PBXFileReference; fileEncoding = 4; lastKnownFileType = sourcecode.c.h; path = "UIViewController+RiotSearch.h"; sourceTree = "<group>"; };
		F083BBEC1E7009EC00A9B29C /* UIViewController+RiotSearch.m */ = {isa = PBXFileReference; fileEncoding = 4; lastKnownFileType = sourcecode.c.objc; path = "UIViewController+RiotSearch.m"; sourceTree = "<group>"; };
		F083BBED1E7009EC00A9B29C /* empty.mm */ = {isa = PBXFileReference; fileEncoding = 4; lastKnownFileType = sourcecode.cpp.objcpp; path = empty.mm; sourceTree = "<group>"; };
		F083BBEE1E7009EC00A9B29C /* GoogleService-Info.plist */ = {isa = PBXFileReference; fileEncoding = 4; lastKnownFileType = text.plist.xml; path = "GoogleService-Info.plist"; sourceTree = "<group>"; };
		F083BBEF1E7009EC00A9B29C /* Images.xcassets */ = {isa = PBXFileReference; lastKnownFileType = folder.assetcatalog; path = Images.xcassets; sourceTree = "<group>"; };
		F083BBF01E7009EC00A9B29C /* Info.plist */ = {isa = PBXFileReference; fileEncoding = 4; lastKnownFileType = text.plist.xml; path = Info.plist; sourceTree = "<group>"; };
		F083BBF11E7009EC00A9B29C /* main.m */ = {isa = PBXFileReference; fileEncoding = 4; lastKnownFileType = sourcecode.c.objc; path = main.m; sourceTree = "<group>"; };
		F083BBF41E7009EC00A9B29C /* Contact.h */ = {isa = PBXFileReference; fileEncoding = 4; lastKnownFileType = sourcecode.c.h; path = Contact.h; sourceTree = "<group>"; };
		F083BBF51E7009EC00A9B29C /* Contact.m */ = {isa = PBXFileReference; fileEncoding = 4; lastKnownFileType = sourcecode.c.objc; path = Contact.m; sourceTree = "<group>"; };
		F083BBF71E7009EC00A9B29C /* RoomBubbleCellData.h */ = {isa = PBXFileReference; fileEncoding = 4; lastKnownFileType = sourcecode.c.h; path = RoomBubbleCellData.h; sourceTree = "<group>"; };
		F083BBF81E7009EC00A9B29C /* RoomBubbleCellData.m */ = {isa = PBXFileReference; fileEncoding = 4; lastKnownFileType = sourcecode.c.objc; path = RoomBubbleCellData.m; sourceTree = "<group>"; };
		F083BBF91E7009EC00A9B29C /* RoomDataSource.h */ = {isa = PBXFileReference; fileEncoding = 4; lastKnownFileType = sourcecode.c.h; path = RoomDataSource.h; sourceTree = "<group>"; };
		F083BBFA1E7009EC00A9B29C /* RoomDataSource.m */ = {isa = PBXFileReference; fileEncoding = 4; lastKnownFileType = sourcecode.c.objc; path = RoomDataSource.m; sourceTree = "<group>"; };
		F083BBFB1E7009EC00A9B29C /* RoomEmailInvitation.h */ = {isa = PBXFileReference; fileEncoding = 4; lastKnownFileType = sourcecode.c.h; path = RoomEmailInvitation.h; sourceTree = "<group>"; };
		F083BBFC1E7009EC00A9B29C /* RoomEmailInvitation.m */ = {isa = PBXFileReference; fileEncoding = 4; lastKnownFileType = sourcecode.c.objc; path = RoomEmailInvitation.m; sourceTree = "<group>"; };
		F083BBFD1E7009EC00A9B29C /* RoomPreviewData.h */ = {isa = PBXFileReference; fileEncoding = 4; lastKnownFileType = sourcecode.c.h; path = RoomPreviewData.h; sourceTree = "<group>"; };
		F083BBFE1E7009EC00A9B29C /* RoomPreviewData.m */ = {isa = PBXFileReference; fileEncoding = 4; lastKnownFileType = sourcecode.c.objc; path = RoomPreviewData.m; sourceTree = "<group>"; };
		F083BBFF1E7009EC00A9B29C /* RoomSearchDataSource.h */ = {isa = PBXFileReference; fileEncoding = 4; lastKnownFileType = sourcecode.c.h; path = RoomSearchDataSource.h; sourceTree = "<group>"; };
		F083BC001E7009EC00A9B29C /* RoomSearchDataSource.m */ = {isa = PBXFileReference; fileEncoding = 4; lastKnownFileType = sourcecode.c.objc; path = RoomSearchDataSource.m; sourceTree = "<group>"; };
		F083BC021E7009EC00A9B29C /* HomeMessagesSearchDataSource.h */ = {isa = PBXFileReference; fileEncoding = 4; lastKnownFileType = sourcecode.c.h; path = HomeMessagesSearchDataSource.h; sourceTree = "<group>"; };
		F083BC031E7009EC00A9B29C /* HomeMessagesSearchDataSource.m */ = {isa = PBXFileReference; fileEncoding = 4; lastKnownFileType = sourcecode.c.objc; path = HomeMessagesSearchDataSource.m; sourceTree = "<group>"; };
		F083BC041E7009EC00A9B29C /* PublicRoomsDirectoryDataSource.h */ = {isa = PBXFileReference; fileEncoding = 4; lastKnownFileType = sourcecode.c.h; path = PublicRoomsDirectoryDataSource.h; sourceTree = "<group>"; };
		F083BC051E7009EC00A9B29C /* PublicRoomsDirectoryDataSource.m */ = {isa = PBXFileReference; fileEncoding = 4; lastKnownFileType = sourcecode.c.objc; path = PublicRoomsDirectoryDataSource.m; sourceTree = "<group>"; };
		F083BC061E7009EC00A9B29C /* RecentCellData.h */ = {isa = PBXFileReference; fileEncoding = 4; lastKnownFileType = sourcecode.c.h; path = RecentCellData.h; sourceTree = "<group>"; };
		F083BC071E7009EC00A9B29C /* RecentCellData.m */ = {isa = PBXFileReference; fileEncoding = 4; lastKnownFileType = sourcecode.c.objc; path = RecentCellData.m; sourceTree = "<group>"; };
		F083BC081E7009EC00A9B29C /* RecentsDataSource.h */ = {isa = PBXFileReference; fileEncoding = 4; lastKnownFileType = sourcecode.c.h; path = RecentsDataSource.h; sourceTree = "<group>"; };
		F083BC091E7009EC00A9B29C /* RecentsDataSource.m */ = {isa = PBXFileReference; fileEncoding = 4; lastKnownFileType = sourcecode.c.objc; path = RecentsDataSource.m; sourceTree = "<group>"; };
		F083BC0B1E7009EC00A9B29C /* FilesSearchCellData.h */ = {isa = PBXFileReference; fileEncoding = 4; lastKnownFileType = sourcecode.c.h; path = FilesSearchCellData.h; sourceTree = "<group>"; };
		F083BC0C1E7009EC00A9B29C /* FilesSearchCellData.m */ = {isa = PBXFileReference; fileEncoding = 4; lastKnownFileType = sourcecode.c.objc; path = FilesSearchCellData.m; sourceTree = "<group>"; };
		F083BC0D1E7009EC00A9B29C /* Riot.entitlements */ = {isa = PBXFileReference; fileEncoding = 4; lastKnownFileType = text.plist.entitlements; path = Riot.entitlements; sourceTree = "<group>"; };
		F083BC0E1E7009EC00A9B29C /* third_party_licenses.html */ = {isa = PBXFileReference; fileEncoding = 4; lastKnownFileType = text.html; path = third_party_licenses.html; sourceTree = "<group>"; };
		F083BC101E7009EC00A9B29C /* AvatarGenerator.h */ = {isa = PBXFileReference; fileEncoding = 4; lastKnownFileType = sourcecode.c.h; path = AvatarGenerator.h; sourceTree = "<group>"; };
		F083BC111E7009EC00A9B29C /* AvatarGenerator.m */ = {isa = PBXFileReference; fileEncoding = 4; lastKnownFileType = sourcecode.c.objc; path = AvatarGenerator.m; sourceTree = "<group>"; };
		F083BC121E7009EC00A9B29C /* EventFormatter.h */ = {isa = PBXFileReference; fileEncoding = 4; lastKnownFileType = sourcecode.c.h; path = EventFormatter.h; sourceTree = "<group>"; };
		F083BC131E7009EC00A9B29C /* EventFormatter.m */ = {isa = PBXFileReference; fileEncoding = 4; lastKnownFileType = sourcecode.c.objc; path = EventFormatter.m; sourceTree = "<group>"; };
		F083BC141E7009EC00A9B29C /* Tools.h */ = {isa = PBXFileReference; fileEncoding = 4; lastKnownFileType = sourcecode.c.h; path = Tools.h; sourceTree = "<group>"; };
		F083BC151E7009EC00A9B29C /* Tools.m */ = {isa = PBXFileReference; fileEncoding = 4; lastKnownFileType = sourcecode.c.objc; path = Tools.m; sourceTree = "<group>"; };
		F083BC161E7009EC00A9B29C /* RiotDesignValues.h */ = {isa = PBXFileReference; fileEncoding = 4; lastKnownFileType = sourcecode.c.h; path = RiotDesignValues.h; sourceTree = "<group>"; };
		F083BC171E7009EC00A9B29C /* RiotDesignValues.m */ = {isa = PBXFileReference; fileEncoding = 4; lastKnownFileType = sourcecode.c.objc; path = RiotDesignValues.m; sourceTree = "<group>"; };
		F083BC181E7009EC00A9B29C /* Riot-Defaults.plist */ = {isa = PBXFileReference; fileEncoding = 4; lastKnownFileType = text.plist.xml; path = "Riot-Defaults.plist"; sourceTree = "<group>"; };
		F083BC1A1E7009EC00A9B29C /* AttachmentsViewController.h */ = {isa = PBXFileReference; fileEncoding = 4; lastKnownFileType = sourcecode.c.h; path = AttachmentsViewController.h; sourceTree = "<group>"; };
		F083BC1B1E7009EC00A9B29C /* AttachmentsViewController.m */ = {isa = PBXFileReference; fileEncoding = 4; lastKnownFileType = sourcecode.c.objc; path = AttachmentsViewController.m; sourceTree = "<group>"; };
		F083BC1C1E7009EC00A9B29C /* AuthenticationViewController.h */ = {isa = PBXFileReference; fileEncoding = 4; lastKnownFileType = sourcecode.c.h; path = AuthenticationViewController.h; sourceTree = "<group>"; };
		F083BC1D1E7009EC00A9B29C /* AuthenticationViewController.m */ = {isa = PBXFileReference; fileEncoding = 4; lastKnownFileType = sourcecode.c.objc; path = AuthenticationViewController.m; sourceTree = "<group>"; };
		F083BC1E1E7009EC00A9B29C /* AuthenticationViewController.xib */ = {isa = PBXFileReference; fileEncoding = 4; lastKnownFileType = file.xib; path = AuthenticationViewController.xib; sourceTree = "<group>"; };
		F083BC1F1E7009EC00A9B29C /* CallViewController.h */ = {isa = PBXFileReference; fileEncoding = 4; lastKnownFileType = sourcecode.c.h; path = CallViewController.h; sourceTree = "<group>"; };
		F083BC201E7009EC00A9B29C /* CallViewController.m */ = {isa = PBXFileReference; fileEncoding = 4; lastKnownFileType = sourcecode.c.objc; path = CallViewController.m; sourceTree = "<group>"; };
		F083BC211E7009EC00A9B29C /* CallViewController.xib */ = {isa = PBXFileReference; fileEncoding = 4; lastKnownFileType = file.xib; path = CallViewController.xib; sourceTree = "<group>"; };
		F083BC221E7009EC00A9B29C /* ContactDetailsViewController.h */ = {isa = PBXFileReference; fileEncoding = 4; lastKnownFileType = sourcecode.c.h; path = ContactDetailsViewController.h; sourceTree = "<group>"; };
		F083BC231E7009EC00A9B29C /* ContactDetailsViewController.m */ = {isa = PBXFileReference; fileEncoding = 4; lastKnownFileType = sourcecode.c.objc; path = ContactDetailsViewController.m; sourceTree = "<group>"; };
		F083BC241E7009EC00A9B29C /* ContactDetailsViewController.xib */ = {isa = PBXFileReference; fileEncoding = 4; lastKnownFileType = file.xib; path = ContactDetailsViewController.xib; sourceTree = "<group>"; };
		F083BC251E7009EC00A9B29C /* ContactsTableViewController.h */ = {isa = PBXFileReference; fileEncoding = 4; lastKnownFileType = sourcecode.c.h; path = ContactsTableViewController.h; sourceTree = "<group>"; };
		F083BC261E7009EC00A9B29C /* ContactsTableViewController.m */ = {isa = PBXFileReference; fileEncoding = 4; lastKnownFileType = sourcecode.c.objc; path = ContactsTableViewController.m; sourceTree = "<group>"; };
		F083BC271E7009EC00A9B29C /* ContactsTableViewController.xib */ = {isa = PBXFileReference; fileEncoding = 4; lastKnownFileType = file.xib; path = ContactsTableViewController.xib; sourceTree = "<group>"; };
		F083BC281E7009EC00A9B29C /* CountryPickerViewController.h */ = {isa = PBXFileReference; fileEncoding = 4; lastKnownFileType = sourcecode.c.h; path = CountryPickerViewController.h; sourceTree = "<group>"; };
		F083BC291E7009EC00A9B29C /* CountryPickerViewController.m */ = {isa = PBXFileReference; fileEncoding = 4; lastKnownFileType = sourcecode.c.objc; path = CountryPickerViewController.m; sourceTree = "<group>"; };
		F083BC2A1E7009EC00A9B29C /* DirectoryViewController.h */ = {isa = PBXFileReference; fileEncoding = 4; lastKnownFileType = sourcecode.c.h; path = DirectoryViewController.h; sourceTree = "<group>"; };
		F083BC2B1E7009EC00A9B29C /* DirectoryViewController.m */ = {isa = PBXFileReference; fileEncoding = 4; lastKnownFileType = sourcecode.c.objc; path = DirectoryViewController.m; sourceTree = "<group>"; };
		F083BC2C1E7009EC00A9B29C /* HomeFilesSearchViewController.h */ = {isa = PBXFileReference; fileEncoding = 4; lastKnownFileType = sourcecode.c.h; path = HomeFilesSearchViewController.h; sourceTree = "<group>"; };
		F083BC2D1E7009EC00A9B29C /* HomeFilesSearchViewController.m */ = {isa = PBXFileReference; fileEncoding = 4; lastKnownFileType = sourcecode.c.objc; path = HomeFilesSearchViewController.m; sourceTree = "<group>"; };
		F083BC2E1E7009EC00A9B29C /* HomeMessagesSearchViewController.h */ = {isa = PBXFileReference; fileEncoding = 4; lastKnownFileType = sourcecode.c.h; path = HomeMessagesSearchViewController.h; sourceTree = "<group>"; };
		F083BC2F1E7009EC00A9B29C /* HomeMessagesSearchViewController.m */ = {isa = PBXFileReference; fileEncoding = 4; lastKnownFileType = sourcecode.c.objc; path = HomeMessagesSearchViewController.m; sourceTree = "<group>"; };
		F083BC301E7009EC00A9B29C /* HomeViewController.h */ = {isa = PBXFileReference; fileEncoding = 4; lastKnownFileType = sourcecode.c.h; path = HomeViewController.h; sourceTree = "<group>"; };
		F083BC311E7009EC00A9B29C /* HomeViewController.m */ = {isa = PBXFileReference; fileEncoding = 4; lastKnownFileType = sourcecode.c.objc; path = HomeViewController.m; sourceTree = "<group>"; };
		F083BC321E7009EC00A9B29C /* MediaAlbumContentViewController.h */ = {isa = PBXFileReference; fileEncoding = 4; lastKnownFileType = sourcecode.c.h; path = MediaAlbumContentViewController.h; sourceTree = "<group>"; };
		F083BC331E7009EC00A9B29C /* MediaAlbumContentViewController.m */ = {isa = PBXFileReference; fileEncoding = 4; lastKnownFileType = sourcecode.c.objc; path = MediaAlbumContentViewController.m; sourceTree = "<group>"; };
		F083BC341E7009EC00A9B29C /* MediaAlbumContentViewController.xib */ = {isa = PBXFileReference; fileEncoding = 4; lastKnownFileType = file.xib; path = MediaAlbumContentViewController.xib; sourceTree = "<group>"; };
		F083BC351E7009EC00A9B29C /* MediaPickerViewController.h */ = {isa = PBXFileReference; fileEncoding = 4; lastKnownFileType = sourcecode.c.h; path = MediaPickerViewController.h; sourceTree = "<group>"; };
		F083BC361E7009EC00A9B29C /* MediaPickerViewController.m */ = {isa = PBXFileReference; fileEncoding = 4; lastKnownFileType = sourcecode.c.objc; path = MediaPickerViewController.m; sourceTree = "<group>"; };
		F083BC371E7009EC00A9B29C /* MediaPickerViewController.xib */ = {isa = PBXFileReference; fileEncoding = 4; lastKnownFileType = file.xib; path = MediaPickerViewController.xib; sourceTree = "<group>"; };
		F083BC381E7009EC00A9B29C /* RecentsViewController.h */ = {isa = PBXFileReference; fileEncoding = 4; lastKnownFileType = sourcecode.c.h; path = RecentsViewController.h; sourceTree = "<group>"; };
		F083BC391E7009EC00A9B29C /* RecentsViewController.m */ = {isa = PBXFileReference; fileEncoding = 4; lastKnownFileType = sourcecode.c.objc; path = RecentsViewController.m; sourceTree = "<group>"; };
		F083BC3A1E7009EC00A9B29C /* RoomFilesSearchViewController.h */ = {isa = PBXFileReference; fileEncoding = 4; lastKnownFileType = sourcecode.c.h; path = RoomFilesSearchViewController.h; sourceTree = "<group>"; };
		F083BC3B1E7009EC00A9B29C /* RoomFilesSearchViewController.m */ = {isa = PBXFileReference; fileEncoding = 4; lastKnownFileType = sourcecode.c.objc; path = RoomFilesSearchViewController.m; sourceTree = "<group>"; };
		F083BC3C1E7009EC00A9B29C /* RoomFilesViewController.h */ = {isa = PBXFileReference; fileEncoding = 4; lastKnownFileType = sourcecode.c.h; path = RoomFilesViewController.h; sourceTree = "<group>"; };
		F083BC3D1E7009EC00A9B29C /* RoomFilesViewController.m */ = {isa = PBXFileReference; fileEncoding = 4; lastKnownFileType = sourcecode.c.objc; path = RoomFilesViewController.m; sourceTree = "<group>"; };
		F083BC3E1E7009EC00A9B29C /* RoomMemberDetailsViewController.h */ = {isa = PBXFileReference; fileEncoding = 4; lastKnownFileType = sourcecode.c.h; path = RoomMemberDetailsViewController.h; sourceTree = "<group>"; };
		F083BC3F1E7009EC00A9B29C /* RoomMemberDetailsViewController.m */ = {isa = PBXFileReference; fileEncoding = 4; lastKnownFileType = sourcecode.c.objc; path = RoomMemberDetailsViewController.m; sourceTree = "<group>"; };
		F083BC401E7009EC00A9B29C /* RoomMemberDetailsViewController.xib */ = {isa = PBXFileReference; fileEncoding = 4; lastKnownFileType = file.xib; path = RoomMemberDetailsViewController.xib; sourceTree = "<group>"; };
		F083BC411E7009EC00A9B29C /* RoomMessagesSearchViewController.h */ = {isa = PBXFileReference; fileEncoding = 4; lastKnownFileType = sourcecode.c.h; path = RoomMessagesSearchViewController.h; sourceTree = "<group>"; };
		F083BC421E7009EC00A9B29C /* RoomMessagesSearchViewController.m */ = {isa = PBXFileReference; fileEncoding = 4; lastKnownFileType = sourcecode.c.objc; path = RoomMessagesSearchViewController.m; sourceTree = "<group>"; };
		F083BC431E7009EC00A9B29C /* RoomParticipantsViewController.h */ = {isa = PBXFileReference; fileEncoding = 4; lastKnownFileType = sourcecode.c.h; path = RoomParticipantsViewController.h; sourceTree = "<group>"; };
		F083BC441E7009EC00A9B29C /* RoomParticipantsViewController.m */ = {isa = PBXFileReference; fileEncoding = 4; lastKnownFileType = sourcecode.c.objc; path = RoomParticipantsViewController.m; sourceTree = "<group>"; };
		F083BC451E7009EC00A9B29C /* RoomParticipantsViewController.xib */ = {isa = PBXFileReference; fileEncoding = 4; lastKnownFileType = file.xib; path = RoomParticipantsViewController.xib; sourceTree = "<group>"; };
		F083BC461E7009EC00A9B29C /* RoomSearchViewController.h */ = {isa = PBXFileReference; fileEncoding = 4; lastKnownFileType = sourcecode.c.h; path = RoomSearchViewController.h; sourceTree = "<group>"; };
		F083BC471E7009EC00A9B29C /* RoomSearchViewController.m */ = {isa = PBXFileReference; fileEncoding = 4; lastKnownFileType = sourcecode.c.objc; path = RoomSearchViewController.m; sourceTree = "<group>"; };
		F083BC481E7009EC00A9B29C /* RoomSettingsViewController.h */ = {isa = PBXFileReference; fileEncoding = 4; lastKnownFileType = sourcecode.c.h; path = RoomSettingsViewController.h; sourceTree = "<group>"; };
		F083BC491E7009EC00A9B29C /* RoomSettingsViewController.m */ = {isa = PBXFileReference; fileEncoding = 4; lastKnownFileType = sourcecode.c.objc; path = RoomSettingsViewController.m; sourceTree = "<group>"; };
		F083BC4A1E7009EC00A9B29C /* RoomViewController.h */ = {isa = PBXFileReference; fileEncoding = 4; lastKnownFileType = sourcecode.c.h; path = RoomViewController.h; sourceTree = "<group>"; };
		F083BC4B1E7009EC00A9B29C /* RoomViewController.m */ = {isa = PBXFileReference; fileEncoding = 4; lastKnownFileType = sourcecode.c.objc; path = RoomViewController.m; sourceTree = "<group>"; };
		F083BC4C1E7009EC00A9B29C /* RoomViewController.xib */ = {isa = PBXFileReference; fileEncoding = 4; lastKnownFileType = file.xib; path = RoomViewController.xib; sourceTree = "<group>"; };
		F083BC4D1E7009EC00A9B29C /* SegmentedViewController.h */ = {isa = PBXFileReference; fileEncoding = 4; lastKnownFileType = sourcecode.c.h; path = SegmentedViewController.h; sourceTree = "<group>"; };
		F083BC4E1E7009EC00A9B29C /* SegmentedViewController.m */ = {isa = PBXFileReference; fileEncoding = 4; lastKnownFileType = sourcecode.c.objc; path = SegmentedViewController.m; sourceTree = "<group>"; };
		F083BC4F1E7009EC00A9B29C /* SegmentedViewController.xib */ = {isa = PBXFileReference; fileEncoding = 4; lastKnownFileType = file.xib; path = SegmentedViewController.xib; sourceTree = "<group>"; };
		F083BC501E7009EC00A9B29C /* SettingsViewController.h */ = {isa = PBXFileReference; fileEncoding = 4; lastKnownFileType = sourcecode.c.h; path = SettingsViewController.h; sourceTree = "<group>"; };
		F083BC511E7009EC00A9B29C /* SettingsViewController.m */ = {isa = PBXFileReference; fileEncoding = 4; lastKnownFileType = sourcecode.c.objc; path = SettingsViewController.m; sourceTree = "<group>"; };
		F083BC521E7009EC00A9B29C /* StartChatViewController.h */ = {isa = PBXFileReference; fileEncoding = 4; lastKnownFileType = sourcecode.c.h; path = StartChatViewController.h; sourceTree = "<group>"; };
		F083BC531E7009EC00A9B29C /* StartChatViewController.m */ = {isa = PBXFileReference; fileEncoding = 4; lastKnownFileType = sourcecode.c.objc; path = StartChatViewController.m; sourceTree = "<group>"; };
		F083BC541E7009EC00A9B29C /* StartChatViewController.xib */ = {isa = PBXFileReference; fileEncoding = 4; lastKnownFileType = file.xib; path = StartChatViewController.xib; sourceTree = "<group>"; };
		F083BC551E7009EC00A9B29C /* UsersDevicesViewController.h */ = {isa = PBXFileReference; fileEncoding = 4; lastKnownFileType = sourcecode.c.h; path = UsersDevicesViewController.h; sourceTree = "<group>"; };
		F083BC561E7009EC00A9B29C /* UsersDevicesViewController.m */ = {isa = PBXFileReference; fileEncoding = 4; lastKnownFileType = sourcecode.c.objc; path = UsersDevicesViewController.m; sourceTree = "<group>"; };
		F083BC591E7009EC00A9B29C /* AuthInputsView.h */ = {isa = PBXFileReference; fileEncoding = 4; lastKnownFileType = sourcecode.c.h; path = AuthInputsView.h; sourceTree = "<group>"; };
		F083BC5A1E7009EC00A9B29C /* AuthInputsView.m */ = {isa = PBXFileReference; fileEncoding = 4; lastKnownFileType = sourcecode.c.objc; path = AuthInputsView.m; sourceTree = "<group>"; };
		F083BC5B1E7009EC00A9B29C /* AuthInputsView.xib */ = {isa = PBXFileReference; fileEncoding = 4; lastKnownFileType = file.xib; path = AuthInputsView.xib; sourceTree = "<group>"; };
		F083BC5C1E7009EC00A9B29C /* ForgotPasswordInputsView.h */ = {isa = PBXFileReference; fileEncoding = 4; lastKnownFileType = sourcecode.c.h; path = ForgotPasswordInputsView.h; sourceTree = "<group>"; };
		F083BC5D1E7009EC00A9B29C /* ForgotPasswordInputsView.m */ = {isa = PBXFileReference; fileEncoding = 4; lastKnownFileType = sourcecode.c.objc; path = ForgotPasswordInputsView.m; sourceTree = "<group>"; };
		F083BC5E1E7009EC00A9B29C /* ForgotPasswordInputsView.xib */ = {isa = PBXFileReference; fileEncoding = 4; lastKnownFileType = file.xib; path = ForgotPasswordInputsView.xib; sourceTree = "<group>"; };
		F083BC601E7009EC00A9B29C /* ContactTableViewCell.h */ = {isa = PBXFileReference; fileEncoding = 4; lastKnownFileType = sourcecode.c.h; path = ContactTableViewCell.h; sourceTree = "<group>"; };
		F083BC611E7009EC00A9B29C /* ContactTableViewCell.m */ = {isa = PBXFileReference; fileEncoding = 4; lastKnownFileType = sourcecode.c.objc; path = ContactTableViewCell.m; sourceTree = "<group>"; };
		F083BC621E7009EC00A9B29C /* ContactTableViewCell.xib */ = {isa = PBXFileReference; fileEncoding = 4; lastKnownFileType = file.xib; path = ContactTableViewCell.xib; sourceTree = "<group>"; };
		F083BC641E7009EC00A9B29C /* DeviceTableViewCell.h */ = {isa = PBXFileReference; fileEncoding = 4; lastKnownFileType = sourcecode.c.h; path = DeviceTableViewCell.h; sourceTree = "<group>"; };
		F083BC651E7009EC00A9B29C /* DeviceTableViewCell.m */ = {isa = PBXFileReference; fileEncoding = 4; lastKnownFileType = sourcecode.c.objc; path = DeviceTableViewCell.m; sourceTree = "<group>"; };
		F083BC661E7009EC00A9B29C /* DeviceTableViewCell.xib */ = {isa = PBXFileReference; fileEncoding = 4; lastKnownFileType = file.xib; path = DeviceTableViewCell.xib; sourceTree = "<group>"; };
		F083BC671E7009EC00A9B29C /* DeviceView.h */ = {isa = PBXFileReference; fileEncoding = 4; lastKnownFileType = sourcecode.c.h; path = DeviceView.h; sourceTree = "<group>"; };
		F083BC681E7009EC00A9B29C /* DeviceView.m */ = {isa = PBXFileReference; fileEncoding = 4; lastKnownFileType = sourcecode.c.objc; path = DeviceView.m; sourceTree = "<group>"; };
		F083BC6A1E7009EC00A9B29C /* EncryptionInfoView.h */ = {isa = PBXFileReference; fileEncoding = 4; lastKnownFileType = sourcecode.c.h; path = EncryptionInfoView.h; sourceTree = "<group>"; };
		F083BC6B1E7009EC00A9B29C /* EncryptionInfoView.m */ = {isa = PBXFileReference; fileEncoding = 4; lastKnownFileType = sourcecode.c.objc; path = EncryptionInfoView.m; sourceTree = "<group>"; };
		F083BC6D1E7009EC00A9B29C /* MediaAlbumTableCell.h */ = {isa = PBXFileReference; fileEncoding = 4; lastKnownFileType = sourcecode.c.h; path = MediaAlbumTableCell.h; sourceTree = "<group>"; };
		F083BC6E1E7009EC00A9B29C /* MediaAlbumTableCell.m */ = {isa = PBXFileReference; fileEncoding = 4; lastKnownFileType = sourcecode.c.objc; path = MediaAlbumTableCell.m; sourceTree = "<group>"; };
		F083BC6F1E7009EC00A9B29C /* MediaAlbumTableCell.xib */ = {isa = PBXFileReference; fileEncoding = 4; lastKnownFileType = file.xib; path = MediaAlbumTableCell.xib; sourceTree = "<group>"; };
		F083BC711E7009EC00A9B29C /* RoomActivitiesView.h */ = {isa = PBXFileReference; fileEncoding = 4; lastKnownFileType = sourcecode.c.h; path = RoomActivitiesView.h; sourceTree = "<group>"; };
		F083BC721E7009EC00A9B29C /* RoomActivitiesView.m */ = {isa = PBXFileReference; fileEncoding = 4; lastKnownFileType = sourcecode.c.objc; path = RoomActivitiesView.m; sourceTree = "<group>"; };
		F083BC731E7009EC00A9B29C /* RoomActivitiesView.xib */ = {isa = PBXFileReference; fileEncoding = 4; lastKnownFileType = file.xib; path = RoomActivitiesView.xib; sourceTree = "<group>"; };
		F083BC761E7009EC00A9B29C /* RoomEncryptedDataBubbleCell.h */ = {isa = PBXFileReference; fileEncoding = 4; lastKnownFileType = sourcecode.c.h; path = RoomEncryptedDataBubbleCell.h; sourceTree = "<group>"; };
		F083BC771E7009EC00A9B29C /* RoomEncryptedDataBubbleCell.m */ = {isa = PBXFileReference; fileEncoding = 4; lastKnownFileType = sourcecode.c.objc; path = RoomEncryptedDataBubbleCell.m; sourceTree = "<group>"; };
		F083BC781E7009EC00A9B29C /* RoomIncomingEncryptedAttachmentBubbleCell.h */ = {isa = PBXFileReference; fileEncoding = 4; lastKnownFileType = sourcecode.c.h; path = RoomIncomingEncryptedAttachmentBubbleCell.h; sourceTree = "<group>"; };
		F083BC791E7009EC00A9B29C /* RoomIncomingEncryptedAttachmentBubbleCell.m */ = {isa = PBXFileReference; fileEncoding = 4; lastKnownFileType = sourcecode.c.objc; path = RoomIncomingEncryptedAttachmentBubbleCell.m; sourceTree = "<group>"; };
		F083BC7A1E7009EC00A9B29C /* RoomIncomingEncryptedAttachmentBubbleCell.xib */ = {isa = PBXFileReference; fileEncoding = 4; lastKnownFileType = file.xib; path = RoomIncomingEncryptedAttachmentBubbleCell.xib; sourceTree = "<group>"; };
		F083BC7B1E7009EC00A9B29C /* RoomIncomingEncryptedAttachmentWithoutSenderInfoBubbleCell.h */ = {isa = PBXFileReference; fileEncoding = 4; lastKnownFileType = sourcecode.c.h; path = RoomIncomingEncryptedAttachmentWithoutSenderInfoBubbleCell.h; sourceTree = "<group>"; };
		F083BC7C1E7009EC00A9B29C /* RoomIncomingEncryptedAttachmentWithoutSenderInfoBubbleCell.m */ = {isa = PBXFileReference; fileEncoding = 4; lastKnownFileType = sourcecode.c.objc; path = RoomIncomingEncryptedAttachmentWithoutSenderInfoBubbleCell.m; sourceTree = "<group>"; };
		F083BC7D1E7009EC00A9B29C /* RoomIncomingEncryptedAttachmentWithoutSenderInfoBubbleCell.xib */ = {isa = PBXFileReference; fileEncoding = 4; lastKnownFileType = file.xib; path = RoomIncomingEncryptedAttachmentWithoutSenderInfoBubbleCell.xib; sourceTree = "<group>"; };
		F083BC7E1E7009EC00A9B29C /* RoomIncomingEncryptedAttachmentWithPaginationTitleBubbleCell.h */ = {isa = PBXFileReference; fileEncoding = 4; lastKnownFileType = sourcecode.c.h; path = RoomIncomingEncryptedAttachmentWithPaginationTitleBubbleCell.h; sourceTree = "<group>"; };
		F083BC7F1E7009EC00A9B29C /* RoomIncomingEncryptedAttachmentWithPaginationTitleBubbleCell.m */ = {isa = PBXFileReference; fileEncoding = 4; lastKnownFileType = sourcecode.c.objc; path = RoomIncomingEncryptedAttachmentWithPaginationTitleBubbleCell.m; sourceTree = "<group>"; };
		F083BC801E7009EC00A9B29C /* RoomIncomingEncryptedAttachmentWithPaginationTitleBubbleCell.xib */ = {isa = PBXFileReference; fileEncoding = 4; lastKnownFileType = file.xib; path = RoomIncomingEncryptedAttachmentWithPaginationTitleBubbleCell.xib; sourceTree = "<group>"; };
		F083BC811E7009EC00A9B29C /* RoomIncomingEncryptedTextMsgBubbleCell.h */ = {isa = PBXFileReference; fileEncoding = 4; lastKnownFileType = sourcecode.c.h; path = RoomIncomingEncryptedTextMsgBubbleCell.h; sourceTree = "<group>"; };
		F083BC821E7009EC00A9B29C /* RoomIncomingEncryptedTextMsgBubbleCell.m */ = {isa = PBXFileReference; fileEncoding = 4; lastKnownFileType = sourcecode.c.objc; path = RoomIncomingEncryptedTextMsgBubbleCell.m; sourceTree = "<group>"; };
		F083BC831E7009EC00A9B29C /* RoomIncomingEncryptedTextMsgBubbleCell.xib */ = {isa = PBXFileReference; fileEncoding = 4; lastKnownFileType = file.xib; path = RoomIncomingEncryptedTextMsgBubbleCell.xib; sourceTree = "<group>"; };
		F083BC841E7009EC00A9B29C /* RoomIncomingEncryptedTextMsgWithoutSenderInfoBubbleCell.h */ = {isa = PBXFileReference; fileEncoding = 4; lastKnownFileType = sourcecode.c.h; path = RoomIncomingEncryptedTextMsgWithoutSenderInfoBubbleCell.h; sourceTree = "<group>"; };
		F083BC851E7009EC00A9B29C /* RoomIncomingEncryptedTextMsgWithoutSenderInfoBubbleCell.m */ = {isa = PBXFileReference; fileEncoding = 4; lastKnownFileType = sourcecode.c.objc; path = RoomIncomingEncryptedTextMsgWithoutSenderInfoBubbleCell.m; sourceTree = "<group>"; };
		F083BC861E7009EC00A9B29C /* RoomIncomingEncryptedTextMsgWithoutSenderInfoBubbleCell.xib */ = {isa = PBXFileReference; fileEncoding = 4; lastKnownFileType = file.xib; path = RoomIncomingEncryptedTextMsgWithoutSenderInfoBubbleCell.xib; sourceTree = "<group>"; };
		F083BC871E7009EC00A9B29C /* RoomIncomingEncryptedTextMsgWithoutSenderNameBubbleCell.h */ = {isa = PBXFileReference; fileEncoding = 4; lastKnownFileType = sourcecode.c.h; path = RoomIncomingEncryptedTextMsgWithoutSenderNameBubbleCell.h; sourceTree = "<group>"; };
		F083BC881E7009EC00A9B29C /* RoomIncomingEncryptedTextMsgWithoutSenderNameBubbleCell.m */ = {isa = PBXFileReference; fileEncoding = 4; lastKnownFileType = sourcecode.c.objc; path = RoomIncomingEncryptedTextMsgWithoutSenderNameBubbleCell.m; sourceTree = "<group>"; };
		F083BC891E7009EC00A9B29C /* RoomIncomingEncryptedTextMsgWithoutSenderNameBubbleCell.xib */ = {isa = PBXFileReference; fileEncoding = 4; lastKnownFileType = file.xib; path = RoomIncomingEncryptedTextMsgWithoutSenderNameBubbleCell.xib; sourceTree = "<group>"; };
		F083BC8A1E7009EC00A9B29C /* RoomIncomingEncryptedTextMsgWithPaginationTitleBubbleCell.h */ = {isa = PBXFileReference; fileEncoding = 4; lastKnownFileType = sourcecode.c.h; path = RoomIncomingEncryptedTextMsgWithPaginationTitleBubbleCell.h; sourceTree = "<group>"; };
		F083BC8B1E7009EC00A9B29C /* RoomIncomingEncryptedTextMsgWithPaginationTitleBubbleCell.m */ = {isa = PBXFileReference; fileEncoding = 4; lastKnownFileType = sourcecode.c.objc; path = RoomIncomingEncryptedTextMsgWithPaginationTitleBubbleCell.m; sourceTree = "<group>"; };
		F083BC8C1E7009EC00A9B29C /* RoomIncomingEncryptedTextMsgWithPaginationTitleBubbleCell.xib */ = {isa = PBXFileReference; fileEncoding = 4; lastKnownFileType = file.xib; path = RoomIncomingEncryptedTextMsgWithPaginationTitleBubbleCell.xib; sourceTree = "<group>"; };
		F083BC8D1E7009EC00A9B29C /* RoomIncomingEncryptedTextMsgWithPaginationTitleWithoutSenderNameBubbleCell.h */ = {isa = PBXFileReference; fileEncoding = 4; lastKnownFileType = sourcecode.c.h; path = RoomIncomingEncryptedTextMsgWithPaginationTitleWithoutSenderNameBubbleCell.h; sourceTree = "<group>"; };
		F083BC8E1E7009EC00A9B29C /* RoomIncomingEncryptedTextMsgWithPaginationTitleWithoutSenderNameBubbleCell.m */ = {isa = PBXFileReference; fileEncoding = 4; lastKnownFileType = sourcecode.c.objc; path = RoomIncomingEncryptedTextMsgWithPaginationTitleWithoutSenderNameBubbleCell.m; sourceTree = "<group>"; };
		F083BC8F1E7009EC00A9B29C /* RoomIncomingEncryptedTextMsgWithPaginationTitleWithoutSenderNameBubbleCell.xib */ = {isa = PBXFileReference; fileEncoding = 4; lastKnownFileType = file.xib; path = RoomIncomingEncryptedTextMsgWithPaginationTitleWithoutSenderNameBubbleCell.xib; sourceTree = "<group>"; };
		F083BC901E7009EC00A9B29C /* RoomOutgoingEncryptedAttachmentBubbleCell.h */ = {isa = PBXFileReference; fileEncoding = 4; lastKnownFileType = sourcecode.c.h; path = RoomOutgoingEncryptedAttachmentBubbleCell.h; sourceTree = "<group>"; };
		F083BC911E7009EC00A9B29C /* RoomOutgoingEncryptedAttachmentBubbleCell.m */ = {isa = PBXFileReference; fileEncoding = 4; lastKnownFileType = sourcecode.c.objc; path = RoomOutgoingEncryptedAttachmentBubbleCell.m; sourceTree = "<group>"; };
		F083BC921E7009EC00A9B29C /* RoomOutgoingEncryptedAttachmentBubbleCell.xib */ = {isa = PBXFileReference; fileEncoding = 4; lastKnownFileType = file.xib; path = RoomOutgoingEncryptedAttachmentBubbleCell.xib; sourceTree = "<group>"; };
		F083BC931E7009EC00A9B29C /* RoomOutgoingEncryptedAttachmentWithoutSenderInfoBubbleCell.h */ = {isa = PBXFileReference; fileEncoding = 4; lastKnownFileType = sourcecode.c.h; path = RoomOutgoingEncryptedAttachmentWithoutSenderInfoBubbleCell.h; sourceTree = "<group>"; };
		F083BC941E7009EC00A9B29C /* RoomOutgoingEncryptedAttachmentWithoutSenderInfoBubbleCell.m */ = {isa = PBXFileReference; fileEncoding = 4; lastKnownFileType = sourcecode.c.objc; path = RoomOutgoingEncryptedAttachmentWithoutSenderInfoBubbleCell.m; sourceTree = "<group>"; };
		F083BC951E7009EC00A9B29C /* RoomOutgoingEncryptedAttachmentWithoutSenderInfoBubbleCell.xib */ = {isa = PBXFileReference; fileEncoding = 4; lastKnownFileType = file.xib; path = RoomOutgoingEncryptedAttachmentWithoutSenderInfoBubbleCell.xib; sourceTree = "<group>"; };
		F083BC961E7009EC00A9B29C /* RoomOutgoingEncryptedAttachmentWithPaginationTitleBubbleCell.h */ = {isa = PBXFileReference; fileEncoding = 4; lastKnownFileType = sourcecode.c.h; path = RoomOutgoingEncryptedAttachmentWithPaginationTitleBubbleCell.h; sourceTree = "<group>"; };
		F083BC971E7009EC00A9B29C /* RoomOutgoingEncryptedAttachmentWithPaginationTitleBubbleCell.m */ = {isa = PBXFileReference; fileEncoding = 4; lastKnownFileType = sourcecode.c.objc; path = RoomOutgoingEncryptedAttachmentWithPaginationTitleBubbleCell.m; sourceTree = "<group>"; };
		F083BC981E7009EC00A9B29C /* RoomOutgoingEncryptedAttachmentWithPaginationTitleBubbleCell.xib */ = {isa = PBXFileReference; fileEncoding = 4; lastKnownFileType = file.xib; path = RoomOutgoingEncryptedAttachmentWithPaginationTitleBubbleCell.xib; sourceTree = "<group>"; };
		F083BC991E7009EC00A9B29C /* RoomOutgoingEncryptedTextMsgBubbleCell.h */ = {isa = PBXFileReference; fileEncoding = 4; lastKnownFileType = sourcecode.c.h; path = RoomOutgoingEncryptedTextMsgBubbleCell.h; sourceTree = "<group>"; };
		F083BC9A1E7009EC00A9B29C /* RoomOutgoingEncryptedTextMsgBubbleCell.m */ = {isa = PBXFileReference; fileEncoding = 4; lastKnownFileType = sourcecode.c.objc; path = RoomOutgoingEncryptedTextMsgBubbleCell.m; sourceTree = "<group>"; };
		F083BC9B1E7009EC00A9B29C /* RoomOutgoingEncryptedTextMsgBubbleCell.xib */ = {isa = PBXFileReference; fileEncoding = 4; lastKnownFileType = file.xib; path = RoomOutgoingEncryptedTextMsgBubbleCell.xib; sourceTree = "<group>"; };
		F083BC9C1E7009EC00A9B29C /* RoomOutgoingEncryptedTextMsgWithoutSenderInfoBubbleCell.h */ = {isa = PBXFileReference; fileEncoding = 4; lastKnownFileType = sourcecode.c.h; path = RoomOutgoingEncryptedTextMsgWithoutSenderInfoBubbleCell.h; sourceTree = "<group>"; };
		F083BC9D1E7009EC00A9B29C /* RoomOutgoingEncryptedTextMsgWithoutSenderInfoBubbleCell.m */ = {isa = PBXFileReference; fileEncoding = 4; lastKnownFileType = sourcecode.c.objc; path = RoomOutgoingEncryptedTextMsgWithoutSenderInfoBubbleCell.m; sourceTree = "<group>"; };
		F083BC9E1E7009EC00A9B29C /* RoomOutgoingEncryptedTextMsgWithoutSenderInfoBubbleCell.xib */ = {isa = PBXFileReference; fileEncoding = 4; lastKnownFileType = file.xib; path = RoomOutgoingEncryptedTextMsgWithoutSenderInfoBubbleCell.xib; sourceTree = "<group>"; };
		F083BC9F1E7009EC00A9B29C /* RoomOutgoingEncryptedTextMsgWithoutSenderNameBubbleCell.h */ = {isa = PBXFileReference; fileEncoding = 4; lastKnownFileType = sourcecode.c.h; path = RoomOutgoingEncryptedTextMsgWithoutSenderNameBubbleCell.h; sourceTree = "<group>"; };
		F083BCA01E7009EC00A9B29C /* RoomOutgoingEncryptedTextMsgWithoutSenderNameBubbleCell.m */ = {isa = PBXFileReference; fileEncoding = 4; lastKnownFileType = sourcecode.c.objc; path = RoomOutgoingEncryptedTextMsgWithoutSenderNameBubbleCell.m; sourceTree = "<group>"; };
		F083BCA11E7009EC00A9B29C /* RoomOutgoingEncryptedTextMsgWithoutSenderNameBubbleCell.xib */ = {isa = PBXFileReference; fileEncoding = 4; lastKnownFileType = file.xib; path = RoomOutgoingEncryptedTextMsgWithoutSenderNameBubbleCell.xib; sourceTree = "<group>"; };
		F083BCA21E7009EC00A9B29C /* RoomOutgoingEncryptedTextMsgWithPaginationTitleBubbleCell.h */ = {isa = PBXFileReference; fileEncoding = 4; lastKnownFileType = sourcecode.c.h; path = RoomOutgoingEncryptedTextMsgWithPaginationTitleBubbleCell.h; sourceTree = "<group>"; };
		F083BCA31E7009EC00A9B29C /* RoomOutgoingEncryptedTextMsgWithPaginationTitleBubbleCell.m */ = {isa = PBXFileReference; fileEncoding = 4; lastKnownFileType = sourcecode.c.objc; path = RoomOutgoingEncryptedTextMsgWithPaginationTitleBubbleCell.m; sourceTree = "<group>"; };
		F083BCA41E7009EC00A9B29C /* RoomOutgoingEncryptedTextMsgWithPaginationTitleBubbleCell.xib */ = {isa = PBXFileReference; fileEncoding = 4; lastKnownFileType = file.xib; path = RoomOutgoingEncryptedTextMsgWithPaginationTitleBubbleCell.xib; sourceTree = "<group>"; };
		F083BCA51E7009EC00A9B29C /* RoomOutgoingEncryptedTextMsgWithPaginationTitleWithoutSenderNameBubbleCell.h */ = {isa = PBXFileReference; fileEncoding = 4; lastKnownFileType = sourcecode.c.h; path = RoomOutgoingEncryptedTextMsgWithPaginationTitleWithoutSenderNameBubbleCell.h; sourceTree = "<group>"; };
		F083BCA61E7009EC00A9B29C /* RoomOutgoingEncryptedTextMsgWithPaginationTitleWithoutSenderNameBubbleCell.m */ = {isa = PBXFileReference; fileEncoding = 4; lastKnownFileType = sourcecode.c.objc; path = RoomOutgoingEncryptedTextMsgWithPaginationTitleWithoutSenderNameBubbleCell.m; sourceTree = "<group>"; };
		F083BCA71E7009EC00A9B29C /* RoomOutgoingEncryptedTextMsgWithPaginationTitleWithoutSenderNameBubbleCell.xib */ = {isa = PBXFileReference; fileEncoding = 4; lastKnownFileType = file.xib; path = RoomOutgoingEncryptedTextMsgWithPaginationTitleWithoutSenderNameBubbleCell.xib; sourceTree = "<group>"; };
		F083BCA81E7009EC00A9B29C /* RoomIncomingAttachmentBubbleCell.h */ = {isa = PBXFileReference; fileEncoding = 4; lastKnownFileType = sourcecode.c.h; path = RoomIncomingAttachmentBubbleCell.h; sourceTree = "<group>"; };
		F083BCA91E7009EC00A9B29C /* RoomIncomingAttachmentBubbleCell.m */ = {isa = PBXFileReference; fileEncoding = 4; lastKnownFileType = sourcecode.c.objc; path = RoomIncomingAttachmentBubbleCell.m; sourceTree = "<group>"; };
		F083BCAA1E7009EC00A9B29C /* RoomIncomingAttachmentBubbleCell.xib */ = {isa = PBXFileReference; fileEncoding = 4; lastKnownFileType = file.xib; path = RoomIncomingAttachmentBubbleCell.xib; sourceTree = "<group>"; };
		F083BCAB1E7009EC00A9B29C /* RoomIncomingAttachmentWithoutSenderInfoBubbleCell.h */ = {isa = PBXFileReference; fileEncoding = 4; lastKnownFileType = sourcecode.c.h; path = RoomIncomingAttachmentWithoutSenderInfoBubbleCell.h; sourceTree = "<group>"; };
		F083BCAC1E7009EC00A9B29C /* RoomIncomingAttachmentWithoutSenderInfoBubbleCell.m */ = {isa = PBXFileReference; fileEncoding = 4; lastKnownFileType = sourcecode.c.objc; path = RoomIncomingAttachmentWithoutSenderInfoBubbleCell.m; sourceTree = "<group>"; };
		F083BCAD1E7009EC00A9B29C /* RoomIncomingAttachmentWithoutSenderInfoBubbleCell.xib */ = {isa = PBXFileReference; fileEncoding = 4; lastKnownFileType = file.xib; path = RoomIncomingAttachmentWithoutSenderInfoBubbleCell.xib; sourceTree = "<group>"; };
		F083BCAE1E7009EC00A9B29C /* RoomIncomingAttachmentWithPaginationTitleBubbleCell.h */ = {isa = PBXFileReference; fileEncoding = 4; lastKnownFileType = sourcecode.c.h; path = RoomIncomingAttachmentWithPaginationTitleBubbleCell.h; sourceTree = "<group>"; };
		F083BCAF1E7009EC00A9B29C /* RoomIncomingAttachmentWithPaginationTitleBubbleCell.m */ = {isa = PBXFileReference; fileEncoding = 4; lastKnownFileType = sourcecode.c.objc; path = RoomIncomingAttachmentWithPaginationTitleBubbleCell.m; sourceTree = "<group>"; };
		F083BCB01E7009EC00A9B29C /* RoomIncomingAttachmentWithPaginationTitleBubbleCell.xib */ = {isa = PBXFileReference; fileEncoding = 4; lastKnownFileType = file.xib; path = RoomIncomingAttachmentWithPaginationTitleBubbleCell.xib; sourceTree = "<group>"; };
		F083BCB11E7009EC00A9B29C /* RoomIncomingTextMsgBubbleCell.h */ = {isa = PBXFileReference; fileEncoding = 4; lastKnownFileType = sourcecode.c.h; path = RoomIncomingTextMsgBubbleCell.h; sourceTree = "<group>"; };
		F083BCB21E7009EC00A9B29C /* RoomIncomingTextMsgBubbleCell.m */ = {isa = PBXFileReference; fileEncoding = 4; lastKnownFileType = sourcecode.c.objc; path = RoomIncomingTextMsgBubbleCell.m; sourceTree = "<group>"; };
		F083BCB31E7009EC00A9B29C /* RoomIncomingTextMsgBubbleCell.xib */ = {isa = PBXFileReference; fileEncoding = 4; lastKnownFileType = file.xib; path = RoomIncomingTextMsgBubbleCell.xib; sourceTree = "<group>"; };
		F083BCB41E7009EC00A9B29C /* RoomIncomingTextMsgWithoutSenderInfoBubbleCell.h */ = {isa = PBXFileReference; fileEncoding = 4; lastKnownFileType = sourcecode.c.h; path = RoomIncomingTextMsgWithoutSenderInfoBubbleCell.h; sourceTree = "<group>"; };
		F083BCB51E7009EC00A9B29C /* RoomIncomingTextMsgWithoutSenderInfoBubbleCell.m */ = {isa = PBXFileReference; fileEncoding = 4; lastKnownFileType = sourcecode.c.objc; path = RoomIncomingTextMsgWithoutSenderInfoBubbleCell.m; sourceTree = "<group>"; };
		F083BCB61E7009EC00A9B29C /* RoomIncomingTextMsgWithoutSenderInfoBubbleCell.xib */ = {isa = PBXFileReference; fileEncoding = 4; lastKnownFileType = file.xib; path = RoomIncomingTextMsgWithoutSenderInfoBubbleCell.xib; sourceTree = "<group>"; };
		F083BCB71E7009EC00A9B29C /* RoomIncomingTextMsgWithoutSenderNameBubbleCell.h */ = {isa = PBXFileReference; fileEncoding = 4; lastKnownFileType = sourcecode.c.h; path = RoomIncomingTextMsgWithoutSenderNameBubbleCell.h; sourceTree = "<group>"; };
		F083BCB81E7009EC00A9B29C /* RoomIncomingTextMsgWithoutSenderNameBubbleCell.m */ = {isa = PBXFileReference; fileEncoding = 4; lastKnownFileType = sourcecode.c.objc; path = RoomIncomingTextMsgWithoutSenderNameBubbleCell.m; sourceTree = "<group>"; };
		F083BCB91E7009EC00A9B29C /* RoomIncomingTextMsgWithoutSenderNameBubbleCell.xib */ = {isa = PBXFileReference; fileEncoding = 4; lastKnownFileType = file.xib; path = RoomIncomingTextMsgWithoutSenderNameBubbleCell.xib; sourceTree = "<group>"; };
		F083BCBA1E7009EC00A9B29C /* RoomIncomingTextMsgWithPaginationTitleBubbleCell.h */ = {isa = PBXFileReference; fileEncoding = 4; lastKnownFileType = sourcecode.c.h; path = RoomIncomingTextMsgWithPaginationTitleBubbleCell.h; sourceTree = "<group>"; };
		F083BCBB1E7009EC00A9B29C /* RoomIncomingTextMsgWithPaginationTitleBubbleCell.m */ = {isa = PBXFileReference; fileEncoding = 4; lastKnownFileType = sourcecode.c.objc; path = RoomIncomingTextMsgWithPaginationTitleBubbleCell.m; sourceTree = "<group>"; };
		F083BCBC1E7009EC00A9B29C /* RoomIncomingTextMsgWithPaginationTitleBubbleCell.xib */ = {isa = PBXFileReference; fileEncoding = 4; lastKnownFileType = file.xib; path = RoomIncomingTextMsgWithPaginationTitleBubbleCell.xib; sourceTree = "<group>"; };
		F083BCBD1E7009EC00A9B29C /* RoomIncomingTextMsgWithPaginationTitleWithoutSenderNameBubbleCell.h */ = {isa = PBXFileReference; fileEncoding = 4; lastKnownFileType = sourcecode.c.h; path = RoomIncomingTextMsgWithPaginationTitleWithoutSenderNameBubbleCell.h; sourceTree = "<group>"; };
		F083BCBE1E7009EC00A9B29C /* RoomIncomingTextMsgWithPaginationTitleWithoutSenderNameBubbleCell.m */ = {isa = PBXFileReference; fileEncoding = 4; lastKnownFileType = sourcecode.c.objc; path = RoomIncomingTextMsgWithPaginationTitleWithoutSenderNameBubbleCell.m; sourceTree = "<group>"; };
		F083BCBF1E7009EC00A9B29C /* RoomIncomingTextMsgWithPaginationTitleWithoutSenderNameBubbleCell.xib */ = {isa = PBXFileReference; fileEncoding = 4; lastKnownFileType = file.xib; path = RoomIncomingTextMsgWithPaginationTitleWithoutSenderNameBubbleCell.xib; sourceTree = "<group>"; };
		F083BCC01E7009EC00A9B29C /* RoomOutgoingAttachmentBubbleCell.h */ = {isa = PBXFileReference; fileEncoding = 4; lastKnownFileType = sourcecode.c.h; path = RoomOutgoingAttachmentBubbleCell.h; sourceTree = "<group>"; };
		F083BCC11E7009EC00A9B29C /* RoomOutgoingAttachmentBubbleCell.m */ = {isa = PBXFileReference; fileEncoding = 4; lastKnownFileType = sourcecode.c.objc; path = RoomOutgoingAttachmentBubbleCell.m; sourceTree = "<group>"; };
		F083BCC21E7009EC00A9B29C /* RoomOutgoingAttachmentBubbleCell.xib */ = {isa = PBXFileReference; fileEncoding = 4; lastKnownFileType = file.xib; path = RoomOutgoingAttachmentBubbleCell.xib; sourceTree = "<group>"; };
		F083BCC31E7009EC00A9B29C /* RoomOutgoingAttachmentWithoutSenderInfoBubbleCell.h */ = {isa = PBXFileReference; fileEncoding = 4; lastKnownFileType = sourcecode.c.h; path = RoomOutgoingAttachmentWithoutSenderInfoBubbleCell.h; sourceTree = "<group>"; };
		F083BCC41E7009EC00A9B29C /* RoomOutgoingAttachmentWithoutSenderInfoBubbleCell.m */ = {isa = PBXFileReference; fileEncoding = 4; lastKnownFileType = sourcecode.c.objc; path = RoomOutgoingAttachmentWithoutSenderInfoBubbleCell.m; sourceTree = "<group>"; };
		F083BCC51E7009EC00A9B29C /* RoomOutgoingAttachmentWithoutSenderInfoBubbleCell.xib */ = {isa = PBXFileReference; fileEncoding = 4; lastKnownFileType = file.xib; path = RoomOutgoingAttachmentWithoutSenderInfoBubbleCell.xib; sourceTree = "<group>"; };
		F083BCC61E7009EC00A9B29C /* RoomOutgoingAttachmentWithPaginationTitleBubbleCell.h */ = {isa = PBXFileReference; fileEncoding = 4; lastKnownFileType = sourcecode.c.h; path = RoomOutgoingAttachmentWithPaginationTitleBubbleCell.h; sourceTree = "<group>"; };
		F083BCC71E7009EC00A9B29C /* RoomOutgoingAttachmentWithPaginationTitleBubbleCell.m */ = {isa = PBXFileReference; fileEncoding = 4; lastKnownFileType = sourcecode.c.objc; path = RoomOutgoingAttachmentWithPaginationTitleBubbleCell.m; sourceTree = "<group>"; };
		F083BCC81E7009EC00A9B29C /* RoomOutgoingAttachmentWithPaginationTitleBubbleCell.xib */ = {isa = PBXFileReference; fileEncoding = 4; lastKnownFileType = file.xib; path = RoomOutgoingAttachmentWithPaginationTitleBubbleCell.xib; sourceTree = "<group>"; };
		F083BCC91E7009EC00A9B29C /* RoomOutgoingTextMsgBubbleCell.h */ = {isa = PBXFileReference; fileEncoding = 4; lastKnownFileType = sourcecode.c.h; path = RoomOutgoingTextMsgBubbleCell.h; sourceTree = "<group>"; };
		F083BCCA1E7009EC00A9B29C /* RoomOutgoingTextMsgBubbleCell.m */ = {isa = PBXFileReference; fileEncoding = 4; lastKnownFileType = sourcecode.c.objc; path = RoomOutgoingTextMsgBubbleCell.m; sourceTree = "<group>"; };
		F083BCCB1E7009EC00A9B29C /* RoomOutgoingTextMsgBubbleCell.xib */ = {isa = PBXFileReference; fileEncoding = 4; lastKnownFileType = file.xib; path = RoomOutgoingTextMsgBubbleCell.xib; sourceTree = "<group>"; };
		F083BCCC1E7009EC00A9B29C /* RoomOutgoingTextMsgWithoutSenderInfoBubbleCell.h */ = {isa = PBXFileReference; fileEncoding = 4; lastKnownFileType = sourcecode.c.h; path = RoomOutgoingTextMsgWithoutSenderInfoBubbleCell.h; sourceTree = "<group>"; };
		F083BCCD1E7009EC00A9B29C /* RoomOutgoingTextMsgWithoutSenderInfoBubbleCell.m */ = {isa = PBXFileReference; fileEncoding = 4; lastKnownFileType = sourcecode.c.objc; path = RoomOutgoingTextMsgWithoutSenderInfoBubbleCell.m; sourceTree = "<group>"; };
		F083BCCE1E7009EC00A9B29C /* RoomOutgoingTextMsgWithoutSenderInfoBubbleCell.xib */ = {isa = PBXFileReference; fileEncoding = 4; lastKnownFileType = file.xib; path = RoomOutgoingTextMsgWithoutSenderInfoBubbleCell.xib; sourceTree = "<group>"; };
		F083BCCF1E7009EC00A9B29C /* RoomOutgoingTextMsgWithoutSenderNameBubbleCell.h */ = {isa = PBXFileReference; fileEncoding = 4; lastKnownFileType = sourcecode.c.h; path = RoomOutgoingTextMsgWithoutSenderNameBubbleCell.h; sourceTree = "<group>"; };
		F083BCD01E7009EC00A9B29C /* RoomOutgoingTextMsgWithoutSenderNameBubbleCell.m */ = {isa = PBXFileReference; fileEncoding = 4; lastKnownFileType = sourcecode.c.objc; path = RoomOutgoingTextMsgWithoutSenderNameBubbleCell.m; sourceTree = "<group>"; };
		F083BCD11E7009EC00A9B29C /* RoomOutgoingTextMsgWithoutSenderNameBubbleCell.xib */ = {isa = PBXFileReference; fileEncoding = 4; lastKnownFileType = file.xib; path = RoomOutgoingTextMsgWithoutSenderNameBubbleCell.xib; sourceTree = "<group>"; };
		F083BCD21E7009EC00A9B29C /* RoomOutgoingTextMsgWithPaginationTitleBubbleCell.h */ = {isa = PBXFileReference; fileEncoding = 4; lastKnownFileType = sourcecode.c.h; path = RoomOutgoingTextMsgWithPaginationTitleBubbleCell.h; sourceTree = "<group>"; };
		F083BCD31E7009EC00A9B29C /* RoomOutgoingTextMsgWithPaginationTitleBubbleCell.m */ = {isa = PBXFileReference; fileEncoding = 4; lastKnownFileType = sourcecode.c.objc; path = RoomOutgoingTextMsgWithPaginationTitleBubbleCell.m; sourceTree = "<group>"; };
		F083BCD41E7009EC00A9B29C /* RoomOutgoingTextMsgWithPaginationTitleBubbleCell.xib */ = {isa = PBXFileReference; fileEncoding = 4; lastKnownFileType = file.xib; path = RoomOutgoingTextMsgWithPaginationTitleBubbleCell.xib; sourceTree = "<group>"; };
		F083BCD51E7009EC00A9B29C /* RoomOutgoingTextMsgWithPaginationTitleWithoutSenderNameBubbleCell.h */ = {isa = PBXFileReference; fileEncoding = 4; lastKnownFileType = sourcecode.c.h; path = RoomOutgoingTextMsgWithPaginationTitleWithoutSenderNameBubbleCell.h; sourceTree = "<group>"; };
		F083BCD61E7009EC00A9B29C /* RoomOutgoingTextMsgWithPaginationTitleWithoutSenderNameBubbleCell.m */ = {isa = PBXFileReference; fileEncoding = 4; lastKnownFileType = sourcecode.c.objc; path = RoomOutgoingTextMsgWithPaginationTitleWithoutSenderNameBubbleCell.m; sourceTree = "<group>"; };
		F083BCD71E7009EC00A9B29C /* RoomOutgoingTextMsgWithPaginationTitleWithoutSenderNameBubbleCell.xib */ = {isa = PBXFileReference; fileEncoding = 4; lastKnownFileType = file.xib; path = RoomOutgoingTextMsgWithPaginationTitleWithoutSenderNameBubbleCell.xib; sourceTree = "<group>"; };
		F083BCD91E7009EC00A9B29C /* RoomInputToolbarView.h */ = {isa = PBXFileReference; fileEncoding = 4; lastKnownFileType = sourcecode.c.h; path = RoomInputToolbarView.h; sourceTree = "<group>"; };
		F083BCDA1E7009EC00A9B29C /* RoomInputToolbarView.m */ = {isa = PBXFileReference; fileEncoding = 4; lastKnownFileType = sourcecode.c.objc; path = RoomInputToolbarView.m; sourceTree = "<group>"; };
		F083BCDB1E7009EC00A9B29C /* RoomInputToolbarView.xib */ = {isa = PBXFileReference; fileEncoding = 4; lastKnownFileType = file.xib; path = RoomInputToolbarView.xib; sourceTree = "<group>"; };
		F083BCDD1E7009EC00A9B29C /* DirectoryRecentTableViewCell.h */ = {isa = PBXFileReference; fileEncoding = 4; lastKnownFileType = sourcecode.c.h; path = DirectoryRecentTableViewCell.h; sourceTree = "<group>"; };
		F083BCDE1E7009EC00A9B29C /* DirectoryRecentTableViewCell.m */ = {isa = PBXFileReference; fileEncoding = 4; lastKnownFileType = sourcecode.c.objc; path = DirectoryRecentTableViewCell.m; sourceTree = "<group>"; };
		F083BCDF1E7009EC00A9B29C /* DirectoryRecentTableViewCell.xib */ = {isa = PBXFileReference; fileEncoding = 4; lastKnownFileType = file.xib; path = DirectoryRecentTableViewCell.xib; sourceTree = "<group>"; };
		F083BCE01E7009EC00A9B29C /* InviteRecentTableViewCell.h */ = {isa = PBXFileReference; fileEncoding = 4; lastKnownFileType = sourcecode.c.h; path = InviteRecentTableViewCell.h; sourceTree = "<group>"; };
		F083BCE11E7009EC00A9B29C /* InviteRecentTableViewCell.m */ = {isa = PBXFileReference; fileEncoding = 4; lastKnownFileType = sourcecode.c.objc; path = InviteRecentTableViewCell.m; sourceTree = "<group>"; };
		F083BCE21E7009EC00A9B29C /* InviteRecentTableViewCell.xib */ = {isa = PBXFileReference; fileEncoding = 4; lastKnownFileType = file.xib; path = InviteRecentTableViewCell.xib; sourceTree = "<group>"; };
		F083BCE31E7009EC00A9B29C /* PublicRoomTableViewCell.h */ = {isa = PBXFileReference; fileEncoding = 4; lastKnownFileType = sourcecode.c.h; path = PublicRoomTableViewCell.h; sourceTree = "<group>"; };
		F083BCE41E7009EC00A9B29C /* PublicRoomTableViewCell.m */ = {isa = PBXFileReference; fileEncoding = 4; lastKnownFileType = sourcecode.c.objc; path = PublicRoomTableViewCell.m; sourceTree = "<group>"; };
		F083BCE51E7009EC00A9B29C /* PublicRoomTableViewCell.xib */ = {isa = PBXFileReference; fileEncoding = 4; lastKnownFileType = file.xib; path = PublicRoomTableViewCell.xib; sourceTree = "<group>"; };
		F083BCE61E7009EC00A9B29C /* RecentTableViewCell.h */ = {isa = PBXFileReference; fileEncoding = 4; lastKnownFileType = sourcecode.c.h; path = RecentTableViewCell.h; sourceTree = "<group>"; };
		F083BCE71E7009EC00A9B29C /* RecentTableViewCell.m */ = {isa = PBXFileReference; fileEncoding = 4; lastKnownFileType = sourcecode.c.objc; path = RecentTableViewCell.m; sourceTree = "<group>"; };
		F083BCE81E7009EC00A9B29C /* RecentTableViewCell.xib */ = {isa = PBXFileReference; fileEncoding = 4; lastKnownFileType = file.xib; path = RecentTableViewCell.xib; sourceTree = "<group>"; };
		F083BCE91E7009EC00A9B29C /* RoomIdOrAliasTableViewCell.h */ = {isa = PBXFileReference; fileEncoding = 4; lastKnownFileType = sourcecode.c.h; path = RoomIdOrAliasTableViewCell.h; sourceTree = "<group>"; };
		F083BCEA1E7009EC00A9B29C /* RoomIdOrAliasTableViewCell.m */ = {isa = PBXFileReference; fileEncoding = 4; lastKnownFileType = sourcecode.c.objc; path = RoomIdOrAliasTableViewCell.m; sourceTree = "<group>"; };
		F083BCEB1E7009EC00A9B29C /* RoomIdOrAliasTableViewCell.xib */ = {isa = PBXFileReference; fileEncoding = 4; lastKnownFileType = file.xib; path = RoomIdOrAliasTableViewCell.xib; sourceTree = "<group>"; };
		F083BCEC1E7009EC00A9B29C /* RoomTableViewCell.h */ = {isa = PBXFileReference; fileEncoding = 4; lastKnownFileType = sourcecode.c.h; path = RoomTableViewCell.h; sourceTree = "<group>"; };
		F083BCED1E7009EC00A9B29C /* RoomTableViewCell.m */ = {isa = PBXFileReference; fileEncoding = 4; lastKnownFileType = sourcecode.c.objc; path = RoomTableViewCell.m; sourceTree = "<group>"; };
		F083BCEE1E7009ED00A9B29C /* RoomTableViewCell.xib */ = {isa = PBXFileReference; fileEncoding = 4; lastKnownFileType = file.xib; path = RoomTableViewCell.xib; sourceTree = "<group>"; };
		F083BCF01E7009ED00A9B29C /* RoomMemberTitleView.h */ = {isa = PBXFileReference; fileEncoding = 4; lastKnownFileType = sourcecode.c.h; path = RoomMemberTitleView.h; sourceTree = "<group>"; };
		F083BCF11E7009ED00A9B29C /* RoomMemberTitleView.m */ = {isa = PBXFileReference; fileEncoding = 4; lastKnownFileType = sourcecode.c.objc; path = RoomMemberTitleView.m; sourceTree = "<group>"; };
		F083BCF21E7009ED00A9B29C /* RoomMemberTitleView.xib */ = {isa = PBXFileReference; fileEncoding = 4; lastKnownFileType = file.xib; path = RoomMemberTitleView.xib; sourceTree = "<group>"; };
		F083BCF41E7009ED00A9B29C /* ExpandedRoomTitleView.h */ = {isa = PBXFileReference; fileEncoding = 4; lastKnownFileType = sourcecode.c.h; path = ExpandedRoomTitleView.h; sourceTree = "<group>"; };
		F083BCF51E7009ED00A9B29C /* ExpandedRoomTitleView.m */ = {isa = PBXFileReference; fileEncoding = 4; lastKnownFileType = sourcecode.c.objc; path = ExpandedRoomTitleView.m; sourceTree = "<group>"; };
		F083BCF61E7009ED00A9B29C /* ExpandedRoomTitleView.xib */ = {isa = PBXFileReference; fileEncoding = 4; lastKnownFileType = file.xib; path = ExpandedRoomTitleView.xib; sourceTree = "<group>"; };
		F083BCF71E7009ED00A9B29C /* PreviewRoomTitleView.h */ = {isa = PBXFileReference; fileEncoding = 4; lastKnownFileType = sourcecode.c.h; path = PreviewRoomTitleView.h; sourceTree = "<group>"; };
		F083BCF81E7009ED00A9B29C /* PreviewRoomTitleView.m */ = {isa = PBXFileReference; fileEncoding = 4; lastKnownFileType = sourcecode.c.objc; path = PreviewRoomTitleView.m; sourceTree = "<group>"; };
		F083BCF91E7009ED00A9B29C /* PreviewRoomTitleView.xib */ = {isa = PBXFileReference; fileEncoding = 4; lastKnownFileType = file.xib; path = PreviewRoomTitleView.xib; sourceTree = "<group>"; };
		F083BCFA1E7009ED00A9B29C /* RoomAvatarTitleView.h */ = {isa = PBXFileReference; fileEncoding = 4; lastKnownFileType = sourcecode.c.h; path = RoomAvatarTitleView.h; sourceTree = "<group>"; };
		F083BCFB1E7009ED00A9B29C /* RoomAvatarTitleView.m */ = {isa = PBXFileReference; fileEncoding = 4; lastKnownFileType = sourcecode.c.objc; path = RoomAvatarTitleView.m; sourceTree = "<group>"; };
		F083BCFC1E7009ED00A9B29C /* RoomAvatarTitleView.xib */ = {isa = PBXFileReference; fileEncoding = 4; lastKnownFileType = file.xib; path = RoomAvatarTitleView.xib; sourceTree = "<group>"; };
		F083BCFD1E7009ED00A9B29C /* RoomTitleView.h */ = {isa = PBXFileReference; fileEncoding = 4; lastKnownFileType = sourcecode.c.h; path = RoomTitleView.h; sourceTree = "<group>"; };
		F083BCFE1E7009ED00A9B29C /* RoomTitleView.m */ = {isa = PBXFileReference; fileEncoding = 4; lastKnownFileType = sourcecode.c.objc; path = RoomTitleView.m; sourceTree = "<group>"; };
		F083BCFF1E7009ED00A9B29C /* RoomTitleView.xib */ = {isa = PBXFileReference; fileEncoding = 4; lastKnownFileType = file.xib; path = RoomTitleView.xib; sourceTree = "<group>"; };
		F083BD001E7009ED00A9B29C /* SimpleRoomTitleView.h */ = {isa = PBXFileReference; fileEncoding = 4; lastKnownFileType = sourcecode.c.h; path = SimpleRoomTitleView.h; sourceTree = "<group>"; };
		F083BD011E7009ED00A9B29C /* SimpleRoomTitleView.m */ = {isa = PBXFileReference; fileEncoding = 4; lastKnownFileType = sourcecode.c.objc; path = SimpleRoomTitleView.m; sourceTree = "<group>"; };
		F083BD021E7009ED00A9B29C /* SimpleRoomTitleView.xib */ = {isa = PBXFileReference; fileEncoding = 4; lastKnownFileType = file.xib; path = SimpleRoomTitleView.xib; sourceTree = "<group>"; };
		F083BD041E7009ED00A9B29C /* FilesSearchTableViewCell.h */ = {isa = PBXFileReference; fileEncoding = 4; lastKnownFileType = sourcecode.c.h; path = FilesSearchTableViewCell.h; sourceTree = "<group>"; };
		F083BD051E7009ED00A9B29C /* FilesSearchTableViewCell.m */ = {isa = PBXFileReference; fileEncoding = 4; lastKnownFileType = sourcecode.c.objc; path = FilesSearchTableViewCell.m; sourceTree = "<group>"; };
		F083BD061E7009ED00A9B29C /* FilesSearchTableViewCell.xib */ = {isa = PBXFileReference; fileEncoding = 4; lastKnownFileType = file.xib; path = FilesSearchTableViewCell.xib; sourceTree = "<group>"; };
		F083BD071E7009ED00A9B29C /* MessagesSearchResultAttachmentBubbleCell.h */ = {isa = PBXFileReference; fileEncoding = 4; lastKnownFileType = sourcecode.c.h; path = MessagesSearchResultAttachmentBubbleCell.h; sourceTree = "<group>"; };
		F083BD081E7009ED00A9B29C /* MessagesSearchResultAttachmentBubbleCell.m */ = {isa = PBXFileReference; fileEncoding = 4; lastKnownFileType = sourcecode.c.objc; path = MessagesSearchResultAttachmentBubbleCell.m; sourceTree = "<group>"; };
		F083BD091E7009ED00A9B29C /* MessagesSearchResultAttachmentBubbleCell.xib */ = {isa = PBXFileReference; fileEncoding = 4; lastKnownFileType = file.xib; path = MessagesSearchResultAttachmentBubbleCell.xib; sourceTree = "<group>"; };
		F083BD0A1E7009ED00A9B29C /* MessagesSearchResultTextMsgBubbleCell.h */ = {isa = PBXFileReference; fileEncoding = 4; lastKnownFileType = sourcecode.c.h; path = MessagesSearchResultTextMsgBubbleCell.h; sourceTree = "<group>"; };
		F083BD0B1E7009ED00A9B29C /* MessagesSearchResultTextMsgBubbleCell.m */ = {isa = PBXFileReference; fileEncoding = 4; lastKnownFileType = sourcecode.c.objc; path = MessagesSearchResultTextMsgBubbleCell.m; sourceTree = "<group>"; };
		F083BD0C1E7009ED00A9B29C /* MessagesSearchResultTextMsgBubbleCell.xib */ = {isa = PBXFileReference; fileEncoding = 4; lastKnownFileType = file.xib; path = MessagesSearchResultTextMsgBubbleCell.xib; sourceTree = "<group>"; };
		F083BD0E1E7009ED00A9B29C /* TableViewCellWithButton.h */ = {isa = PBXFileReference; fileEncoding = 4; lastKnownFileType = sourcecode.c.h; path = TableViewCellWithButton.h; sourceTree = "<group>"; };
		F083BD0F1E7009ED00A9B29C /* TableViewCellWithButton.m */ = {isa = PBXFileReference; fileEncoding = 4; lastKnownFileType = sourcecode.c.objc; path = TableViewCellWithButton.m; sourceTree = "<group>"; };
		F083BD101E7009ED00A9B29C /* TableViewCellWithButton.xib */ = {isa = PBXFileReference; fileEncoding = 4; lastKnownFileType = file.xib; path = TableViewCellWithButton.xib; sourceTree = "<group>"; };
		F083BD111E7009ED00A9B29C /* TableViewCellWithCheckBoxAndLabel.h */ = {isa = PBXFileReference; fileEncoding = 4; lastKnownFileType = sourcecode.c.h; path = TableViewCellWithCheckBoxAndLabel.h; sourceTree = "<group>"; };
		F083BD121E7009ED00A9B29C /* TableViewCellWithCheckBoxAndLabel.m */ = {isa = PBXFileReference; fileEncoding = 4; lastKnownFileType = sourcecode.c.objc; path = TableViewCellWithCheckBoxAndLabel.m; sourceTree = "<group>"; };
		F083BD131E7009ED00A9B29C /* TableViewCellWithCheckBoxAndLabel.xib */ = {isa = PBXFileReference; fileEncoding = 4; lastKnownFileType = file.xib; path = TableViewCellWithCheckBoxAndLabel.xib; sourceTree = "<group>"; };
		F083BD141E7009ED00A9B29C /* TableViewCellWithCheckBoxes.h */ = {isa = PBXFileReference; fileEncoding = 4; lastKnownFileType = sourcecode.c.h; path = TableViewCellWithCheckBoxes.h; sourceTree = "<group>"; };
		F083BD151E7009ED00A9B29C /* TableViewCellWithCheckBoxes.m */ = {isa = PBXFileReference; fileEncoding = 4; lastKnownFileType = sourcecode.c.objc; path = TableViewCellWithCheckBoxes.m; sourceTree = "<group>"; };
		F083BD161E7009ED00A9B29C /* TableViewCellWithCheckBoxes.xib */ = {isa = PBXFileReference; fileEncoding = 4; lastKnownFileType = file.xib; path = TableViewCellWithCheckBoxes.xib; sourceTree = "<group>"; };
		F083BD171E7009ED00A9B29C /* TableViewCellWithLabelAndLargeTextView.h */ = {isa = PBXFileReference; fileEncoding = 4; lastKnownFileType = sourcecode.c.h; path = TableViewCellWithLabelAndLargeTextView.h; sourceTree = "<group>"; };
		F083BD181E7009ED00A9B29C /* TableViewCellWithLabelAndLargeTextView.m */ = {isa = PBXFileReference; fileEncoding = 4; lastKnownFileType = sourcecode.c.objc; path = TableViewCellWithLabelAndLargeTextView.m; sourceTree = "<group>"; };
		F083BD191E7009ED00A9B29C /* TableViewCellWithLabelAndLargeTextView.xib */ = {isa = PBXFileReference; fileEncoding = 4; lastKnownFileType = file.xib; path = TableViewCellWithLabelAndLargeTextView.xib; sourceTree = "<group>"; };
		F083BD1A1E7009ED00A9B29C /* TableViewCellWithPhoneNumberTextField.h */ = {isa = PBXFileReference; fileEncoding = 4; lastKnownFileType = sourcecode.c.h; path = TableViewCellWithPhoneNumberTextField.h; sourceTree = "<group>"; };
		F083BD1B1E7009ED00A9B29C /* TableViewCellWithPhoneNumberTextField.m */ = {isa = PBXFileReference; fileEncoding = 4; lastKnownFileType = sourcecode.c.objc; path = TableViewCellWithPhoneNumberTextField.m; sourceTree = "<group>"; };
		F083BD1C1E7009ED00A9B29C /* TableViewCellWithPhoneNumberTextField.xib */ = {isa = PBXFileReference; fileEncoding = 4; lastKnownFileType = file.xib; path = TableViewCellWithPhoneNumberTextField.xib; sourceTree = "<group>"; };
		F094A9A21B78D8F000B1FBBF /* Riot.app */ = {isa = PBXFileReference; explicitFileType = wrapper.application; includeInIndex = 0; path = Riot.app; sourceTree = BUILT_PRODUCTS_DIR; };
		F094A9BE1B78D8F000B1FBBF /* RiotTests.xctest */ = {isa = PBXFileReference; explicitFileType = wrapper.cfbundle; includeInIndex = 0; path = RiotTests.xctest; sourceTree = BUILT_PRODUCTS_DIR; };
		F0A4A1641EF7CB66003630DB /* members_list_icon.png */ = {isa = PBXFileReference; lastKnownFileType = image.png; path = members_list_icon.png; sourceTree = "<group>"; };
		F0A4A1651EF7CB66003630DB /* members_list_icon@2x.png */ = {isa = PBXFileReference; lastKnownFileType = image.png; path = "members_list_icon@2x.png"; sourceTree = "<group>"; };
		F0A4A1661EF7CB66003630DB /* members_list_icon@3x.png */ = {isa = PBXFileReference; lastKnownFileType = image.png; path = "members_list_icon@3x.png"; sourceTree = "<group>"; };
		F0B4CBA31F418D0B008E99C5 /* WebViewViewController.h */ = {isa = PBXFileReference; fileEncoding = 4; lastKnownFileType = sourcecode.c.h; path = WebViewViewController.h; sourceTree = "<group>"; };
		F0B4CBA41F418D0B008E99C5 /* WebViewViewController.m */ = {isa = PBXFileReference; fileEncoding = 4; lastKnownFileType = sourcecode.c.objc; path = WebViewViewController.m; sourceTree = "<group>"; };
		F0B4CBA61F41CA44008E99C5 /* DeviceView.xib */ = {isa = PBXFileReference; fileEncoding = 4; lastKnownFileType = file.xib; path = DeviceView.xib; sourceTree = "<group>"; };
		F0B4CBA81F41E71A008E99C5 /* RiotNavigationController.h */ = {isa = PBXFileReference; fileEncoding = 4; lastKnownFileType = sourcecode.c.h; path = RiotNavigationController.h; sourceTree = "<group>"; };
		F0B4CBA91F41E71A008E99C5 /* RiotNavigationController.m */ = {isa = PBXFileReference; fileEncoding = 4; lastKnownFileType = sourcecode.c.objc; path = RiotNavigationController.m; sourceTree = "<group>"; };
		F0B4CBAB1F41F090008E99C5 /* EncryptionInfoView.xib */ = {isa = PBXFileReference; fileEncoding = 4; lastKnownFileType = file.xib; path = EncryptionInfoView.xib; sourceTree = "<group>"; };
		F0B4CBAE1F4215E3008E99C5 /* EventDetailsView.h */ = {isa = PBXFileReference; fileEncoding = 4; lastKnownFileType = sourcecode.c.h; path = EventDetailsView.h; sourceTree = "<group>"; };
		F0B4CBAF1F4215E3008E99C5 /* EventDetailsView.m */ = {isa = PBXFileReference; fileEncoding = 4; lastKnownFileType = sourcecode.c.objc; path = EventDetailsView.m; sourceTree = "<group>"; };
		F0B4CBB01F4215E3008E99C5 /* EventDetailsView.xib */ = {isa = PBXFileReference; fileEncoding = 4; lastKnownFileType = file.xib; path = EventDetailsView.xib; sourceTree = "<group>"; };
		F0B7A8AF1F4756A5006E27D2 /* RoomsListViewController.xib */ = {isa = PBXFileReference; fileEncoding = 4; lastKnownFileType = file.xib; path = RoomsListViewController.xib; sourceTree = "<group>"; };
		F0D869E81EC455A100BB0A2B /* create_direct_chat.png */ = {isa = PBXFileReference; lastKnownFileType = image.png; path = create_direct_chat.png; sourceTree = "<group>"; };
		F0D869E91EC455A100BB0A2B /* create_direct_chat@2x.png */ = {isa = PBXFileReference; lastKnownFileType = image.png; path = "create_direct_chat@2x.png"; sourceTree = "<group>"; };
		F0D869EA1EC455A100BB0A2B /* create_direct_chat@3x.png */ = {isa = PBXFileReference; lastKnownFileType = image.png; path = "create_direct_chat@3x.png"; sourceTree = "<group>"; };
		F0E059FB1E9545BB004B83FB /* UnifiedSearchRecentsDataSource.h */ = {isa = PBXFileReference; fileEncoding = 4; lastKnownFileType = sourcecode.c.h; path = UnifiedSearchRecentsDataSource.h; sourceTree = "<group>"; };
		F0E059FC1E9545BB004B83FB /* UnifiedSearchRecentsDataSource.m */ = {isa = PBXFileReference; fileEncoding = 4; lastKnownFileType = sourcecode.c.objc; path = UnifiedSearchRecentsDataSource.m; sourceTree = "<group>"; };
		F0E059FE1E963103004B83FB /* FavouritesViewController.h */ = {isa = PBXFileReference; fileEncoding = 4; lastKnownFileType = sourcecode.c.h; path = FavouritesViewController.h; sourceTree = "<group>"; };
		F0E059FF1E963103004B83FB /* FavouritesViewController.m */ = {isa = PBXFileReference; fileEncoding = 4; lastKnownFileType = sourcecode.c.objc; path = FavouritesViewController.m; sourceTree = "<group>"; };
		F0E05A001E963103004B83FB /* RoomsViewController.h */ = {isa = PBXFileReference; fileEncoding = 4; lastKnownFileType = sourcecode.c.h; path = RoomsViewController.h; sourceTree = "<group>"; };
		F0E05A011E963103004B83FB /* RoomsViewController.m */ = {isa = PBXFileReference; fileEncoding = 4; lastKnownFileType = sourcecode.c.objc; path = RoomsViewController.m; sourceTree = "<group>"; };
		F0E05A041E9682E9004B83FB /* ContactsDataSource.h */ = {isa = PBXFileReference; fileEncoding = 4; lastKnownFileType = sourcecode.c.h; path = ContactsDataSource.h; sourceTree = "<group>"; };
		F0E05A051E9682E9004B83FB /* ContactsDataSource.m */ = {isa = PBXFileReference; fileEncoding = 4; lastKnownFileType = sourcecode.c.objc; path = ContactsDataSource.m; sourceTree = "<group>"; };
		F0E05A0A1E9CCEBF004B83FB /* RecentsViewController.xib */ = {isa = PBXFileReference; fileEncoding = 4; lastKnownFileType = file.xib; path = RecentsViewController.xib; sourceTree = "<group>"; };
		F0E05A181EA0F9EB004B83FB /* tab_favourites_selected.png */ = {isa = PBXFileReference; lastKnownFileType = image.png; path = tab_favourites_selected.png; sourceTree = "<group>"; };
		F0E05A191EA0F9EB004B83FB /* tab_favourites_selected@2x.png */ = {isa = PBXFileReference; lastKnownFileType = image.png; path = "tab_favourites_selected@2x.png"; sourceTree = "<group>"; };
		F0E05A1A1EA0F9EB004B83FB /* tab_favourites_selected@3x.png */ = {isa = PBXFileReference; lastKnownFileType = image.png; path = "tab_favourites_selected@3x.png"; sourceTree = "<group>"; };
		F0E05A1B1EA0F9EB004B83FB /* tab_favourites.png */ = {isa = PBXFileReference; lastKnownFileType = image.png; path = tab_favourites.png; sourceTree = "<group>"; };
		F0E05A1C1EA0F9EB004B83FB /* tab_favourites@2x.png */ = {isa = PBXFileReference; lastKnownFileType = image.png; path = "tab_favourites@2x.png"; sourceTree = "<group>"; };
		F0E05A1D1EA0F9EB004B83FB /* tab_favourites@3x.png */ = {isa = PBXFileReference; lastKnownFileType = image.png; path = "tab_favourites@3x.png"; sourceTree = "<group>"; };
		F0E05A1E1EA0F9EB004B83FB /* tab_home_selected.png */ = {isa = PBXFileReference; lastKnownFileType = image.png; path = tab_home_selected.png; sourceTree = "<group>"; };
		F0E05A1F1EA0F9EB004B83FB /* tab_home_selected@2x.png */ = {isa = PBXFileReference; lastKnownFileType = image.png; path = "tab_home_selected@2x.png"; sourceTree = "<group>"; };
		F0E05A201EA0F9EB004B83FB /* tab_home_selected@3x.png */ = {isa = PBXFileReference; lastKnownFileType = image.png; path = "tab_home_selected@3x.png"; sourceTree = "<group>"; };
		F0E05A211EA0F9EB004B83FB /* tab_home.png */ = {isa = PBXFileReference; lastKnownFileType = image.png; path = tab_home.png; sourceTree = "<group>"; };
		F0E05A221EA0F9EB004B83FB /* tab_home@2x.png */ = {isa = PBXFileReference; lastKnownFileType = image.png; path = "tab_home@2x.png"; sourceTree = "<group>"; };
		F0E05A231EA0F9EB004B83FB /* tab_home@3x.png */ = {isa = PBXFileReference; lastKnownFileType = image.png; path = "tab_home@3x.png"; sourceTree = "<group>"; };
		F0E05A241EA0F9EB004B83FB /* tab_people_selected.png */ = {isa = PBXFileReference; lastKnownFileType = image.png; path = tab_people_selected.png; sourceTree = "<group>"; };
		F0E05A251EA0F9EB004B83FB /* tab_people_selected@2x.png */ = {isa = PBXFileReference; lastKnownFileType = image.png; path = "tab_people_selected@2x.png"; sourceTree = "<group>"; };
		F0E05A261EA0F9EB004B83FB /* tab_people_selected@3x.png */ = {isa = PBXFileReference; lastKnownFileType = image.png; path = "tab_people_selected@3x.png"; sourceTree = "<group>"; };
		F0E05A271EA0F9EB004B83FB /* tab_people.png */ = {isa = PBXFileReference; lastKnownFileType = image.png; path = tab_people.png; sourceTree = "<group>"; };
		F0E05A281EA0F9EB004B83FB /* tab_people@2x.png */ = {isa = PBXFileReference; lastKnownFileType = image.png; path = "tab_people@2x.png"; sourceTree = "<group>"; };
		F0E05A291EA0F9EB004B83FB /* tab_people@3x.png */ = {isa = PBXFileReference; lastKnownFileType = image.png; path = "tab_people@3x.png"; sourceTree = "<group>"; };
		F0E05A2A1EA0F9EB004B83FB /* tab_rooms_selected.png */ = {isa = PBXFileReference; lastKnownFileType = image.png; path = tab_rooms_selected.png; sourceTree = "<group>"; };
		F0E05A2B1EA0F9EB004B83FB /* tab_rooms_selected@2x.png */ = {isa = PBXFileReference; lastKnownFileType = image.png; path = "tab_rooms_selected@2x.png"; sourceTree = "<group>"; };
		F0E05A2C1EA0F9EB004B83FB /* tab_rooms_selected@3x.png */ = {isa = PBXFileReference; lastKnownFileType = image.png; path = "tab_rooms_selected@3x.png"; sourceTree = "<group>"; };
		F0E05A2D1EA0F9EB004B83FB /* tab_rooms.png */ = {isa = PBXFileReference; lastKnownFileType = image.png; path = tab_rooms.png; sourceTree = "<group>"; };
		F0E05A2E1EA0F9EB004B83FB /* tab_rooms@2x.png */ = {isa = PBXFileReference; lastKnownFileType = image.png; path = "tab_rooms@2x.png"; sourceTree = "<group>"; };
		F0E05A2F1EA0F9EB004B83FB /* tab_rooms@3x.png */ = {isa = PBXFileReference; lastKnownFileType = image.png; path = "tab_rooms@3x.png"; sourceTree = "<group>"; };
		F9ECEF0C2300E18D4E017599 /* Pods-RiotTodayWidget.debug.xcconfig */ = {isa = PBXFileReference; includeInIndex = 1; lastKnownFileType = text.xcconfig; name = "Pods-RiotTodayWidget.debug.xcconfig"; path = "Pods/Target Support Files/Pods-RiotTodayWidget/Pods-RiotTodayWidget.debug.xcconfig"; sourceTree = "<group>"; };
		FD9D0BDE9232898950554DD5 /* libPods-Riot.a */ = {isa = PBXFileReference; explicitFileType = archive.ar; includeInIndex = 0; path = "libPods-Riot.a"; sourceTree = BUILT_PRODUCTS_DIR; };
/* End PBXFileReference section */

/* Begin PBXFrameworksBuildPhase section */
		246B30B21F5300A0009ED3AD /* Frameworks */ = {
			isa = PBXFrameworksBuildPhase;
			buildActionMask = 2147483647;
			files = (
				246B30B71F5300A0009ED3AD /* NotificationCenter.framework in Frameworks */,
				F3E671ED1AF76C5C28A6D821 /* libPods-RiotTodayWidget.a in Frameworks */,
			);
			runOnlyForDeploymentPostprocessing = 0;
		};
		24CBEC4B1F0EAD310093EABB /* Frameworks */ = {
			isa = PBXFrameworksBuildPhase;
			buildActionMask = 2147483647;
			files = (
				A27ECCE3FC4971745D2CB78D /* libPods-RiotShareExtension.a in Frameworks */,
			);
			runOnlyForDeploymentPostprocessing = 0;
		};
		F094A99F1B78D8F000B1FBBF /* Frameworks */ = {
			isa = PBXFrameworksBuildPhase;
			buildActionMask = 2147483647;
			files = (
				05D592A32FF1D1877B89F73C /* libPods-Riot.a in Frameworks */,
				3233F7461F3497E2006ACA81 /* JitsiMeet.framework in Frameworks */,
			);
			runOnlyForDeploymentPostprocessing = 0;
		};
		F094A9BB1B78D8F000B1FBBF /* Frameworks */ = {
			isa = PBXFrameworksBuildPhase;
			buildActionMask = 2147483647;
			files = (
			);
			runOnlyForDeploymentPostprocessing = 0;
		};
/* End PBXFrameworksBuildPhase section */

/* Begin PBXGroup section */
		246B30B81F5300A0009ED3AD /* RiotTodayWidget */ = {
			isa = PBXGroup;
			children = (
				246B30C81F530C84009ED3AD /* RiotTodayWidget.entitlements */,
				246B30BF1F5300A0009ED3AD /* Info.plist */,
				246B30B91F5300A0009ED3AD /* TodayViewController.h */,
				246B30BA1F5300A0009ED3AD /* TodayViewController.m */,
				246B30C61F5300F2009ED3AD /* TodayViewController.xib */,
			);
			path = RiotTodayWidget;
			sourceTree = "<group>";
		};
		24CBEC4F1F0EAD310093EABB /* RiotShareExtension */ = {
			isa = PBXGroup;
			children = (
				2466B7551F2F80B800AE27B0 /* Info.plist */,
				2466B7561F2F80B800AE27B0 /* RiotShareExtension.entitlements */,
				24D6B3441F3C8F8A00FC7A71 /* ViewController */,
				24D6B3551F3C8FCC00FC7A71 /* Model */,
			);
			name = RiotShareExtension;
			path = "Riot Share Extension";
			sourceTree = "<group>";
		};
		24D6B3441F3C8F8A00FC7A71 /* ViewController */ = {
			isa = PBXGroup;
			children = (
				24D6B34A1F3C8F8A00FC7A71 /* SharePresentingViewController.h */,
				24D6B34B1F3C8F8A00FC7A71 /* SharePresentingViewController.m */,
				24D6B34C1F3C8F8A00FC7A71 /* ShareViewController.h */,
				24D6B34D1F3C8F8A00FC7A71 /* ShareViewController.m */,
				24D6B34E1F3C8F8A00FC7A71 /* ShareViewController.xib */,
				24D6B3481F3C8F8A00FC7A71 /* RoomsListViewController.h */,
				24D6B3491F3C8F8A00FC7A71 /* RoomsListViewController.m */,
				F0B7A8AF1F4756A5006E27D2 /* RoomsListViewController.xib */,
				24D6B3451F3C8F8A00FC7A71 /* FallbackViewController.h */,
				24D6B3461F3C8F8A00FC7A71 /* FallbackViewController.m */,
				24D6B3471F3C8F8A00FC7A71 /* FallbackViewController.xib */,
			);
			name = ViewController;
			path = RiotShareExtension/ViewController;
			sourceTree = SOURCE_ROOT;
		};
		24D6B3551F3C8FCC00FC7A71 /* Model */ = {
			isa = PBXGroup;
			children = (
				245FC3EA1F3CAF9800603C6A /* ShareExtensionManager.h */,
				245FC3EB1F3CAF9800603C6A /* ShareExtensionManager.m */,
				24D6B3561F3C90D300FC7A71 /* ShareRecentsDataSource.h */,
				24D6B3571F3C90D300FC7A71 /* ShareRecentsDataSource.m */,
			);
			name = Model;
			path = RiotShareExtension/Model;
			sourceTree = SOURCE_ROOT;
		};
		3205ED801E97725E003D65FA /* Directory */ = {
			isa = PBXGroup;
			children = (
				32D392151EB9B7AB009A2BAF /* DirectoryServerDetailTableViewCell.h */,
				32D392161EB9B7AB009A2BAF /* DirectoryServerDetailTableViewCell.m */,
				32D392171EB9B7AB009A2BAF /* DirectoryServerDetailTableViewCell.xib */,
				3205ED811E97725E003D65FA /* DirectoryServerTableViewCell.h */,
				3205ED821E97725E003D65FA /* DirectoryServerTableViewCell.m */,
				3205ED831E97725E003D65FA /* DirectoryServerTableViewCell.xib */,
			);
			path = Directory;
			sourceTree = "<group>";
		};
		3233F7291F31F3B4006ACA81 /* libs */ = {
			isa = PBXGroup;
			children = (
				3233F7431F3497DA006ACA81 /* jitsi-meet */,
			);
			path = libs;
			sourceTree = "<group>";
		};
		3233F72D1F31F47E006ACA81 /* Widgets */ = {
			isa = PBXGroup;
			children = (
				3233F72E1F31F4BF006ACA81 /* JitsiViewController.h */,
				3233F72F1F31F4BF006ACA81 /* JitsiViewController.m */,
				3233F7301F31F4BF006ACA81 /* JitsiViewController.xib */,
			);
			path = Widgets;
			sourceTree = "<group>";
		};
		3233F7391F33065F006ACA81 /* Widgets */ = {
			isa = PBXGroup;
			children = (
				3233F73A1F3306A6006ACA81 /* WidgetManager.h */,
				3233F73B1F3306A7006ACA81 /* WidgetManager.m */,
				3233F73D1F331F05006ACA81 /* Widget.h */,
				3233F73E1F331F05006ACA81 /* Widget.m */,
			);
			path = Widgets;
			sourceTree = "<group>";
		};
		3233F7431F3497DA006ACA81 /* jitsi-meet */ = {
			isa = PBXGroup;
			children = (
				3233F7441F3497DA006ACA81 /* JitsiMeet.framework */,
			);
			path = "jitsi-meet";
			sourceTree = "<group>";
		};
		327382A71F276AD200356143 /* de.lproj */ = {
			isa = PBXGroup;
			children = (
				327382A81F276AD200356143 /* InfoPlist.strings */,
				327382AA1F276AD200356143 /* Localizable.strings */,
				327382AC1F276AD200356143 /* Vector.strings */,
			);
			path = de.lproj;
			sourceTree = "<group>";
		};
		327382AE1F276AD200356143 /* fr.lproj */ = {
			isa = PBXGroup;
			children = (
				327382AF1F276AD200356143 /* InfoPlist.strings */,
				327382B11F276AD200356143 /* Localizable.strings */,
				327382B31F276AD200356143 /* Vector.strings */,
			);
			path = fr.lproj;
			sourceTree = "<group>";
		};
		327382BB1F276AED00356143 /* en.lproj */ = {
			isa = PBXGroup;
			children = (
				327382BC1F276AED00356143 /* InfoPlist.strings */,
				327382BE1F276AED00356143 /* Localizable.strings */,
				327382C01F276AED00356143 /* Vector.strings */,
			);
			path = en.lproj;
			sourceTree = "<group>";
		};
		32918EA41F473BDB0076CA16 /* ru.lproj */ = {
			isa = PBXGroup;
			children = (
				32918EA51F473BDB0076CA16 /* Localizable.strings */,
				32918EA71F473BDB0076CA16 /* Vector.strings */,
			);
			path = ru.lproj;
			sourceTree = "<group>";
		};
		32AE61EB1F0D2183007255F4 /* nl.lproj */ = {
			isa = PBXGroup;
			children = (
				32AE61EC1F0D2183007255F4 /* InfoPlist.strings */,
				32AE61EE1F0D2183007255F4 /* Localizable.strings */,
				32AE61F01F0D2183007255F4 /* Vector.strings */,
			);
			path = nl.lproj;
			sourceTree = "<group>";
		};
		5FC42FA41F5186AFFB6A2404 /* Frameworks */ = {
			isa = PBXGroup;
			children = (
				FD9D0BDE9232898950554DD5 /* libPods-Riot.a */,
				7246451C668D6782166E22EC /* libPods-RiotShareExtension.a */,
				246B30B61F5300A0009ED3AD /* NotificationCenter.framework */,
				4D48252C5F849461B49E247B /* libPods-RiotTodayWidget.a */,
			);
			name = Frameworks;
			sourceTree = "<group>";
		};
		7471DF3720D498384A068DA7 /* Pods */ = {
			isa = PBXGroup;
			children = (
				839BB91240D350D5607D55BA /* Pods-Riot.debug.xcconfig */,
				C195C53961EA28E6900AEB68 /* Pods-Riot.release.xcconfig */,
				12AA0005C8B3D8D8162584C5 /* Pods-RiotShareExtension.debug.xcconfig */,
				765F5104DB3EC39713DEB3A4 /* Pods-RiotShareExtension.release.xcconfig */,
				F9ECEF0C2300E18D4E017599 /* Pods-RiotTodayWidget.debug.xcconfig */,
				9E07AE9A3C5A90D68D90B6F9 /* Pods-RiotTodayWidget.release.xcconfig */,
			);
			name = Pods;
			sourceTree = "<group>";
		};
		92324BE01F4F668F009DE194 /* Calls */ = {
			isa = PBXGroup;
			children = (
				92324BE11F4F66D3009DE194 /* IncomingCallView.h */,
				92324BE21F4F66D3009DE194 /* IncomingCallView.m */,
				92324BE41F4F6A60009DE194 /* CircleButton.h */,
				92324BE51F4F6A60009DE194 /* CircleButton.m */,
			);
			path = Calls;
			sourceTree = "<group>";
		};
		F083BB021E7005FD00A9B29C /* RiotTests */ = {
			isa = PBXGroup;
			children = (
				F083BB041E7005FD00A9B29C /* RiotTests.m */,
				F083BB071E70067700A9B29C /* Supporting Files */,
			);
			path = RiotTests;
			sourceTree = "<group>";
		};
		F083BB071E70067700A9B29C /* Supporting Files */ = {
			isa = PBXGroup;
			children = (
				F083BB031E7005FD00A9B29C /* Info.plist */,
			);
			name = "Supporting Files";
			sourceTree = "<group>";
		};
		F083BB081E7009EC00A9B29C /* Riot */ = {
			isa = PBXGroup;
			children = (
				F083BB091E7009EC00A9B29C /* API */,
				F083BB0E1E7009EC00A9B29C /* Assets */,
				F083BBE41E7009EC00A9B29C /* Categories */,
				F083BBF21E7009EC00A9B29C /* Model */,
				F083BC0F1E7009EC00A9B29C /* Utils */,
				F083BC191E7009EC00A9B29C /* ViewController */,
				F083BC571E7009EC00A9B29C /* Views */,
				3233F7291F31F3B4006ACA81 /* libs */,
				F083BB0C1E7009EC00A9B29C /* AppDelegate.h */,
				F083BB0D1E7009EC00A9B29C /* AppDelegate.m */,
				F083BBE21E7009EC00A9B29C /* Main.storyboard */,
				325E1C131E8D03950018D91E /* LaunchScreen.storyboard */,
				F083BBEF1E7009EC00A9B29C /* Images.xcassets */,
				F083BC0D1E7009EC00A9B29C /* Riot.entitlements */,
				F083BEA41E700B2800A9B29C /* Supporting Files */,
			);
			path = Riot;
			sourceTree = "<group>";
		};
		F083BB091E7009EC00A9B29C /* API */ = {
			isa = PBXGroup;
			children = (
				F083BB0A1E7009EC00A9B29C /* RageShakeManager.h */,
				F083BB0B1E7009EC00A9B29C /* RageShakeManager.m */,
			);
			path = API;
			sourceTree = "<group>";
		};
		F083BB0E1E7009EC00A9B29C /* Assets */ = {
			isa = PBXGroup;
			children = (
				32918EA41F473BDB0076CA16 /* ru.lproj */,
				327382A71F276AD200356143 /* de.lproj */,
				327382BB1F276AED00356143 /* en.lproj */,
				327382AE1F276AD200356143 /* fr.lproj */,
				32AE61EB1F0D2183007255F4 /* nl.lproj */,
				F083BB151E7009EC00A9B29C /* Images */,
				F083BBDA1E7009EC00A9B29C /* Sounds */,
			);
			path = Assets;
			sourceTree = "<group>";
		};
		F083BB151E7009EC00A9B29C /* Images */ = {
			isa = PBXGroup;
			children = (
				F0A4A1641EF7CB66003630DB /* members_list_icon.png */,
				F0A4A1651EF7CB66003630DB /* members_list_icon@2x.png */,
				F0A4A1661EF7CB66003630DB /* members_list_icon@3x.png */,
				F0614A101EDEE65000F5DC9A /* cancel.png */,
				F0614A111EDEE65000F5DC9A /* cancel@2x.png */,
				F0614A121EDEE65000F5DC9A /* cancel@3x.png */,
				F0614A0A1EDDCCE700F5DC9A /* jump_to_unread.png */,
				F0614A0B1EDDCCE700F5DC9A /* jump_to_unread@2x.png */,
				F0614A0C1EDDCCE700F5DC9A /* jump_to_unread@3x.png */,
				F0D869E81EC455A100BB0A2B /* create_direct_chat.png */,
				F0D869E91EC455A100BB0A2B /* create_direct_chat@2x.png */,
				F0D869EA1EC455A100BB0A2B /* create_direct_chat@3x.png */,
				F0E05A181EA0F9EB004B83FB /* tab_favourites_selected.png */,
				F0E05A191EA0F9EB004B83FB /* tab_favourites_selected@2x.png */,
				F0E05A1A1EA0F9EB004B83FB /* tab_favourites_selected@3x.png */,
				F0E05A1B1EA0F9EB004B83FB /* tab_favourites.png */,
				F0E05A1C1EA0F9EB004B83FB /* tab_favourites@2x.png */,
				F0E05A1D1EA0F9EB004B83FB /* tab_favourites@3x.png */,
				F0E05A1E1EA0F9EB004B83FB /* tab_home_selected.png */,
				F0E05A1F1EA0F9EB004B83FB /* tab_home_selected@2x.png */,
				F0E05A201EA0F9EB004B83FB /* tab_home_selected@3x.png */,
				F0E05A211EA0F9EB004B83FB /* tab_home.png */,
				F0E05A221EA0F9EB004B83FB /* tab_home@2x.png */,
				F0E05A231EA0F9EB004B83FB /* tab_home@3x.png */,
				F0E05A241EA0F9EB004B83FB /* tab_people_selected.png */,
				F0E05A251EA0F9EB004B83FB /* tab_people_selected@2x.png */,
				F0E05A261EA0F9EB004B83FB /* tab_people_selected@3x.png */,
				F0E05A271EA0F9EB004B83FB /* tab_people.png */,
				F0E05A281EA0F9EB004B83FB /* tab_people@2x.png */,
				F0E05A291EA0F9EB004B83FB /* tab_people@3x.png */,
				F0E05A2A1EA0F9EB004B83FB /* tab_rooms_selected.png */,
				F0E05A2B1EA0F9EB004B83FB /* tab_rooms_selected@2x.png */,
				F0E05A2C1EA0F9EB004B83FB /* tab_rooms_selected@3x.png */,
				F0E05A2D1EA0F9EB004B83FB /* tab_rooms.png */,
				F0E05A2E1EA0F9EB004B83FB /* tab_rooms@2x.png */,
				F0E05A2F1EA0F9EB004B83FB /* tab_rooms@3x.png */,
				F083BB161E7009EC00A9B29C /* add_participant.png */,
				F083BB171E7009EC00A9B29C /* add_participant@2x.png */,
				F083BB181E7009EC00A9B29C /* add_participant@3x.png */,
				F083BB191E7009EC00A9B29C /* admin_icon.png */,
				F083BB1A1E7009EC00A9B29C /* admin_icon@2x.png */,
				F083BB1B1E7009EC00A9B29C /* admin_icon@3x.png */,
				F083BB1C1E7009EC00A9B29C /* animatedLogo-0.png */,
				F083BB1D1E7009EC00A9B29C /* animatedLogo-1.png */,
				F083BB1E1E7009EC00A9B29C /* animatedLogo-2.png */,
				F083BB1F1E7009EC00A9B29C /* animatedLogo-3.png */,
				F083BB201E7009EC00A9B29C /* animatedLogo-4.png */,
				F083BB211E7009EC00A9B29C /* back_icon.png */,
				F083BB221E7009EC00A9B29C /* back_icon@2x.png */,
				F083BB231E7009EC00A9B29C /* back_icon@3x.png */,
				F083BB241E7009EC00A9B29C /* bubbles_bg_landscape.png */,
				F083BB251E7009EC00A9B29C /* bubbles_bg_landscape@2x.png */,
				F083BB261E7009EC00A9B29C /* bubbles_bg_landscape@3x.png */,
				F083BB271E7009EC00A9B29C /* call_audio_mute_off_icon.png */,
				F083BB281E7009EC00A9B29C /* call_audio_mute_off_icon@2x.png */,
				F083BB291E7009EC00A9B29C /* call_audio_mute_off_icon@3x.png */,
				F083BB2A1E7009EC00A9B29C /* call_audio_mute_on_icon.png */,
				F083BB2B1E7009EC00A9B29C /* call_audio_mute_on_icon@2x.png */,
				F083BB2C1E7009EC00A9B29C /* call_audio_mute_on_icon@3x.png */,
				F083BB2D1E7009EC00A9B29C /* call_chat_icon.png */,
				F083BB2E1E7009EC00A9B29C /* call_chat_icon@2x.png */,
				F083BB2F1E7009EC00A9B29C /* call_chat_icon@3x.png */,
				F083BB301E7009EC00A9B29C /* call_hangup_icon.png */,
				F083BB311E7009EC00A9B29C /* call_hangup_icon@2x.png */,
				F083BB321E7009EC00A9B29C /* call_hangup_icon@3x.png */,
				F083BB331E7009EC00A9B29C /* call_speaker_off_icon.png */,
				F083BB341E7009EC00A9B29C /* call_speaker_off_icon@2x.png */,
				F083BB351E7009EC00A9B29C /* call_speaker_off_icon@3x.png */,
				F083BB361E7009EC00A9B29C /* call_speaker_on_icon.png */,
				F083BB371E7009EC00A9B29C /* call_speaker_on_icon@2x.png */,
				F083BB381E7009EC00A9B29C /* call_speaker_on_icon@3x.png */,
				F083BB391E7009EC00A9B29C /* call_video_mute_off_icon.png */,
				F083BB3A1E7009EC00A9B29C /* call_video_mute_off_icon@2x.png */,
				F083BB3B1E7009EC00A9B29C /* call_video_mute_off_icon@3x.png */,
				F083BB3C1E7009EC00A9B29C /* call_video_mute_on_icon.png */,
				F083BB3D1E7009EC00A9B29C /* call_video_mute_on_icon@2x.png */,
				F083BB3E1E7009EC00A9B29C /* call_video_mute_on_icon@3x.png */,
				F083BB3F1E7009EC00A9B29C /* camera_capture.png */,
				F083BB401E7009EC00A9B29C /* camera_capture@2x.png */,
				F083BB411E7009EC00A9B29C /* camera_capture@3x.png */,
				F083BB421E7009EC00A9B29C /* camera_play.png */,
				F083BB431E7009EC00A9B29C /* camera_play@2x.png */,
				F083BB441E7009EC00A9B29C /* camera_record.png */,
				F083BB451E7009EC00A9B29C /* camera_stop.png */,
				F083BB461E7009EC00A9B29C /* camera_stop@2x.png */,
				F083BB471E7009EC00A9B29C /* camera_switch.png */,
				F083BB481E7009EC00A9B29C /* camera_switch@2x.png */,
				F083BB491E7009EC00A9B29C /* camera_switch@3x.png */,
				F083BB4A1E7009EC00A9B29C /* camera_video_capture.png */,
				F083BB4B1E7009EC00A9B29C /* camera_video_capture@2x.png */,
				F083BB4C1E7009EC00A9B29C /* camera_video_capture@3x.png */,
				F083BB4D1E7009EC00A9B29C /* chevron.png */,
				F083BB4E1E7009EC00A9B29C /* chevron@2x.png */,
				F083BB4F1E7009EC00A9B29C /* chevron@3x.png */,
				F083BB501E7009EC00A9B29C /* create_room.png */,
				F083BB511E7009EC00A9B29C /* create_room@2x.png */,
				F083BB521E7009EC00A9B29C /* create_room@3x.png */,
				F083BB531E7009EC00A9B29C /* details_icon.png */,
				F083BB541E7009EC00A9B29C /* details_icon@2x.png */,
				F083BB551E7009EC00A9B29C /* details_icon@3x.png */,
				F083BB561E7009EC00A9B29C /* direct_icon.png */,
				F083BB571E7009EC00A9B29C /* direct_icon@2x.png */,
				F083BB581E7009EC00A9B29C /* direct_icon@3x.png */,
				F083BB591E7009EC00A9B29C /* directChatOff.png */,
				F083BB5A1E7009EC00A9B29C /* directChatOff@2x.png */,
				F083BB5B1E7009EC00A9B29C /* directChatOff@3x.png */,
				F083BB5C1E7009EC00A9B29C /* directChatOn.png */,
				F083BB5D1E7009EC00A9B29C /* directChatOn@2x.png */,
				F083BB5E1E7009EC00A9B29C /* directChatOn@3x.png */,
				F083BB5F1E7009EC00A9B29C /* disclosure_icon.png */,
				F083BB601E7009EC00A9B29C /* disclosure_icon@2x.png */,
				F083BB611E7009EC00A9B29C /* disclosure_icon@3x.png */,
				F083BB621E7009EC00A9B29C /* e2e_blocked.png */,
				F083BB631E7009EC00A9B29C /* e2e_blocked@2x.png */,
				F083BB641E7009EC00A9B29C /* e2e_blocked@3x.png */,
				F083BB651E7009EC00A9B29C /* e2e_unencrypted.png */,
				F083BB661E7009EC00A9B29C /* e2e_unencrypted@2x.png */,
				F083BB671E7009EC00A9B29C /* e2e_unencrypted@3x.png */,
				F083BB681E7009EC00A9B29C /* e2e_verified.png */,
				F083BB691E7009EC00A9B29C /* e2e_verified@2x.png */,
				F083BB6A1E7009EC00A9B29C /* e2e_verified@3x.png */,
				F083BB6B1E7009EC00A9B29C /* e2e_warning.png */,
				F083BB6C1E7009EC00A9B29C /* e2e_warning@2x.png */,
				F083BB6D1E7009EC00A9B29C /* e2e_warning@3x.png */,
				F083BB6E1E7009EC00A9B29C /* edit_icon.png */,
				F083BB6F1E7009EC00A9B29C /* edit_icon@2x.png */,
				F083BB701E7009EC00A9B29C /* edit_icon@3x.png */,
				F083BB711E7009EC00A9B29C /* error.png */,
				F083BB721E7009EC00A9B29C /* error@2x.png */,
				F083BB731E7009EC00A9B29C /* error@3x.png */,
				F083BB741E7009EC00A9B29C /* favourite.png */,
				F083BB751E7009EC00A9B29C /* favourite@2x.png */,
				F083BB761E7009EC00A9B29C /* favourite@3x.png */,
				F083BB771E7009EC00A9B29C /* favouriteOff.png */,
				F083BB781E7009EC00A9B29C /* favouriteOff@2x.png */,
				F083BB791E7009EC00A9B29C /* favouriteOff@3x.png */,
				F083BB7A1E7009EC00A9B29C /* file_doc_icon.png */,
				F083BB7B1E7009EC00A9B29C /* file_doc_icon@2x.png */,
				F083BB7C1E7009EC00A9B29C /* file_doc_icon@3x.png */,
				F083BB7D1E7009EC00A9B29C /* file_music_icon.png */,
				F083BB7E1E7009EC00A9B29C /* file_music_icon@2x.png */,
				F083BB7F1E7009EC00A9B29C /* file_music_icon@3x.png */,
				F083BB801E7009EC00A9B29C /* file_photo_icon.png */,
				F083BB811E7009EC00A9B29C /* file_photo_icon@2x.png */,
				F083BB821E7009EC00A9B29C /* file_photo_icon@3x.png */,
				F083BB831E7009EC00A9B29C /* file_video_icon.png */,
				F083BB841E7009EC00A9B29C /* file_video_icon@2x.png */,
				F083BB851E7009EC00A9B29C /* file_video_icon@3x.png */,
				F083BB861E7009EC00A9B29C /* group.png */,
				F083BB871E7009EC00A9B29C /* group@2x.png */,
				F083BB881E7009EC00A9B29C /* group@3x.png */,
				F083BB891E7009EC00A9B29C /* leave.png */,
				F083BB8A1E7009EC00A9B29C /* leave@2x.png */,
				F083BB8B1E7009EC00A9B29C /* leave@3x.png */,
				F083BB8C1E7009EC00A9B29C /* logo.png */,
				F083BB8D1E7009EC00A9B29C /* logo@2x.png */,
				F083BB8E1E7009EC00A9B29C /* logo@3x.png */,
				F083BB8F1E7009EC00A9B29C /* main_alias_icon.png */,
				F083BB901E7009EC00A9B29C /* main_alias_icon@2x.png */,
				F083BB911E7009EC00A9B29C /* main_alias_icon@3x.png */,
				F083BB921E7009EC00A9B29C /* mod_icon.png */,
				F083BB931E7009EC00A9B29C /* mod_icon@2x.png */,
				F083BB941E7009EC00A9B29C /* mod_icon@3x.png */,
				F083BB951E7009EC00A9B29C /* newmessages.png */,
				F083BB961E7009EC00A9B29C /* newmessages@2x.png */,
				F083BB971E7009EC00A9B29C /* newmessages@3x.png */,
				F083BB981E7009EC00A9B29C /* notifications.png */,
				F083BB991E7009EC00A9B29C /* notifications@2x.png */,
				F083BB9A1E7009EC00A9B29C /* notifications@3x.png */,
				F083BB9B1E7009EC00A9B29C /* notificationsOff.png */,
				F083BB9C1E7009EC00A9B29C /* notificationsOff@2x.png */,
				F083BB9D1E7009EC00A9B29C /* notificationsOff@3x.png */,
				F083BB9E1E7009EC00A9B29C /* placeholder.png */,
				F083BB9F1E7009EC00A9B29C /* placeholder@2x.png */,
				F083BBA01E7009EC00A9B29C /* placeholder@3x.png */,
				F083BBA11E7009EC00A9B29C /* plus_icon.png */,
				F083BBA21E7009EC00A9B29C /* plus_icon@2x.png */,
				F083BBA31E7009EC00A9B29C /* plus_icon@3x.png */,
				F083BBA41E7009EC00A9B29C /* priorityHigh.png */,
				F083BBA51E7009EC00A9B29C /* priorityHigh@2x.png */,
				F083BBA61E7009EC00A9B29C /* priorityHigh@3x.png */,
				F083BBA71E7009EC00A9B29C /* priorityLow.png */,
				F083BBA81E7009EC00A9B29C /* priorityLow@2x.png */,
				F083BBA91E7009EC00A9B29C /* priorityLow@3x.png */,
				F083BBAA1E7009EC00A9B29C /* remove_icon.png */,
				F083BBAB1E7009EC00A9B29C /* remove_icon@2x.png */,
				F083BBAC1E7009EC00A9B29C /* remove_icon@3x.png */,
				F083BBAD1E7009EC00A9B29C /* remove_icon_pink.png */,
				F083BBAE1E7009EC00A9B29C /* remove_icon_pink@2x.png */,
				F083BBAF1E7009EC00A9B29C /* remove_icon_pink@3x.png */,
				F083BBB01E7009EC00A9B29C /* riot_icon.png */,
				F083BBB11E7009EC00A9B29C /* riot_icon@2x.png */,
				F083BBB21E7009EC00A9B29C /* riot_icon@3x.png */,
				F083BBB31E7009EC00A9B29C /* scrolldown.png */,
				F083BBB41E7009EC00A9B29C /* scrolldown@2x.png */,
				F083BBB51E7009EC00A9B29C /* scrolldown@3x.png */,
				F083BBB61E7009EC00A9B29C /* scrollup.png */,
				F083BBB71E7009EC00A9B29C /* scrollup@2x.png */,
				F083BBB81E7009EC00A9B29C /* scrollup@3x.png */,
				F083BBB91E7009EC00A9B29C /* search_bg.png */,
				F083BBBA1E7009EC00A9B29C /* search_bg@2x.png */,
				F083BBBB1E7009EC00A9B29C /* search_bg@3x.png */,
				F083BBBC1E7009EC00A9B29C /* search_icon.png */,
				F083BBBD1E7009EC00A9B29C /* search_icon@2x.png */,
				F083BBBE1E7009EC00A9B29C /* search_icon@3x.png */,
				F083BBBF1E7009EC00A9B29C /* selection_tick.png */,
				F083BBC01E7009EC00A9B29C /* selection_tick@2x.png */,
				F083BBC11E7009EC00A9B29C /* selection_tick@3x.png */,
				F083BBC21E7009EC00A9B29C /* selection_untick.png */,
				F083BBC31E7009EC00A9B29C /* selection_untick@2x.png */,
				F083BBC41E7009EC00A9B29C /* selection_untick@3x.png */,
				F083BBC51E7009EC00A9B29C /* settings_icon.png */,
				F083BBC61E7009EC00A9B29C /* settings_icon@2x.png */,
				F083BBC71E7009EC00A9B29C /* settings_icon@3x.png */,
				F083BBC81E7009EC00A9B29C /* shrink_icon.png */,
				F083BBC91E7009EC00A9B29C /* shrink_icon@2x.png */,
				F083BBCA1E7009EC00A9B29C /* shrink_icon@3x.png */,
				F083BBCB1E7009EC00A9B29C /* start_chat.png */,
				F083BBCC1E7009EC00A9B29C /* start_chat@2x.png */,
				F083BBCD1E7009EC00A9B29C /* start_chat@3x.png */,
				F083BBCE1E7009EC00A9B29C /* typing.png */,
				F083BBCF1E7009EC00A9B29C /* typing@2x.png */,
				F083BBD01E7009EC00A9B29C /* typing@3x.png */,
				F083BBD11E7009EC00A9B29C /* upload_icon.png */,
				F083BBD21E7009EC00A9B29C /* upload_icon@2x.png */,
				F083BBD31E7009EC00A9B29C /* upload_icon@3x.png */,
				F083BBD41E7009EC00A9B29C /* video_icon.png */,
				F083BBD51E7009EC00A9B29C /* video_icon@2x.png */,
				F083BBD61E7009EC00A9B29C /* video_icon@3x.png */,
				F083BBD71E7009EC00A9B29C /* voice_call_icon.png */,
				F083BBD81E7009EC00A9B29C /* voice_call_icon@2x.png */,
				F083BBD91E7009EC00A9B29C /* voice_call_icon@3x.png */,
			);
			path = Images;
			sourceTree = "<group>";
		};
		F083BBDA1E7009EC00A9B29C /* Sounds */ = {
			isa = PBXGroup;
			children = (
				F083BBDB1E7009EC00A9B29C /* busy.mp3 */,
				F083BBDC1E7009EC00A9B29C /* callend.mp3 */,
				F083BBDD1E7009EC00A9B29C /* message.mp3 */,
				F083BBDE1E7009EC00A9B29C /* ring.mp3 */,
				F083BBDF1E7009EC00A9B29C /* ringback.mp3 */,
			);
			path = Sounds;
			sourceTree = "<group>";
		};
		F083BBE41E7009EC00A9B29C /* Categories */ = {
			isa = PBXGroup;
			children = (
				F083BBE51E7009EC00A9B29C /* MXKRoomBubbleTableViewCell+Riot.h */,
				F083BBE61E7009EC00A9B29C /* MXKRoomBubbleTableViewCell+Riot.m */,
				F083BBE71E7009EC00A9B29C /* MXRoom+Riot.h */,
				F083BBE81E7009EC00A9B29C /* MXRoom+Riot.m */,
				F083BBE91E7009EC00A9B29C /* UINavigationController+Riot.h */,
				F083BBEA1E7009EC00A9B29C /* UINavigationController+Riot.m */,
				F083BBEB1E7009EC00A9B29C /* UIViewController+RiotSearch.h */,
				F083BBEC1E7009EC00A9B29C /* UIViewController+RiotSearch.m */,
			);
			path = Categories;
			sourceTree = "<group>";
		};
		F083BBF21E7009EC00A9B29C /* Model */ = {
			isa = PBXGroup;
			children = (
				F083BBF31E7009EC00A9B29C /* Contact */,
				F083BBF61E7009EC00A9B29C /* Room */,
				F083BC011E7009EC00A9B29C /* RoomList */,
				F083BC0A1E7009EC00A9B29C /* Search */,
			);
			path = Model;
			sourceTree = "<group>";
		};
		F083BBF31E7009EC00A9B29C /* Contact */ = {
			isa = PBXGroup;
			children = (
				F0E05A041E9682E9004B83FB /* ContactsDataSource.h */,
				F0E05A051E9682E9004B83FB /* ContactsDataSource.m */,
				F083BBF41E7009EC00A9B29C /* Contact.h */,
				F083BBF51E7009EC00A9B29C /* Contact.m */,
			);
			path = Contact;
			sourceTree = "<group>";
		};
		F083BBF61E7009EC00A9B29C /* Room */ = {
			isa = PBXGroup;
			children = (
				F083BBF71E7009EC00A9B29C /* RoomBubbleCellData.h */,
				F083BBF81E7009EC00A9B29C /* RoomBubbleCellData.m */,
				F083BBF91E7009EC00A9B29C /* RoomDataSource.h */,
				F083BBFA1E7009EC00A9B29C /* RoomDataSource.m */,
				F083BBFB1E7009EC00A9B29C /* RoomEmailInvitation.h */,
				F083BBFC1E7009EC00A9B29C /* RoomEmailInvitation.m */,
				F083BBFD1E7009EC00A9B29C /* RoomPreviewData.h */,
				F083BBFE1E7009EC00A9B29C /* RoomPreviewData.m */,
				F083BBFF1E7009EC00A9B29C /* RoomSearchDataSource.h */,
				F083BC001E7009EC00A9B29C /* RoomSearchDataSource.m */,
			);
			path = Room;
			sourceTree = "<group>";
		};
		F083BC011E7009EC00A9B29C /* RoomList */ = {
			isa = PBXGroup;
			children = (
				F083BC021E7009EC00A9B29C /* HomeMessagesSearchDataSource.h */,
				F083BC031E7009EC00A9B29C /* HomeMessagesSearchDataSource.m */,
				F083BC041E7009EC00A9B29C /* PublicRoomsDirectoryDataSource.h */,
				F083BC051E7009EC00A9B29C /* PublicRoomsDirectoryDataSource.m */,
				F083BC061E7009EC00A9B29C /* RecentCellData.h */,
				F083BC071E7009EC00A9B29C /* RecentCellData.m */,
				F083BC081E7009EC00A9B29C /* RecentsDataSource.h */,
				F083BC091E7009EC00A9B29C /* RecentsDataSource.m */,
				F0E059FB1E9545BB004B83FB /* UnifiedSearchRecentsDataSource.h */,
				F0E059FC1E9545BB004B83FB /* UnifiedSearchRecentsDataSource.m */,
			);
			path = RoomList;
			sourceTree = "<group>";
		};
		F083BC0A1E7009EC00A9B29C /* Search */ = {
			isa = PBXGroup;
			children = (
				F083BC0B1E7009EC00A9B29C /* FilesSearchCellData.h */,
				F083BC0C1E7009EC00A9B29C /* FilesSearchCellData.m */,
			);
			path = Search;
			sourceTree = "<group>";
		};
		F083BC0F1E7009EC00A9B29C /* Utils */ = {
			isa = PBXGroup;
			children = (
				3233F7391F33065F006ACA81 /* Widgets */,
				F083BC101E7009EC00A9B29C /* AvatarGenerator.h */,
				F083BC111E7009EC00A9B29C /* AvatarGenerator.m */,
				F083BC121E7009EC00A9B29C /* EventFormatter.h */,
				F083BC131E7009EC00A9B29C /* EventFormatter.m */,
				F083BC141E7009EC00A9B29C /* Tools.h */,
				F083BC151E7009EC00A9B29C /* Tools.m */,
				F083BC161E7009EC00A9B29C /* RiotDesignValues.h */,
				F083BC171E7009EC00A9B29C /* RiotDesignValues.m */,
			);
			path = Utils;
			sourceTree = "<group>";
		};
		F083BC191E7009EC00A9B29C /* ViewController */ = {
			isa = PBXGroup;
			children = (
				3233F72D1F31F47E006ACA81 /* Widgets */,
				F0B4CBA81F41E71A008E99C5 /* RiotNavigationController.h */,
				F0B4CBA91F41E71A008E99C5 /* RiotNavigationController.m */,
				F0131DE31F2200D600CBF707 /* RiotSplitViewController.h */,
				F0131DE41F2200D600CBF707 /* RiotSplitViewController.m */,
				F0E059FE1E963103004B83FB /* FavouritesViewController.h */,
				F0E059FF1E963103004B83FB /* FavouritesViewController.m */,
				F0E05A001E963103004B83FB /* RoomsViewController.h */,
				F0E05A011E963103004B83FB /* RoomsViewController.m */,
				F02C1A831E8EB04C0045A404 /* PeopleViewController.h */,
				F02C1A841E8EB04C0045A404 /* PeopleViewController.m */,
				F05BD79F1E7C0E4500C69941 /* MasterTabBarController.h */,
				F05BD7A01E7C0E4500C69941 /* MasterTabBarController.m */,
				F05BD79C1E7AEBF800C69941 /* UnifiedSearchViewController.h */,
				F05BD79D1E7AEBF800C69941 /* UnifiedSearchViewController.m */,
				F083BC1A1E7009EC00A9B29C /* AttachmentsViewController.h */,
				F083BC1B1E7009EC00A9B29C /* AttachmentsViewController.m */,
				F083BC1C1E7009EC00A9B29C /* AuthenticationViewController.h */,
				F083BC1D1E7009EC00A9B29C /* AuthenticationViewController.m */,
				F083BC1E1E7009EC00A9B29C /* AuthenticationViewController.xib */,
				32FD0A3A1EB0CD9B0072B066 /* BugReportViewController.h */,
				32FD0A3B1EB0CD9B0072B066 /* BugReportViewController.m */,
				32FD0A3C1EB0CD9B0072B066 /* BugReportViewController.xib */,
				F083BC1F1E7009EC00A9B29C /* CallViewController.h */,
				F083BC201E7009EC00A9B29C /* CallViewController.m */,
				F083BC211E7009EC00A9B29C /* CallViewController.xib */,
				F083BC221E7009EC00A9B29C /* ContactDetailsViewController.h */,
				F083BC231E7009EC00A9B29C /* ContactDetailsViewController.m */,
				F083BC241E7009EC00A9B29C /* ContactDetailsViewController.xib */,
				F083BC251E7009EC00A9B29C /* ContactsTableViewController.h */,
				F083BC261E7009EC00A9B29C /* ContactsTableViewController.m */,
				F083BC271E7009EC00A9B29C /* ContactsTableViewController.xib */,
				F083BC281E7009EC00A9B29C /* CountryPickerViewController.h */,
				F083BC291E7009EC00A9B29C /* CountryPickerViewController.m */,
				F083BC2A1E7009EC00A9B29C /* DirectoryViewController.h */,
				F083BC2B1E7009EC00A9B29C /* DirectoryViewController.m */,
				3205ED7B1E976C8A003D65FA /* DirectoryServerPickerViewController.h */,
				3205ED7C1E976C8A003D65FA /* DirectoryServerPickerViewController.m */,
				F083BC2C1E7009EC00A9B29C /* HomeFilesSearchViewController.h */,
				F083BC2D1E7009EC00A9B29C /* HomeFilesSearchViewController.m */,
				F083BC2E1E7009EC00A9B29C /* HomeMessagesSearchViewController.h */,
				F083BC2F1E7009EC00A9B29C /* HomeMessagesSearchViewController.m */,
				F083BC301E7009EC00A9B29C /* HomeViewController.h */,
				F083BC311E7009EC00A9B29C /* HomeViewController.m */,
				32185B2F1F20FA2B00752141 /* LanguagePickerViewController.h */,
				32185B301F20FA2B00752141 /* LanguagePickerViewController.m */,
				F083BC321E7009EC00A9B29C /* MediaAlbumContentViewController.h */,
				F083BC331E7009EC00A9B29C /* MediaAlbumContentViewController.m */,
				F083BC341E7009EC00A9B29C /* MediaAlbumContentViewController.xib */,
				F083BC351E7009EC00A9B29C /* MediaPickerViewController.h */,
				F083BC361E7009EC00A9B29C /* MediaPickerViewController.m */,
				F083BC371E7009EC00A9B29C /* MediaPickerViewController.xib */,
				F083BC381E7009EC00A9B29C /* RecentsViewController.h */,
				F083BC391E7009EC00A9B29C /* RecentsViewController.m */,
				F0E05A0A1E9CCEBF004B83FB /* RecentsViewController.xib */,
				F083BC3A1E7009EC00A9B29C /* RoomFilesSearchViewController.h */,
				F083BC3B1E7009EC00A9B29C /* RoomFilesSearchViewController.m */,
				F083BC3C1E7009EC00A9B29C /* RoomFilesViewController.h */,
				F083BC3D1E7009EC00A9B29C /* RoomFilesViewController.m */,
				F083BC3E1E7009EC00A9B29C /* RoomMemberDetailsViewController.h */,
				F083BC3F1E7009EC00A9B29C /* RoomMemberDetailsViewController.m */,
				F083BC401E7009EC00A9B29C /* RoomMemberDetailsViewController.xib */,
				F083BC411E7009EC00A9B29C /* RoomMessagesSearchViewController.h */,
				F083BC421E7009EC00A9B29C /* RoomMessagesSearchViewController.m */,
				F083BC431E7009EC00A9B29C /* RoomParticipantsViewController.h */,
				F083BC441E7009EC00A9B29C /* RoomParticipantsViewController.m */,
				F083BC451E7009EC00A9B29C /* RoomParticipantsViewController.xib */,
				F083BC461E7009EC00A9B29C /* RoomSearchViewController.h */,
				F083BC471E7009EC00A9B29C /* RoomSearchViewController.m */,
				F083BC481E7009EC00A9B29C /* RoomSettingsViewController.h */,
				F083BC491E7009EC00A9B29C /* RoomSettingsViewController.m */,
				F083BC4A1E7009EC00A9B29C /* RoomViewController.h */,
				F083BC4B1E7009EC00A9B29C /* RoomViewController.m */,
				F083BC4C1E7009EC00A9B29C /* RoomViewController.xib */,
				F083BC4D1E7009EC00A9B29C /* SegmentedViewController.h */,
				F083BC4E1E7009EC00A9B29C /* SegmentedViewController.m */,
				F083BC4F1E7009EC00A9B29C /* SegmentedViewController.xib */,
				F083BC501E7009EC00A9B29C /* SettingsViewController.h */,
				F083BC511E7009EC00A9B29C /* SettingsViewController.m */,
				F083BC521E7009EC00A9B29C /* StartChatViewController.h */,
				F083BC531E7009EC00A9B29C /* StartChatViewController.m */,
				F083BC541E7009EC00A9B29C /* StartChatViewController.xib */,
				F083BC551E7009EC00A9B29C /* UsersDevicesViewController.h */,
				F083BC561E7009EC00A9B29C /* UsersDevicesViewController.m */,
				24B5103C1EFA7083004C6AD2 /* ReadReceiptsViewController.h */,
				24B5103D1EFA7083004C6AD2 /* ReadReceiptsViewController.m */,
				24B5103F1EFA88CC004C6AD2 /* ReadReceiptsViewController.xib */,
				F0B4CBA31F418D0B008E99C5 /* WebViewViewController.h */,
				F0B4CBA41F418D0B008E99C5 /* WebViewViewController.m */,
			);
			path = ViewController;
			sourceTree = "<group>";
		};
		F083BC571E7009EC00A9B29C /* Views */ = {
			isa = PBXGroup;
			children = (
				92324BE01F4F668F009DE194 /* Calls */,
				F0B4CBAD1F4215E3008E99C5 /* Event */,
				F083BC581E7009EC00A9B29C /* Authentication */,
				F083BC5F1E7009EC00A9B29C /* Contact */,
				F083BC631E7009EC00A9B29C /* Device */,
				3205ED801E97725E003D65FA /* Directory */,
				F083BC691E7009EC00A9B29C /* EncryptionInfoView */,
				F083BC6C1E7009EC00A9B29C /* MediaAlbum */,
				F083BC701E7009EC00A9B29C /* RoomActivitiesView */,
				F083BC741E7009EC00A9B29C /* RoomBubbleList */,
				F083BCD81E7009EC00A9B29C /* RoomInputToolbar */,
				F083BCDC1E7009EC00A9B29C /* RoomList */,
				F083BCEF1E7009ED00A9B29C /* RoomMember */,
				F083BCF31E7009ED00A9B29C /* RoomTitle */,
				F083BD031E7009ED00A9B29C /* Search */,
				F083BD0D1E7009ED00A9B29C /* TableViewCell */,
			);
			path = Views;
			sourceTree = "<group>";
		};
		F083BC581E7009EC00A9B29C /* Authentication */ = {
			isa = PBXGroup;
			children = (
				F083BC591E7009EC00A9B29C /* AuthInputsView.h */,
				F083BC5A1E7009EC00A9B29C /* AuthInputsView.m */,
				F083BC5B1E7009EC00A9B29C /* AuthInputsView.xib */,
				F083BC5C1E7009EC00A9B29C /* ForgotPasswordInputsView.h */,
				F083BC5D1E7009EC00A9B29C /* ForgotPasswordInputsView.m */,
				F083BC5E1E7009EC00A9B29C /* ForgotPasswordInputsView.xib */,
			);
			path = Authentication;
			sourceTree = "<group>";
		};
		F083BC5F1E7009EC00A9B29C /* Contact */ = {
			isa = PBXGroup;
			children = (
				F083BC601E7009EC00A9B29C /* ContactTableViewCell.h */,
				F083BC611E7009EC00A9B29C /* ContactTableViewCell.m */,
				F083BC621E7009EC00A9B29C /* ContactTableViewCell.xib */,
			);
			path = Contact;
			sourceTree = "<group>";
		};
		F083BC631E7009EC00A9B29C /* Device */ = {
			isa = PBXGroup;
			children = (
				F083BC641E7009EC00A9B29C /* DeviceTableViewCell.h */,
				F083BC651E7009EC00A9B29C /* DeviceTableViewCell.m */,
				F083BC661E7009EC00A9B29C /* DeviceTableViewCell.xib */,
				F083BC671E7009EC00A9B29C /* DeviceView.h */,
				F083BC681E7009EC00A9B29C /* DeviceView.m */,
				F0B4CBA61F41CA44008E99C5 /* DeviceView.xib */,
			);
			path = Device;
			sourceTree = "<group>";
		};
		F083BC691E7009EC00A9B29C /* EncryptionInfoView */ = {
			isa = PBXGroup;
			children = (
				F083BC6A1E7009EC00A9B29C /* EncryptionInfoView.h */,
				F083BC6B1E7009EC00A9B29C /* EncryptionInfoView.m */,
				F0B4CBAB1F41F090008E99C5 /* EncryptionInfoView.xib */,
			);
			path = EncryptionInfoView;
			sourceTree = "<group>";
		};
		F083BC6C1E7009EC00A9B29C /* MediaAlbum */ = {
			isa = PBXGroup;
			children = (
				F083BC6D1E7009EC00A9B29C /* MediaAlbumTableCell.h */,
				F083BC6E1E7009EC00A9B29C /* MediaAlbumTableCell.m */,
				F083BC6F1E7009EC00A9B29C /* MediaAlbumTableCell.xib */,
			);
			path = MediaAlbum;
			sourceTree = "<group>";
		};
		F083BC701E7009EC00A9B29C /* RoomActivitiesView */ = {
			isa = PBXGroup;
			children = (
				F083BC711E7009EC00A9B29C /* RoomActivitiesView.h */,
				F083BC721E7009EC00A9B29C /* RoomActivitiesView.m */,
				F083BC731E7009EC00A9B29C /* RoomActivitiesView.xib */,
			);
			path = RoomActivitiesView;
			sourceTree = "<group>";
		};
		F083BC741E7009EC00A9B29C /* RoomBubbleList */ = {
			isa = PBXGroup;
			children = (
				F083BC751E7009EC00A9B29C /* Encryption */,
				F06CDD661EF01E3900870B75 /* RoomEmptyBubbleCell.h */,
				F06CDD671EF01E3900870B75 /* RoomEmptyBubbleCell.m */,
				F06CDD681EF01E3900870B75 /* RoomEmptyBubbleCell.xib */,
				32AE61E11F0A971B007255F4 /* RoomMembershipBubbleCell.h */,
				32AE61E21F0A971B007255F4 /* RoomMembershipBubbleCell.m */,
				32AE61E31F0A971B007255F4 /* RoomMembershipBubbleCell.xib */,
				32AE61E61F0CE099007255F4 /* RoomMembershipWithPaginationTitleBubbleCell.h */,
				32AE61E71F0CE099007255F4 /* RoomMembershipWithPaginationTitleBubbleCell.m */,
				32AE61E81F0CE099007255F4 /* RoomMembershipWithPaginationTitleBubbleCell.xib */,
				321082AF1F0E9F40002E0091 /* RoomMembershipCollapsedBubbleCell.h */,
				321082B01F0E9F40002E0091 /* RoomMembershipCollapsedBubbleCell.m */,
				321082B11F0E9F40002E0091 /* RoomMembershipCollapsedBubbleCell.xib */,
				32471CD91F1373A100BDF50A /* RoomMembershipCollapsedWithPaginationTitleBubbleCell.h */,
				32471CDA1F1373A100BDF50A /* RoomMembershipCollapsedWithPaginationTitleBubbleCell.m */,
				32471CDB1F1373A100BDF50A /* RoomMembershipCollapsedWithPaginationTitleBubbleCell.xib */,
				3228069D1F0F64C4008C53D7 /* RoomMembershipExpandedBubbleCell.h */,
				3228069E1F0F64C4008C53D7 /* RoomMembershipExpandedBubbleCell.m */,
				3228069F1F0F64C4008C53D7 /* RoomMembershipExpandedBubbleCell.xib */,
				32471CDE1F13AC1500BDF50A /* RoomMembershipExpandedWithPaginationTitleBubbleCell.h */,
				32471CDF1F13AC1500BDF50A /* RoomMembershipExpandedWithPaginationTitleBubbleCell.m */,
				32471CE01F13AC1500BDF50A /* RoomMembershipExpandedWithPaginationTitleBubbleCell.xib */,
				F083BCA81E7009EC00A9B29C /* RoomIncomingAttachmentBubbleCell.h */,
				F083BCA91E7009EC00A9B29C /* RoomIncomingAttachmentBubbleCell.m */,
				F083BCAA1E7009EC00A9B29C /* RoomIncomingAttachmentBubbleCell.xib */,
				F083BCAB1E7009EC00A9B29C /* RoomIncomingAttachmentWithoutSenderInfoBubbleCell.h */,
				F083BCAC1E7009EC00A9B29C /* RoomIncomingAttachmentWithoutSenderInfoBubbleCell.m */,
				F083BCAD1E7009EC00A9B29C /* RoomIncomingAttachmentWithoutSenderInfoBubbleCell.xib */,
				F083BCAE1E7009EC00A9B29C /* RoomIncomingAttachmentWithPaginationTitleBubbleCell.h */,
				F083BCAF1E7009EC00A9B29C /* RoomIncomingAttachmentWithPaginationTitleBubbleCell.m */,
				F083BCB01E7009EC00A9B29C /* RoomIncomingAttachmentWithPaginationTitleBubbleCell.xib */,
				F083BCB11E7009EC00A9B29C /* RoomIncomingTextMsgBubbleCell.h */,
				F083BCB21E7009EC00A9B29C /* RoomIncomingTextMsgBubbleCell.m */,
				F083BCB31E7009EC00A9B29C /* RoomIncomingTextMsgBubbleCell.xib */,
				F083BCB41E7009EC00A9B29C /* RoomIncomingTextMsgWithoutSenderInfoBubbleCell.h */,
				F083BCB51E7009EC00A9B29C /* RoomIncomingTextMsgWithoutSenderInfoBubbleCell.m */,
				F083BCB61E7009EC00A9B29C /* RoomIncomingTextMsgWithoutSenderInfoBubbleCell.xib */,
				F083BCB71E7009EC00A9B29C /* RoomIncomingTextMsgWithoutSenderNameBubbleCell.h */,
				F083BCB81E7009EC00A9B29C /* RoomIncomingTextMsgWithoutSenderNameBubbleCell.m */,
				F083BCB91E7009EC00A9B29C /* RoomIncomingTextMsgWithoutSenderNameBubbleCell.xib */,
				F083BCBA1E7009EC00A9B29C /* RoomIncomingTextMsgWithPaginationTitleBubbleCell.h */,
				F083BCBB1E7009EC00A9B29C /* RoomIncomingTextMsgWithPaginationTitleBubbleCell.m */,
				F083BCBC1E7009EC00A9B29C /* RoomIncomingTextMsgWithPaginationTitleBubbleCell.xib */,
				F083BCBD1E7009EC00A9B29C /* RoomIncomingTextMsgWithPaginationTitleWithoutSenderNameBubbleCell.h */,
				F083BCBE1E7009EC00A9B29C /* RoomIncomingTextMsgWithPaginationTitleWithoutSenderNameBubbleCell.m */,
				F083BCBF1E7009EC00A9B29C /* RoomIncomingTextMsgWithPaginationTitleWithoutSenderNameBubbleCell.xib */,
				F083BCC01E7009EC00A9B29C /* RoomOutgoingAttachmentBubbleCell.h */,
				F083BCC11E7009EC00A9B29C /* RoomOutgoingAttachmentBubbleCell.m */,
				F083BCC21E7009EC00A9B29C /* RoomOutgoingAttachmentBubbleCell.xib */,
				F083BCC31E7009EC00A9B29C /* RoomOutgoingAttachmentWithoutSenderInfoBubbleCell.h */,
				F083BCC41E7009EC00A9B29C /* RoomOutgoingAttachmentWithoutSenderInfoBubbleCell.m */,
				F083BCC51E7009EC00A9B29C /* RoomOutgoingAttachmentWithoutSenderInfoBubbleCell.xib */,
				F083BCC61E7009EC00A9B29C /* RoomOutgoingAttachmentWithPaginationTitleBubbleCell.h */,
				F083BCC71E7009EC00A9B29C /* RoomOutgoingAttachmentWithPaginationTitleBubbleCell.m */,
				F083BCC81E7009EC00A9B29C /* RoomOutgoingAttachmentWithPaginationTitleBubbleCell.xib */,
				F083BCC91E7009EC00A9B29C /* RoomOutgoingTextMsgBubbleCell.h */,
				F083BCCA1E7009EC00A9B29C /* RoomOutgoingTextMsgBubbleCell.m */,
				F083BCCB1E7009EC00A9B29C /* RoomOutgoingTextMsgBubbleCell.xib */,
				F083BCCC1E7009EC00A9B29C /* RoomOutgoingTextMsgWithoutSenderInfoBubbleCell.h */,
				F083BCCD1E7009EC00A9B29C /* RoomOutgoingTextMsgWithoutSenderInfoBubbleCell.m */,
				F083BCCE1E7009EC00A9B29C /* RoomOutgoingTextMsgWithoutSenderInfoBubbleCell.xib */,
				F083BCCF1E7009EC00A9B29C /* RoomOutgoingTextMsgWithoutSenderNameBubbleCell.h */,
				F083BCD01E7009EC00A9B29C /* RoomOutgoingTextMsgWithoutSenderNameBubbleCell.m */,
				F083BCD11E7009EC00A9B29C /* RoomOutgoingTextMsgWithoutSenderNameBubbleCell.xib */,
				F083BCD21E7009EC00A9B29C /* RoomOutgoingTextMsgWithPaginationTitleBubbleCell.h */,
				F083BCD31E7009EC00A9B29C /* RoomOutgoingTextMsgWithPaginationTitleBubbleCell.m */,
				F083BCD41E7009EC00A9B29C /* RoomOutgoingTextMsgWithPaginationTitleBubbleCell.xib */,
				F083BCD51E7009EC00A9B29C /* RoomOutgoingTextMsgWithPaginationTitleWithoutSenderNameBubbleCell.h */,
				F083BCD61E7009EC00A9B29C /* RoomOutgoingTextMsgWithPaginationTitleWithoutSenderNameBubbleCell.m */,
				F083BCD71E7009EC00A9B29C /* RoomOutgoingTextMsgWithPaginationTitleWithoutSenderNameBubbleCell.xib */,
			);
			path = RoomBubbleList;
			sourceTree = "<group>";
		};
		F083BC751E7009EC00A9B29C /* Encryption */ = {
			isa = PBXGroup;
			children = (
				F083BC761E7009EC00A9B29C /* RoomEncryptedDataBubbleCell.h */,
				F083BC771E7009EC00A9B29C /* RoomEncryptedDataBubbleCell.m */,
				F083BC781E7009EC00A9B29C /* RoomIncomingEncryptedAttachmentBubbleCell.h */,
				F083BC791E7009EC00A9B29C /* RoomIncomingEncryptedAttachmentBubbleCell.m */,
				F083BC7A1E7009EC00A9B29C /* RoomIncomingEncryptedAttachmentBubbleCell.xib */,
				F083BC7B1E7009EC00A9B29C /* RoomIncomingEncryptedAttachmentWithoutSenderInfoBubbleCell.h */,
				F083BC7C1E7009EC00A9B29C /* RoomIncomingEncryptedAttachmentWithoutSenderInfoBubbleCell.m */,
				F083BC7D1E7009EC00A9B29C /* RoomIncomingEncryptedAttachmentWithoutSenderInfoBubbleCell.xib */,
				F083BC7E1E7009EC00A9B29C /* RoomIncomingEncryptedAttachmentWithPaginationTitleBubbleCell.h */,
				F083BC7F1E7009EC00A9B29C /* RoomIncomingEncryptedAttachmentWithPaginationTitleBubbleCell.m */,
				F083BC801E7009EC00A9B29C /* RoomIncomingEncryptedAttachmentWithPaginationTitleBubbleCell.xib */,
				F083BC811E7009EC00A9B29C /* RoomIncomingEncryptedTextMsgBubbleCell.h */,
				F083BC821E7009EC00A9B29C /* RoomIncomingEncryptedTextMsgBubbleCell.m */,
				F083BC831E7009EC00A9B29C /* RoomIncomingEncryptedTextMsgBubbleCell.xib */,
				F083BC841E7009EC00A9B29C /* RoomIncomingEncryptedTextMsgWithoutSenderInfoBubbleCell.h */,
				F083BC851E7009EC00A9B29C /* RoomIncomingEncryptedTextMsgWithoutSenderInfoBubbleCell.m */,
				F083BC861E7009EC00A9B29C /* RoomIncomingEncryptedTextMsgWithoutSenderInfoBubbleCell.xib */,
				F083BC871E7009EC00A9B29C /* RoomIncomingEncryptedTextMsgWithoutSenderNameBubbleCell.h */,
				F083BC881E7009EC00A9B29C /* RoomIncomingEncryptedTextMsgWithoutSenderNameBubbleCell.m */,
				F083BC891E7009EC00A9B29C /* RoomIncomingEncryptedTextMsgWithoutSenderNameBubbleCell.xib */,
				F083BC8A1E7009EC00A9B29C /* RoomIncomingEncryptedTextMsgWithPaginationTitleBubbleCell.h */,
				F083BC8B1E7009EC00A9B29C /* RoomIncomingEncryptedTextMsgWithPaginationTitleBubbleCell.m */,
				F083BC8C1E7009EC00A9B29C /* RoomIncomingEncryptedTextMsgWithPaginationTitleBubbleCell.xib */,
				F083BC8D1E7009EC00A9B29C /* RoomIncomingEncryptedTextMsgWithPaginationTitleWithoutSenderNameBubbleCell.h */,
				F083BC8E1E7009EC00A9B29C /* RoomIncomingEncryptedTextMsgWithPaginationTitleWithoutSenderNameBubbleCell.m */,
				F083BC8F1E7009EC00A9B29C /* RoomIncomingEncryptedTextMsgWithPaginationTitleWithoutSenderNameBubbleCell.xib */,
				F083BC901E7009EC00A9B29C /* RoomOutgoingEncryptedAttachmentBubbleCell.h */,
				F083BC911E7009EC00A9B29C /* RoomOutgoingEncryptedAttachmentBubbleCell.m */,
				F083BC921E7009EC00A9B29C /* RoomOutgoingEncryptedAttachmentBubbleCell.xib */,
				F083BC931E7009EC00A9B29C /* RoomOutgoingEncryptedAttachmentWithoutSenderInfoBubbleCell.h */,
				F083BC941E7009EC00A9B29C /* RoomOutgoingEncryptedAttachmentWithoutSenderInfoBubbleCell.m */,
				F083BC951E7009EC00A9B29C /* RoomOutgoingEncryptedAttachmentWithoutSenderInfoBubbleCell.xib */,
				F083BC961E7009EC00A9B29C /* RoomOutgoingEncryptedAttachmentWithPaginationTitleBubbleCell.h */,
				F083BC971E7009EC00A9B29C /* RoomOutgoingEncryptedAttachmentWithPaginationTitleBubbleCell.m */,
				F083BC981E7009EC00A9B29C /* RoomOutgoingEncryptedAttachmentWithPaginationTitleBubbleCell.xib */,
				F083BC991E7009EC00A9B29C /* RoomOutgoingEncryptedTextMsgBubbleCell.h */,
				F083BC9A1E7009EC00A9B29C /* RoomOutgoingEncryptedTextMsgBubbleCell.m */,
				F083BC9B1E7009EC00A9B29C /* RoomOutgoingEncryptedTextMsgBubbleCell.xib */,
				F083BC9C1E7009EC00A9B29C /* RoomOutgoingEncryptedTextMsgWithoutSenderInfoBubbleCell.h */,
				F083BC9D1E7009EC00A9B29C /* RoomOutgoingEncryptedTextMsgWithoutSenderInfoBubbleCell.m */,
				F083BC9E1E7009EC00A9B29C /* RoomOutgoingEncryptedTextMsgWithoutSenderInfoBubbleCell.xib */,
				F083BC9F1E7009EC00A9B29C /* RoomOutgoingEncryptedTextMsgWithoutSenderNameBubbleCell.h */,
				F083BCA01E7009EC00A9B29C /* RoomOutgoingEncryptedTextMsgWithoutSenderNameBubbleCell.m */,
				F083BCA11E7009EC00A9B29C /* RoomOutgoingEncryptedTextMsgWithoutSenderNameBubbleCell.xib */,
				F083BCA21E7009EC00A9B29C /* RoomOutgoingEncryptedTextMsgWithPaginationTitleBubbleCell.h */,
				F083BCA31E7009EC00A9B29C /* RoomOutgoingEncryptedTextMsgWithPaginationTitleBubbleCell.m */,
				F083BCA41E7009EC00A9B29C /* RoomOutgoingEncryptedTextMsgWithPaginationTitleBubbleCell.xib */,
				F083BCA51E7009EC00A9B29C /* RoomOutgoingEncryptedTextMsgWithPaginationTitleWithoutSenderNameBubbleCell.h */,
				F083BCA61E7009EC00A9B29C /* RoomOutgoingEncryptedTextMsgWithPaginationTitleWithoutSenderNameBubbleCell.m */,
				F083BCA71E7009EC00A9B29C /* RoomOutgoingEncryptedTextMsgWithPaginationTitleWithoutSenderNameBubbleCell.xib */,
			);
			path = Encryption;
			sourceTree = "<group>";
		};
		F083BCD81E7009EC00A9B29C /* RoomInputToolbar */ = {
			isa = PBXGroup;
			children = (
				F083BCD91E7009EC00A9B29C /* RoomInputToolbarView.h */,
				F083BCDA1E7009EC00A9B29C /* RoomInputToolbarView.m */,
				F083BCDB1E7009EC00A9B29C /* RoomInputToolbarView.xib */,
			);
			path = RoomInputToolbar;
			sourceTree = "<group>";
		};
		F083BCDC1E7009EC00A9B29C /* RoomList */ = {
			isa = PBXGroup;
			children = (
				F075BED31EBB169C00A7B68A /* RoomCollectionViewCell.h */,
				F075BED41EBB169C00A7B68A /* RoomCollectionViewCell.m */,
				F075BED51EBB169C00A7B68A /* RoomCollectionViewCell.xib */,
				F083BCDD1E7009EC00A9B29C /* DirectoryRecentTableViewCell.h */,
				F083BCDE1E7009EC00A9B29C /* DirectoryRecentTableViewCell.m */,
				F083BCDF1E7009EC00A9B29C /* DirectoryRecentTableViewCell.xib */,
				F083BCE01E7009EC00A9B29C /* InviteRecentTableViewCell.h */,
				F083BCE11E7009EC00A9B29C /* InviteRecentTableViewCell.m */,
				F083BCE21E7009EC00A9B29C /* InviteRecentTableViewCell.xib */,
				F083BCE31E7009EC00A9B29C /* PublicRoomTableViewCell.h */,
				F083BCE41E7009EC00A9B29C /* PublicRoomTableViewCell.m */,
				F083BCE51E7009EC00A9B29C /* PublicRoomTableViewCell.xib */,
				F083BCE61E7009EC00A9B29C /* RecentTableViewCell.h */,
				F083BCE71E7009EC00A9B29C /* RecentTableViewCell.m */,
				F083BCE81E7009EC00A9B29C /* RecentTableViewCell.xib */,
				F083BCE91E7009EC00A9B29C /* RoomIdOrAliasTableViewCell.h */,
				F083BCEA1E7009EC00A9B29C /* RoomIdOrAliasTableViewCell.m */,
				F083BCEB1E7009EC00A9B29C /* RoomIdOrAliasTableViewCell.xib */,
				F083BCEC1E7009EC00A9B29C /* RoomTableViewCell.h */,
				F083BCED1E7009EC00A9B29C /* RoomTableViewCell.m */,
				F083BCEE1E7009ED00A9B29C /* RoomTableViewCell.xib */,
			);
			path = RoomList;
			sourceTree = "<group>";
		};
		F083BCEF1E7009ED00A9B29C /* RoomMember */ = {
			isa = PBXGroup;
			children = (
				F083BCF01E7009ED00A9B29C /* RoomMemberTitleView.h */,
				F083BCF11E7009ED00A9B29C /* RoomMemberTitleView.m */,
				F083BCF21E7009ED00A9B29C /* RoomMemberTitleView.xib */,
			);
			path = RoomMember;
			sourceTree = "<group>";
		};
		F083BCF31E7009ED00A9B29C /* RoomTitle */ = {
			isa = PBXGroup;
			children = (
				F083BCF41E7009ED00A9B29C /* ExpandedRoomTitleView.h */,
				F083BCF51E7009ED00A9B29C /* ExpandedRoomTitleView.m */,
				F083BCF61E7009ED00A9B29C /* ExpandedRoomTitleView.xib */,
				F083BCF71E7009ED00A9B29C /* PreviewRoomTitleView.h */,
				F083BCF81E7009ED00A9B29C /* PreviewRoomTitleView.m */,
				F083BCF91E7009ED00A9B29C /* PreviewRoomTitleView.xib */,
				F083BCFA1E7009ED00A9B29C /* RoomAvatarTitleView.h */,
				F083BCFB1E7009ED00A9B29C /* RoomAvatarTitleView.m */,
				F083BCFC1E7009ED00A9B29C /* RoomAvatarTitleView.xib */,
				F083BCFD1E7009ED00A9B29C /* RoomTitleView.h */,
				F083BCFE1E7009ED00A9B29C /* RoomTitleView.m */,
				F083BCFF1E7009ED00A9B29C /* RoomTitleView.xib */,
				F083BD001E7009ED00A9B29C /* SimpleRoomTitleView.h */,
				F083BD011E7009ED00A9B29C /* SimpleRoomTitleView.m */,
				F083BD021E7009ED00A9B29C /* SimpleRoomTitleView.xib */,
			);
			path = RoomTitle;
			sourceTree = "<group>";
		};
		F083BD031E7009ED00A9B29C /* Search */ = {
			isa = PBXGroup;
			children = (
				F083BD041E7009ED00A9B29C /* FilesSearchTableViewCell.h */,
				F083BD051E7009ED00A9B29C /* FilesSearchTableViewCell.m */,
				F083BD061E7009ED00A9B29C /* FilesSearchTableViewCell.xib */,
				F083BD071E7009ED00A9B29C /* MessagesSearchResultAttachmentBubbleCell.h */,
				F083BD081E7009ED00A9B29C /* MessagesSearchResultAttachmentBubbleCell.m */,
				F083BD091E7009ED00A9B29C /* MessagesSearchResultAttachmentBubbleCell.xib */,
				F083BD0A1E7009ED00A9B29C /* MessagesSearchResultTextMsgBubbleCell.h */,
				F083BD0B1E7009ED00A9B29C /* MessagesSearchResultTextMsgBubbleCell.m */,
				F083BD0C1E7009ED00A9B29C /* MessagesSearchResultTextMsgBubbleCell.xib */,
			);
			path = Search;
			sourceTree = "<group>";
		};
		F083BD0D1E7009ED00A9B29C /* TableViewCell */ = {
			isa = PBXGroup;
			children = (
				F075BED81EBB26F100A7B68A /* TableViewCellWithCollectionView.h */,
				F075BED91EBB26F100A7B68A /* TableViewCellWithCollectionView.m */,
				F075BEDA1EBB26F100A7B68A /* TableViewCellWithCollectionView.xib */,
				F083BD0E1E7009ED00A9B29C /* TableViewCellWithButton.h */,
				F083BD0F1E7009ED00A9B29C /* TableViewCellWithButton.m */,
				F083BD101E7009ED00A9B29C /* TableViewCellWithButton.xib */,
				F083BD111E7009ED00A9B29C /* TableViewCellWithCheckBoxAndLabel.h */,
				F083BD121E7009ED00A9B29C /* TableViewCellWithCheckBoxAndLabel.m */,
				F083BD131E7009ED00A9B29C /* TableViewCellWithCheckBoxAndLabel.xib */,
				F083BD141E7009ED00A9B29C /* TableViewCellWithCheckBoxes.h */,
				F083BD151E7009ED00A9B29C /* TableViewCellWithCheckBoxes.m */,
				F083BD161E7009ED00A9B29C /* TableViewCellWithCheckBoxes.xib */,
				F083BD171E7009ED00A9B29C /* TableViewCellWithLabelAndLargeTextView.h */,
				F083BD181E7009ED00A9B29C /* TableViewCellWithLabelAndLargeTextView.m */,
				F083BD191E7009ED00A9B29C /* TableViewCellWithLabelAndLargeTextView.xib */,
				F083BD1A1E7009ED00A9B29C /* TableViewCellWithPhoneNumberTextField.h */,
				F083BD1B1E7009ED00A9B29C /* TableViewCellWithPhoneNumberTextField.m */,
				F083BD1C1E7009ED00A9B29C /* TableViewCellWithPhoneNumberTextField.xib */,
			);
			path = TableViewCell;
			sourceTree = "<group>";
		};
		F083BEA41E700B2800A9B29C /* Supporting Files */ = {
			isa = PBXGroup;
			children = (
				325072131E8C0AC900A084B6 /* LaunchScreenLogo.png */,
				F083BBED1E7009EC00A9B29C /* empty.mm */,
				F083BBEE1E7009EC00A9B29C /* GoogleService-Info.plist */,
				F083BBF01E7009EC00A9B29C /* Info.plist */,
				F083BBF11E7009EC00A9B29C /* main.m */,
				F083BC0E1E7009EC00A9B29C /* third_party_licenses.html */,
				F083BC181E7009EC00A9B29C /* Riot-Defaults.plist */,
			);
			name = "Supporting Files";
			sourceTree = "<group>";
		};
		F094A9991B78D8F000B1FBBF = {
			isa = PBXGroup;
			children = (
				F083BB081E7009EC00A9B29C /* Riot */,
				F083BB021E7005FD00A9B29C /* RiotTests */,
				24CBEC4F1F0EAD310093EABB /* RiotShareExtension */,
				246B30B81F5300A0009ED3AD /* RiotTodayWidget */,
				F094A9A31B78D8F000B1FBBF /* Products */,
				7471DF3720D498384A068DA7 /* Pods */,
				5FC42FA41F5186AFFB6A2404 /* Frameworks */,
			);
			sourceTree = "<group>";
		};
		F094A9A31B78D8F000B1FBBF /* Products */ = {
			isa = PBXGroup;
			children = (
				F094A9A21B78D8F000B1FBBF /* Riot.app */,
				F094A9BE1B78D8F000B1FBBF /* RiotTests.xctest */,
				24CBEC4E1F0EAD310093EABB /* RiotShareExtension.appex */,
				246B30B51F5300A0009ED3AD /* RiotTodayWidget.appex */,
			);
			name = Products;
			sourceTree = "<group>";
		};
		F0B4CBAD1F4215E3008E99C5 /* Event */ = {
			isa = PBXGroup;
			children = (
				F0B4CBAE1F4215E3008E99C5 /* EventDetailsView.h */,
				F0B4CBAF1F4215E3008E99C5 /* EventDetailsView.m */,
				F0B4CBB01F4215E3008E99C5 /* EventDetailsView.xib */,
			);
			path = Event;
			sourceTree = "<group>";
		};
/* End PBXGroup section */

/* Begin PBXNativeTarget section */
		246B30B41F5300A0009ED3AD /* RiotTodayWidget */ = {
			isa = PBXNativeTarget;
			buildConfigurationList = 246B30C51F5300A0009ED3AD /* Build configuration list for PBXNativeTarget "RiotTodayWidget" */;
			buildPhases = (
				50F7B028AC598D3F51757CAB /* [CP] Check Pods Manifest.lock */,
				246B30B11F5300A0009ED3AD /* Sources */,
				246B30B21F5300A0009ED3AD /* Frameworks */,
				246B30B31F5300A0009ED3AD /* Resources */,
				85EC488090E910C06F1B0F87 /* [CP] Copy Pods Resources */,
			);
			buildRules = (
			);
			dependencies = (
			);
			name = RiotTodayWidget;
			productName = RiotTodayWidget;
			productReference = 246B30B51F5300A0009ED3AD /* RiotTodayWidget.appex */;
			productType = "com.apple.product-type.app-extension";
		};
		24CBEC4D1F0EAD310093EABB /* RiotShareExtension */ = {
			isa = PBXNativeTarget;
			buildConfigurationList = 24CBEC5C1F0EAD310093EABB /* Build configuration list for PBXNativeTarget "RiotShareExtension" */;
			buildPhases = (
				3051A9ED306E05F8AE91C906 /* [CP] Check Pods Manifest.lock */,
				24CBEC4A1F0EAD310093EABB /* Sources */,
				24CBEC4B1F0EAD310093EABB /* Frameworks */,
				24CBEC4C1F0EAD310093EABB /* Resources */,
				8EA19F5011654D3BD5EDAC33 /* [CP] Copy Pods Resources */,
			);
			buildRules = (
			);
			dependencies = (
			);
			name = RiotShareExtension;
			productName = "Riot Share Extension";
			productReference = 24CBEC4E1F0EAD310093EABB /* RiotShareExtension.appex */;
			productType = "com.apple.product-type.app-extension";
		};
		F094A9A11B78D8F000B1FBBF /* Riot */ = {
			isa = PBXNativeTarget;
			buildConfigurationList = F094A9C81B78D8F000B1FBBF /* Build configuration list for PBXNativeTarget "Riot" */;
			buildPhases = (
				2372F8E1A49557FE0072BC56 /* [CP] Check Pods Manifest.lock */,
				F094A99E1B78D8F000B1FBBF /* Sources */,
				F094A99F1B78D8F000B1FBBF /* Frameworks */,
				F094A9A01B78D8F000B1FBBF /* Resources */,
				24CBEC5D1F0EAD310093EABB /* Embed App Extensions */,
				7FFD40AA75DB32D83350D225 /* [CP] Embed Pods Frameworks */,
				68D6013FA64A4507DC9DB95B /* [CP] Copy Pods Resources */,
				3233F7481F3497E2006ACA81 /* Embed Frameworks */,
			);
			buildRules = (
			);
			dependencies = (
				242661F61F12B1BA00D3FC08 /* PBXTargetDependency */,
				246B30C11F5300A0009ED3AD /* PBXTargetDependency */,
			);
			name = Riot;
			productName = Vector;
			productReference = F094A9A21B78D8F000B1FBBF /* Riot.app */;
			productType = "com.apple.product-type.application";
		};
		F094A9BD1B78D8F000B1FBBF /* RiotTests */ = {
			isa = PBXNativeTarget;
			buildConfigurationList = F094A9CB1B78D8F000B1FBBF /* Build configuration list for PBXNativeTarget "RiotTests" */;
			buildPhases = (
				F094A9BA1B78D8F000B1FBBF /* Sources */,
				F094A9BB1B78D8F000B1FBBF /* Frameworks */,
				F094A9BC1B78D8F000B1FBBF /* Resources */,
			);
			buildRules = (
			);
			dependencies = (
				F094A9C01B78D8F000B1FBBF /* PBXTargetDependency */,
			);
			name = RiotTests;
			productName = VectorTests;
			productReference = F094A9BE1B78D8F000B1FBBF /* RiotTests.xctest */;
			productType = "com.apple.product-type.bundle.unit-test";
		};
/* End PBXNativeTarget section */

/* Begin PBXProject section */
		F094A99A1B78D8F000B1FBBF /* Project object */ = {
			isa = PBXProject;
			attributes = {
				LastUpgradeCheck = 0800;
				ORGANIZATIONNAME = matrix.org;
				TargetAttributes = {
					246B30B41F5300A0009ED3AD = {
						CreatedOnToolsVersion = 8.3.2;
						DevelopmentTeam = 7J4U792NQT;
						ProvisioningStyle = Automatic;
						SystemCapabilities = {
							com.apple.ApplicationGroups.iOS = {
								enabled = 1;
							};
						};
					};
					24CBEC4D1F0EAD310093EABB = {
						CreatedOnToolsVersion = 8.3.2;
						DevelopmentTeam = 7J4U792NQT;
						ProvisioningStyle = Automatic;
						SystemCapabilities = {
							com.apple.ApplicationGroups.iOS = {
								enabled = 1;
							};
						};
					};
					F094A9A11B78D8F000B1FBBF = {
						CreatedOnToolsVersion = 6.2;
						DevelopmentTeam = 7J4U792NQT;
						ProvisioningStyle = Automatic;
						SystemCapabilities = {
							com.apple.ApplicationGroups.iOS = {
								enabled = 1;
							};
							com.apple.Push = {
								enabled = 1;
							};
						};
					};
					F094A9BD1B78D8F000B1FBBF = {
						CreatedOnToolsVersion = 6.2;
						DevelopmentTeam = 7J4U792NQT;
						TestTargetID = F094A9A11B78D8F000B1FBBF;
					};
				};
			};
			buildConfigurationList = F094A99D1B78D8F000B1FBBF /* Build configuration list for PBXProject "Riot" */;
			compatibilityVersion = "Xcode 3.2";
			developmentRegion = English;
			hasScannedForEncodings = 0;
			knownRegions = (
				en,
				Base,
				nl,
				de,
				fr,
				ru,
			);
			mainGroup = F094A9991B78D8F000B1FBBF;
			productRefGroup = F094A9A31B78D8F000B1FBBF /* Products */;
			projectDirPath = "";
			projectRoot = "";
			targets = (
				F094A9A11B78D8F000B1FBBF /* Riot */,
				F094A9BD1B78D8F000B1FBBF /* RiotTests */,
				24CBEC4D1F0EAD310093EABB /* RiotShareExtension */,
				246B30B41F5300A0009ED3AD /* RiotTodayWidget */,
			);
		};
/* End PBXProject section */

/* Begin PBXResourcesBuildPhase section */
		246B30B31F5300A0009ED3AD /* Resources */ = {
			isa = PBXResourcesBuildPhase;
			buildActionMask = 2147483647;
			files = (
				246B30D01F545C8B009ED3AD /* riot_icon@2x.png in Resources */,
				246B30CF1F545C87009ED3AD /* riot_icon@3x.png in Resources */,
				246B30D11F545C8E009ED3AD /* riot_icon.png in Resources */,
				246B30C71F5300F2009ED3AD /* TodayViewController.xib in Resources */,
			);
			runOnlyForDeploymentPostprocessing = 0;
		};
		24CBEC4C1F0EAD310093EABB /* Resources */ = {
			isa = PBXResourcesBuildPhase;
			buildActionMask = 2147483647;
			files = (
				24D6B35B1F3CA03300FC7A71 /* ShareViewController.xib in Resources */,
				24EEE5B51F2607C500B3C705 /* SegmentedViewController.xib in Resources */,
				24EEE5A91F25529900B3C705 /* cancel@2x.png in Resources */,
				F0B7A8B11F475783006E27D2 /* RoomsListViewController.xib in Resources */,
				2435179C1F375B9400D0683E /* Info.plist in Resources */,
				24EEE5A81F25529600B3C705 /* cancel@3x.png in Resources */,
				2466B73E1F2DFAC100AE27B0 /* animatedLogo-4.png in Resources */,
				2435179F1F375C0F00D0683E /* Vector.strings in Resources */,
				24EEE5AF1F25F0F500B3C705 /* Images.xcassets in Resources */,
				24EEE5AA1F25529C00B3C705 /* cancel.png in Resources */,
				24D6B35E1F3CA03E00FC7A71 /* FallbackViewController.xib in Resources */,
				24EEE5A41F24C06E00B3C705 /* (null) in Resources */,
			);
			runOnlyForDeploymentPostprocessing = 0;
		};
		F094A9A01B78D8F000B1FBBF /* Resources */ = {
			isa = PBXResourcesBuildPhase;
			buildActionMask = 2147483647;
			files = (
				F083BDAA1E7009ED00A9B29C /* placeholder.png in Resources */,
				F083BD781E7009ED00A9B29C /* e2e_warning@2x.png in Resources */,
				F083BD431E7009ED00A9B29C /* call_speaker_on_icon@2x.png in Resources */,
				F083BE1D1E7009ED00A9B29C /* RoomMemberDetailsViewController.xib in Resources */,
				F083BD5B1E7009ED00A9B29C /* chevron@3x.png in Resources */,
				F083BD8A1E7009ED00A9B29C /* file_music_icon@2x.png in Resources */,
				F083BE451E7009ED00A9B29C /* RoomIncomingEncryptedTextMsgWithoutSenderNameBubbleCell.xib in Resources */,
				F083BD611E7009ED00A9B29C /* details_icon@3x.png in Resources */,
				F083BD9D1E7009ED00A9B29C /* main_alias_icon@3x.png in Resources */,
				F083BDA21E7009ED00A9B29C /* newmessages@2x.png in Resources */,
				F083BEA11E7009ED00A9B29C /* TableViewCellWithLabelAndLargeTextView.xib in Resources */,
				F083BD881E7009ED00A9B29C /* file_doc_icon@3x.png in Resources */,
				F083BDAB1E7009ED00A9B29C /* placeholder@2x.png in Resources */,
				F083BE4D1E7009ED00A9B29C /* RoomOutgoingEncryptedAttachmentWithoutSenderInfoBubbleCell.xib in Resources */,
				24B510401EFA88CC004C6AD2 /* ReadReceiptsViewController.xib in Resources */,
				F083BDC81E7009ED00A9B29C /* search_icon.png in Resources */,
				F083BDE91E7009ED00A9B29C /* ring.mp3 in Resources */,
				F083BE431E7009ED00A9B29C /* RoomIncomingEncryptedTextMsgWithoutSenderInfoBubbleCell.xib in Resources */,
				F083BDD81E7009ED00A9B29C /* start_chat@2x.png in Resources */,
				F083BD641E7009ED00A9B29C /* direct_icon@3x.png in Resources */,
				F083BE261E7009ED00A9B29C /* SegmentedViewController.xib in Resources */,
				F083BE161E7009ED00A9B29C /* MediaAlbumContentViewController.xib in Resources */,
				F083BD441E7009ED00A9B29C /* call_speaker_on_icon@3x.png in Resources */,
				F0614A0F1EDDCCE700F5DC9A /* jump_to_unread@3x.png in Resources */,
				F083BE511E7009ED00A9B29C /* RoomOutgoingEncryptedTextMsgBubbleCell.xib in Resources */,
				32918EA91F473BDB0076CA16 /* Localizable.strings in Resources */,
				F083BDAE1E7009ED00A9B29C /* plus_icon@2x.png in Resources */,
				F0E05A401EA0F9EB004B83FB /* tab_people@2x.png in Resources */,
				F083BD5A1E7009ED00A9B29C /* chevron@2x.png in Resources */,
				F083BDB81E7009ED00A9B29C /* remove_icon@3x.png in Resources */,
				F083BDA91E7009ED00A9B29C /* notificationsOff@3x.png in Resources */,
				F083BD731E7009ED00A9B29C /* e2e_unencrypted@3x.png in Resources */,
				F083BD3F1E7009ED00A9B29C /* call_speaker_off_icon.png in Resources */,
				F083BD3D1E7009ED00A9B29C /* call_hangup_icon@2x.png in Resources */,
				F083BE551E7009ED00A9B29C /* RoomOutgoingEncryptedTextMsgWithoutSenderNameBubbleCell.xib in Resources */,
				32471CDD1F1373A100BDF50A /* RoomMembershipCollapsedWithPaginationTitleBubbleCell.xib in Resources */,
				3233F7321F31F4BF006ACA81 /* JitsiViewController.xib in Resources */,
				F083BD301E7009ED00A9B29C /* bubbles_bg_landscape.png in Resources */,
				F083BDA41E7009ED00A9B29C /* notifications.png in Resources */,
				F083BE0F1E7009ED00A9B29C /* ContactsTableViewController.xib in Resources */,
				F083BD9B1E7009ED00A9B29C /* main_alias_icon.png in Resources */,
				F083BD391E7009ED00A9B29C /* call_chat_icon.png in Resources */,
				F083BD681E7009ED00A9B29C /* directChatOn.png in Resources */,
				F083BDA61E7009ED00A9B29C /* notifications@3x.png in Resources */,
				F083BD771E7009ED00A9B29C /* e2e_warning.png in Resources */,
				F083BDDB1E7009ED00A9B29C /* typing@2x.png in Resources */,
				F075BEDC1EBB26F100A7B68A /* TableViewCellWithCollectionView.xib in Resources */,
				F083BDE71E7009ED00A9B29C /* callend.mp3 in Resources */,
				F083BD231E7009ED00A9B29C /* add_participant@2x.png in Resources */,
				F083BDA51E7009ED00A9B29C /* notifications@2x.png in Resources */,
				F0E05A3F1EA0F9EB004B83FB /* tab_people.png in Resources */,
				F0E05A351EA0F9EB004B83FB /* tab_favourites@3x.png in Resources */,
				F083BE611E7009ED00A9B29C /* RoomIncomingTextMsgBubbleCell.xib in Resources */,
				F083BE9D1E7009ED00A9B29C /* TableViewCellWithCheckBoxAndLabel.xib in Resources */,
				F083BDC41E7009ED00A9B29C /* scrollup@3x.png in Resources */,
				F083BD291E7009ED00A9B29C /* animatedLogo-1.png in Resources */,
				F083BD4F1E7009ED00A9B29C /* camera_play@2x.png in Resources */,
				321082B31F0E9F41002E0091 /* RoomMembershipCollapsedBubbleCell.xib in Resources */,
				F083BD981E7009ED00A9B29C /* logo.png in Resources */,
				F083BD911E7009ED00A9B29C /* file_video_icon@3x.png in Resources */,
				F083BD991E7009ED00A9B29C /* logo@2x.png in Resources */,
				F083BD331E7009ED00A9B29C /* call_audio_mute_off_icon.png in Resources */,
				F083BD691E7009ED00A9B29C /* directChatOn@2x.png in Resources */,
				F083BD3E1E7009ED00A9B29C /* call_hangup_icon@3x.png in Resources */,
				32AE61F21F0D2183007255F4 /* InfoPlist.strings in Resources */,
				F083BDB91E7009ED00A9B29C /* remove_icon_pink.png in Resources */,
				F083BE531E7009ED00A9B29C /* RoomOutgoingEncryptedTextMsgWithoutSenderInfoBubbleCell.xib in Resources */,
				F083BD7F1E7009ED00A9B29C /* error@3x.png in Resources */,
				F083BE5B1E7009ED00A9B29C /* RoomIncomingAttachmentBubbleCell.xib in Resources */,
				F083BD401E7009ED00A9B29C /* call_speaker_off_icon@2x.png in Resources */,
				F083BD701E7009ED00A9B29C /* e2e_blocked@3x.png in Resources */,
				F083BE9B1E7009ED00A9B29C /* TableViewCellWithButton.xib in Resources */,
				F083BDAC1E7009ED00A9B29C /* placeholder@3x.png in Resources */,
				F083BD8D1E7009ED00A9B29C /* file_photo_icon@2x.png in Resources */,
				F083BD831E7009ED00A9B29C /* favouriteOff.png in Resources */,
				F083BD411E7009ED00A9B29C /* call_speaker_off_icon@3x.png in Resources */,
				F083BDE21E7009ED00A9B29C /* video_icon@3x.png in Resources */,
				F083BDA31E7009ED00A9B29C /* newmessages@3x.png in Resources */,
				F083BE591E7009ED00A9B29C /* RoomOutgoingEncryptedTextMsgWithPaginationTitleWithoutSenderNameBubbleCell.xib in Resources */,
				F083BD821E7009ED00A9B29C /* favourite@3x.png in Resources */,
				327382B51F276AD200356143 /* InfoPlist.strings in Resources */,
				F083BD551E7009ED00A9B29C /* camera_switch@3x.png in Resources */,
				F083BE361E7009ED00A9B29C /* MediaAlbumTableCell.xib in Resources */,
				F083BD7B1E7009ED00A9B29C /* edit_icon@2x.png in Resources */,
				F083BDAF1E7009ED00A9B29C /* plus_icon@3x.png in Resources */,
				F083BDD91E7009ED00A9B29C /* start_chat@3x.png in Resources */,
				F0614A141EDEE65000F5DC9A /* cancel@2x.png in Resources */,
				F083BE411E7009ED00A9B29C /* RoomIncomingEncryptedTextMsgBubbleCell.xib in Resources */,
				F0E05A0B1E9CCEBF004B83FB /* RecentsViewController.xib in Resources */,
				F083BD5F1E7009ED00A9B29C /* details_icon.png in Resources */,
				F083BE241E7009ED00A9B29C /* RoomViewController.xib in Resources */,
				F083BE7B1E7009ED00A9B29C /* RoomInputToolbarView.xib in Resources */,
				F0E05A3D1EA0F9EB004B83FB /* tab_people_selected@2x.png in Resources */,
				F0E05A451EA0F9EB004B83FB /* tab_rooms.png in Resources */,
				F083BE751E7009ED00A9B29C /* RoomOutgoingTextMsgWithoutSenderNameBubbleCell.xib in Resources */,
				F083BD261E7009ED00A9B29C /* admin_icon@2x.png in Resources */,
				325072141E8C0AC900A084B6 /* LaunchScreenLogo.png in Resources */,
				3205ED851E97725E003D65FA /* DirectoryServerTableViewCell.xib in Resources */,
				F083BD761E7009ED00A9B29C /* e2e_verified@3x.png in Resources */,
				F083BE181E7009ED00A9B29C /* MediaPickerViewController.xib in Resources */,
				F083BDCE1E7009ED00A9B29C /* selection_untick.png in Resources */,
				F083BE971E7009ED00A9B29C /* MessagesSearchResultAttachmentBubbleCell.xib in Resources */,
				F083BD9C1E7009ED00A9B29C /* main_alias_icon@2x.png in Resources */,
				F083BDEA1E7009ED00A9B29C /* ringback.mp3 in Resources */,
				F083BD2D1E7009ED00A9B29C /* back_icon.png in Resources */,
				F083BD971E7009ED00A9B29C /* leave@3x.png in Resources */,
				F083BE7D1E7009ED00A9B29C /* DirectoryRecentTableViewCell.xib in Resources */,
				F083BDAD1E7009ED00A9B29C /* plus_icon.png in Resources */,
				F083BDC01E7009ED00A9B29C /* scrolldown@2x.png in Resources */,
				F083BDF21E7009ED00A9B29C /* GoogleService-Info.plist in Resources */,
				F083BD3C1E7009ED00A9B29C /* call_hangup_icon.png in Resources */,
				F083BE6D1E7009ED00A9B29C /* RoomOutgoingAttachmentWithoutSenderInfoBubbleCell.xib in Resources */,
				F083BE9F1E7009ED00A9B29C /* TableViewCellWithCheckBoxes.xib in Resources */,
				F0E05A421EA0F9EB004B83FB /* tab_rooms_selected.png in Resources */,
				F0B4CBB21F4215E3008E99C5 /* EventDetailsView.xib in Resources */,
				F083BE4F1E7009ED00A9B29C /* RoomOutgoingEncryptedAttachmentWithPaginationTitleBubbleCell.xib in Resources */,
				F0B4CBAC1F41F090008E99C5 /* EncryptionInfoView.xib in Resources */,
				F083BD241E7009ED00A9B29C /* add_participant@3x.png in Resources */,
				F083BD891E7009ED00A9B29C /* file_music_icon.png in Resources */,
				F083BDD11E7009ED00A9B29C /* settings_icon.png in Resources */,
				F083BD811E7009ED00A9B29C /* favourite@2x.png in Resources */,
				F0A4A1681EF7CB66003630DB /* members_list_icon@2x.png in Resources */,
				F083BD9F1E7009ED00A9B29C /* mod_icon@2x.png in Resources */,
				32918EAA1F473BDB0076CA16 /* Vector.strings in Resources */,
				F083BD801E7009ED00A9B29C /* favourite.png in Resources */,
				F083BD4B1E7009ED00A9B29C /* camera_capture.png in Resources */,
				F083BD841E7009ED00A9B29C /* favouriteOff@2x.png in Resources */,
				F083BE671E7009ED00A9B29C /* RoomIncomingTextMsgWithPaginationTitleBubbleCell.xib in Resources */,
				327382B91F276AD200356143 /* Localizable.strings in Resources */,
				327382C31F276AED00356143 /* Localizable.strings in Resources */,
				F083BDB21E7009ED00A9B29C /* priorityHigh@3x.png in Resources */,
				F083BDD71E7009ED00A9B29C /* start_chat.png in Resources */,
				F083BDE81E7009ED00A9B29C /* message.mp3 in Resources */,
				32471CE21F13AC1500BDF50A /* RoomMembershipExpandedWithPaginationTitleBubbleCell.xib in Resources */,
				F083BD901E7009ED00A9B29C /* file_video_icon@2x.png in Resources */,
				F083BE0B1E7009ED00A9B29C /* CallViewController.xib in Resources */,
				F083BD661E7009ED00A9B29C /* directChatOff@2x.png in Resources */,
				F083BE011E7009ED00A9B29C /* third_party_licenses.html in Resources */,
				F083BD751E7009ED00A9B29C /* e2e_verified@2x.png in Resources */,
				F083BDCD1E7009ED00A9B29C /* selection_tick@3x.png in Resources */,
				F0E05A311EA0F9EB004B83FB /* tab_favourites_selected@2x.png in Resources */,
				F083BD741E7009ED00A9B29C /* e2e_verified.png in Resources */,
				F083BD2A1E7009ED00A9B29C /* animatedLogo-2.png in Resources */,
				327382B71F276AD200356143 /* Vector.strings in Resources */,
				F0E05A471EA0F9EB004B83FB /* tab_rooms@3x.png in Resources */,
				F083BD8E1E7009ED00A9B29C /* file_photo_icon@3x.png in Resources */,
				F0E05A361EA0F9EB004B83FB /* tab_home_selected.png in Resources */,
				F083BDE41E7009ED00A9B29C /* voice_call_icon@2x.png in Resources */,
				F0E05A411EA0F9EB004B83FB /* tab_people@3x.png in Resources */,
				F083BD8C1E7009ED00A9B29C /* file_photo_icon.png in Resources */,
				F083BE911E7009ED00A9B29C /* RoomTitleView.xib in Resources */,
				F083BE4B1E7009ED00A9B29C /* RoomOutgoingEncryptedAttachmentBubbleCell.xib in Resources */,
				F083BDB01E7009ED00A9B29C /* priorityHigh.png in Resources */,
				F083BD271E7009ED00A9B29C /* admin_icon@3x.png in Resources */,
				F083BDDC1E7009ED00A9B29C /* typing@3x.png in Resources */,
				F083BDC31E7009ED00A9B29C /* scrollup@2x.png in Resources */,
				F083BD451E7009ED00A9B29C /* call_video_mute_off_icon.png in Resources */,
				F083BD2F1E7009ED00A9B29C /* back_icon@3x.png in Resources */,
				F083BDD01E7009ED00A9B29C /* selection_untick@3x.png in Resources */,
				F083BD621E7009ED00A9B29C /* direct_icon.png in Resources */,
				F083BE951E7009ED00A9B29C /* FilesSearchTableViewCell.xib in Resources */,
				F083BD871E7009ED00A9B29C /* file_doc_icon@2x.png in Resources */,
				F083BDCF1E7009ED00A9B29C /* selection_untick@2x.png in Resources */,
				F083BDDF1E7009ED00A9B29C /* upload_icon@3x.png in Resources */,
				327382B61F276AD200356143 /* Localizable.strings in Resources */,
				F083BD6D1E7009ED00A9B29C /* disclosure_icon@3x.png in Resources */,
				32AE61F31F0D2183007255F4 /* Localizable.strings in Resources */,
				F083BDE61E7009ED00A9B29C /* busy.mp3 in Resources */,
				F083BDD51E7009ED00A9B29C /* shrink_icon@2x.png in Resources */,
				F083BD5D1E7009ED00A9B29C /* create_room@2x.png in Resources */,
				F083BD921E7009ED00A9B29C /* group.png in Resources */,
				F083BD4E1E7009ED00A9B29C /* camera_play.png in Resources */,
				F0E05A3B1EA0F9EB004B83FB /* tab_home@3x.png in Resources */,
				F083BDB61E7009ED00A9B29C /* remove_icon.png in Resources */,
				F0614A131EDEE65000F5DC9A /* cancel.png in Resources */,
				F083BD281E7009ED00A9B29C /* animatedLogo-0.png in Resources */,
				F083BDB31E7009ED00A9B29C /* priorityLow.png in Resources */,
				F083BDA81E7009ED00A9B29C /* notificationsOff@2x.png in Resources */,
				F083BD7A1E7009ED00A9B29C /* edit_icon.png in Resources */,
				F0E05A391EA0F9EB004B83FB /* tab_home.png in Resources */,
				F083BD361E7009ED00A9B29C /* call_audio_mute_on_icon.png in Resources */,
				F083BDCA1E7009ED00A9B29C /* search_icon@3x.png in Resources */,
				F083BDB41E7009ED00A9B29C /* priorityLow@2x.png in Resources */,
				F083BD671E7009ED00A9B29C /* directChatOff@3x.png in Resources */,
				F083BE791E7009ED00A9B29C /* RoomOutgoingTextMsgWithPaginationTitleWithoutSenderNameBubbleCell.xib in Resources */,
				F0E05A321EA0F9EB004B83FB /* tab_favourites_selected@3x.png in Resources */,
				F083BD4D1E7009ED00A9B29C /* camera_capture@3x.png in Resources */,
				F083BDB11E7009ED00A9B29C /* priorityHigh@2x.png in Resources */,
				F0614A0E1EDDCCE700F5DC9A /* jump_to_unread@2x.png in Resources */,
				F083BDC21E7009ED00A9B29C /* scrollup.png in Resources */,
				F083BD521E7009ED00A9B29C /* camera_stop@2x.png in Resources */,
				327382C21F276AED00356143 /* InfoPlist.strings in Resources */,
				327382B81F276AD200356143 /* InfoPlist.strings in Resources */,
				F0E05A381EA0F9EB004B83FB /* tab_home_selected@3x.png in Resources */,
				F083BDDA1E7009ED00A9B29C /* typing.png in Resources */,
				F083BE831E7009ED00A9B29C /* RecentTableViewCell.xib in Resources */,
				F083BDB71E7009ED00A9B29C /* remove_icon@2x.png in Resources */,
				F083BDD31E7009ED00A9B29C /* settings_icon@3x.png in Resources */,
				F083BDBA1E7009ED00A9B29C /* remove_icon_pink@2x.png in Resources */,
				F083BDC91E7009ED00A9B29C /* search_icon@2x.png in Resources */,
				F083BE381E7009ED00A9B29C /* RoomActivitiesView.xib in Resources */,
				F083BDC51E7009ED00A9B29C /* search_bg.png in Resources */,
				F083BDDD1E7009ED00A9B29C /* upload_icon.png in Resources */,
				F083BD3B1E7009ED00A9B29C /* call_chat_icon@3x.png in Resources */,
				F083BD351E7009ED00A9B29C /* call_audio_mute_off_icon@3x.png in Resources */,
				F083BE061E7009ED00A9B29C /* Riot-Defaults.plist in Resources */,
				F0E05A441EA0F9EB004B83FB /* tab_rooms_selected@3x.png in Resources */,
				F083BD2C1E7009ED00A9B29C /* animatedLogo-4.png in Resources */,
				F083BD7E1E7009ED00A9B29C /* error@2x.png in Resources */,
				F083BE931E7009ED00A9B29C /* SimpleRoomTitleView.xib in Resources */,
				32AE61EA1F0CE099007255F4 /* RoomMembershipWithPaginationTitleBubbleCell.xib in Resources */,
				F083BD951E7009ED00A9B29C /* leave.png in Resources */,
				F083BE2C1E7009ED00A9B29C /* AuthInputsView.xib in Resources */,
				F083BD6B1E7009ED00A9B29C /* disclosure_icon.png in Resources */,
				F083BE3F1E7009ED00A9B29C /* RoomIncomingEncryptedAttachmentWithPaginationTitleBubbleCell.xib in Resources */,
				F083BD7D1E7009ED00A9B29C /* error.png in Resources */,
				F083BD2E1E7009ED00A9B29C /* back_icon@2x.png in Resources */,
				F083BD501E7009ED00A9B29C /* camera_record.png in Resources */,
				F0D869EB1EC455A100BB0A2B /* create_direct_chat.png in Resources */,
				F083BDBB1E7009ED00A9B29C /* remove_icon_pink@3x.png in Resources */,
				F0E05A301EA0F9EB004B83FB /* tab_favourites_selected.png in Resources */,
				F083BD5C1E7009ED00A9B29C /* create_room.png in Resources */,
				F083BE871E7009ED00A9B29C /* RoomTableViewCell.xib in Resources */,
				F083BD471E7009ED00A9B29C /* call_video_mute_off_icon@3x.png in Resources */,
				F075BED71EBB169C00A7B68A /* RoomCollectionViewCell.xib in Resources */,
				F083BD941E7009ED00A9B29C /* group@3x.png in Resources */,
				F083BD591E7009ED00A9B29C /* chevron.png in Resources */,
				F0D869EC1EC455A100BB0A2B /* create_direct_chat@2x.png in Resources */,
				F083BDE11E7009ED00A9B29C /* video_icon@2x.png in Resources */,
				F083BDB51E7009ED00A9B29C /* priorityLow@3x.png in Resources */,
				F083BE891E7009ED00A9B29C /* RoomMemberTitleView.xib in Resources */,
				F083BE3D1E7009ED00A9B29C /* RoomIncomingEncryptedAttachmentWithoutSenderInfoBubbleCell.xib in Resources */,
				F0E05A431EA0F9EB004B83FB /* tab_rooms_selected@2x.png in Resources */,
				F083BE291E7009ED00A9B29C /* StartChatViewController.xib in Resources */,
				F083BE6F1E7009ED00A9B29C /* RoomOutgoingAttachmentWithPaginationTitleBubbleCell.xib in Resources */,
				F083BEA31E7009ED00A9B29C /* TableViewCellWithPhoneNumberTextField.xib in Resources */,
				32FD0A3E1EB0CD9B0072B066 /* BugReportViewController.xib in Resources */,
				32D392191EB9B7AB009A2BAF /* DirectoryServerDetailTableViewCell.xib in Resources */,
				F0614A151EDEE65000F5DC9A /* cancel@3x.png in Resources */,
				F0E05A3E1EA0F9EB004B83FB /* tab_people_selected@3x.png in Resources */,
				F083BE5D1E7009ED00A9B29C /* RoomIncomingAttachmentWithoutSenderInfoBubbleCell.xib in Resources */,
				F083BD2B1E7009ED00A9B29C /* animatedLogo-3.png in Resources */,
				F0E05A331EA0F9EB004B83FB /* tab_favourites.png in Resources */,
				F083BD791E7009ED00A9B29C /* e2e_warning@3x.png in Resources */,
				F083BD481E7009ED00A9B29C /* call_video_mute_on_icon.png in Resources */,
				F083BDD41E7009ED00A9B29C /* shrink_icon.png in Resources */,
				F083BE0D1E7009ED00A9B29C /* ContactDetailsViewController.xib in Resources */,
				F083BDCB1E7009ED00A9B29C /* selection_tick.png in Resources */,
				F083BD6C1E7009ED00A9B29C /* disclosure_icon@2x.png in Resources */,
				F083BD4A1E7009ED00A9B29C /* call_video_mute_on_icon@3x.png in Resources */,
				F083BE8F1E7009ED00A9B29C /* RoomAvatarTitleView.xib in Resources */,
				F083BD9E1E7009ED00A9B29C /* mod_icon.png in Resources */,
				F083BD371E7009ED00A9B29C /* call_audio_mute_on_icon@2x.png in Resources */,
				F0E05A341EA0F9EB004B83FB /* tab_favourites@2x.png in Resources */,
				F083BD571E7009ED00A9B29C /* camera_video_capture@2x.png in Resources */,
				F083BD581E7009ED00A9B29C /* camera_video_capture@3x.png in Resources */,
				F083BE321E7009ED00A9B29C /* DeviceTableViewCell.xib in Resources */,
				F083BDF31E7009ED00A9B29C /* Images.xcassets in Resources */,
				F083BDD21E7009ED00A9B29C /* settings_icon@2x.png in Resources */,
				F083BD491E7009ED00A9B29C /* call_video_mute_on_icon@2x.png in Resources */,
				F083BDD61E7009ED00A9B29C /* shrink_icon@3x.png in Resources */,
				F083BD8B1E7009ED00A9B29C /* file_music_icon@3x.png in Resources */,
				F083BD511E7009ED00A9B29C /* camera_stop.png in Resources */,
				F083BDEC1E7009ED00A9B29C /* Main.storyboard in Resources */,
				F083BD861E7009ED00A9B29C /* file_doc_icon.png in Resources */,
				F083BD631E7009ED00A9B29C /* direct_icon@2x.png in Resources */,
				F083BE991E7009ED00A9B29C /* MessagesSearchResultTextMsgBubbleCell.xib in Resources */,
				F083BD711E7009ED00A9B29C /* e2e_unencrypted.png in Resources */,
				F0A4A1671EF7CB66003630DB /* members_list_icon.png in Resources */,
				F083BE731E7009ED00A9B29C /* RoomOutgoingTextMsgWithoutSenderInfoBubbleCell.xib in Resources */,
				F083BD251E7009ED00A9B29C /* admin_icon.png in Resources */,
				F083BDBE1E7009ED00A9B29C /* riot_icon@3x.png in Resources */,
				F083BD931E7009ED00A9B29C /* group@2x.png in Resources */,
				F0614A0D1EDDCCE700F5DC9A /* jump_to_unread.png in Resources */,
				F083BDC11E7009ED00A9B29C /* scrolldown@3x.png in Resources */,
				F083BD321E7009ED00A9B29C /* bubbles_bg_landscape@3x.png in Resources */,
				F083BE7F1E7009ED00A9B29C /* InviteRecentTableViewCell.xib in Resources */,
				F083BDA11E7009ED00A9B29C /* newmessages.png in Resources */,
				F083BD3A1E7009ED00A9B29C /* call_chat_icon@2x.png in Resources */,
				F083BE711E7009ED00A9B29C /* RoomOutgoingTextMsgBubbleCell.xib in Resources */,
				F083BD5E1E7009ED00A9B29C /* create_room@3x.png in Resources */,
				F083BE6B1E7009ED00A9B29C /* RoomOutgoingAttachmentBubbleCell.xib in Resources */,
				F083BD4C1E7009ED00A9B29C /* camera_capture@2x.png in Resources */,
				F083BD8F1E7009ED00A9B29C /* file_video_icon.png in Resources */,
				F083BE631E7009ED00A9B29C /* RoomIncomingTextMsgWithoutSenderInfoBubbleCell.xib in Resources */,
				F083BE301E7009ED00A9B29C /* ContactTableViewCell.xib in Resources */,
				F083BE571E7009ED00A9B29C /* RoomOutgoingEncryptedTextMsgWithPaginationTitleBubbleCell.xib in Resources */,
				F083BE771E7009ED00A9B29C /* RoomOutgoingTextMsgWithPaginationTitleBubbleCell.xib in Resources */,
				F083BDA71E7009ED00A9B29C /* notificationsOff.png in Resources */,
				F06CDD6A1EF01E3900870B75 /* RoomEmptyBubbleCell.xib in Resources */,
				F083BDBD1E7009ED00A9B29C /* riot_icon@2x.png in Resources */,
				F083BDDE1E7009ED00A9B29C /* upload_icon@2x.png in Resources */,
				F083BE8B1E7009ED00A9B29C /* ExpandedRoomTitleView.xib in Resources */,
				F083BE691E7009ED00A9B29C /* RoomIncomingTextMsgWithPaginationTitleWithoutSenderNameBubbleCell.xib in Resources */,
				F083BDBC1E7009ED00A9B29C /* riot_icon.png in Resources */,
				F083BE2E1E7009ED00A9B29C /* ForgotPasswordInputsView.xib in Resources */,
				F083BDC71E7009ED00A9B29C /* search_bg@3x.png in Resources */,
				F083BDBF1E7009ED00A9B29C /* scrolldown.png in Resources */,
				F083BDE31E7009ED00A9B29C /* voice_call_icon.png in Resources */,
				F083BDCC1E7009ED00A9B29C /* selection_tick@2x.png in Resources */,
				F0B4CBA71F41CA44008E99C5 /* DeviceView.xib in Resources */,
				F083BD961E7009ED00A9B29C /* leave@2x.png in Resources */,
				F0E05A461EA0F9EB004B83FB /* tab_rooms@2x.png in Resources */,
				32AE61F41F0D2183007255F4 /* Vector.strings in Resources */,
				F083BD851E7009ED00A9B29C /* favouriteOff@3x.png in Resources */,
				F083BD541E7009ED00A9B29C /* camera_switch@2x.png in Resources */,
				F083BD6A1E7009ED00A9B29C /* directChatOn@3x.png in Resources */,
				F083BE3B1E7009ED00A9B29C /* RoomIncomingEncryptedAttachmentBubbleCell.xib in Resources */,
				F083BD341E7009ED00A9B29C /* call_audio_mute_off_icon@2x.png in Resources */,
				F083BD6E1E7009ED00A9B29C /* e2e_blocked.png in Resources */,
				F0E05A3A1EA0F9EB004B83FB /* tab_home@2x.png in Resources */,
				F083BE091E7009ED00A9B29C /* AuthenticationViewController.xib in Resources */,
				F083BD381E7009ED00A9B29C /* call_audio_mute_on_icon@3x.png in Resources */,
				F0E05A3C1EA0F9EB004B83FB /* tab_people_selected.png in Resources */,
				F083BD221E7009ED00A9B29C /* add_participant.png in Resources */,
				F083BDC61E7009ED00A9B29C /* search_bg@2x.png in Resources */,
				F083BD421E7009ED00A9B29C /* call_speaker_on_icon.png in Resources */,
				F083BD9A1E7009ED00A9B29C /* logo@3x.png in Resources */,
				327382BA1F276AD200356143 /* Vector.strings in Resources */,
				327382C41F276AED00356143 /* Vector.strings in Resources */,
				F083BDE51E7009ED00A9B29C /* voice_call_icon@3x.png in Resources */,
				322806A11F0F64C4008C53D7 /* RoomMembershipExpandedBubbleCell.xib in Resources */,
				F083BE201E7009ED00A9B29C /* RoomParticipantsViewController.xib in Resources */,
				F083BE471E7009ED00A9B29C /* RoomIncomingEncryptedTextMsgWithPaginationTitleBubbleCell.xib in Resources */,
				32AE61E51F0A971B007255F4 /* RoomMembershipBubbleCell.xib in Resources */,
				F083BDA01E7009ED00A9B29C /* mod_icon@3x.png in Resources */,
				F083BE491E7009ED00A9B29C /* RoomIncomingEncryptedTextMsgWithPaginationTitleWithoutSenderNameBubbleCell.xib in Resources */,
				325E1C151E8D03950018D91E /* LaunchScreen.storyboard in Resources */,
				F083BD721E7009ED00A9B29C /* e2e_unencrypted@2x.png in Resources */,
				F0D869ED1EC455A100BB0A2B /* create_direct_chat@3x.png in Resources */,
				F083BD531E7009ED00A9B29C /* camera_switch.png in Resources */,
				F083BD7C1E7009ED00A9B29C /* edit_icon@3x.png in Resources */,
				F083BDE01E7009ED00A9B29C /* video_icon.png in Resources */,
				F083BD601E7009ED00A9B29C /* details_icon@2x.png in Resources */,
				F083BE5F1E7009ED00A9B29C /* RoomIncomingAttachmentWithPaginationTitleBubbleCell.xib in Resources */,
				F0A4A1691EF7CB66003630DB /* members_list_icon@3x.png in Resources */,
				F083BE8D1E7009ED00A9B29C /* PreviewRoomTitleView.xib in Resources */,
				F083BD561E7009ED00A9B29C /* camera_video_capture.png in Resources */,
				F083BD651E7009ED00A9B29C /* directChatOff.png in Resources */,
				F083BE811E7009ED00A9B29C /* PublicRoomTableViewCell.xib in Resources */,
				F083BE851E7009ED00A9B29C /* RoomIdOrAliasTableViewCell.xib in Resources */,
				F083BD461E7009ED00A9B29C /* call_video_mute_off_icon@2x.png in Resources */,
				F083BD311E7009ED00A9B29C /* bubbles_bg_landscape@2x.png in Resources */,
				F0E05A371EA0F9EB004B83FB /* tab_home_selected@2x.png in Resources */,
				F083BE651E7009ED00A9B29C /* RoomIncomingTextMsgWithoutSenderNameBubbleCell.xib in Resources */,
				F083BD6F1E7009ED00A9B29C /* e2e_blocked@2x.png in Resources */,
			);
			runOnlyForDeploymentPostprocessing = 0;
		};
		F094A9BC1B78D8F000B1FBBF /* Resources */ = {
			isa = PBXResourcesBuildPhase;
			buildActionMask = 2147483647;
			files = (
			);
			runOnlyForDeploymentPostprocessing = 0;
		};
/* End PBXResourcesBuildPhase section */

/* Begin PBXShellScriptBuildPhase section */
		2372F8E1A49557FE0072BC56 /* [CP] Check Pods Manifest.lock */ = {
			isa = PBXShellScriptBuildPhase;
			buildActionMask = 2147483647;
			files = (
			);
			inputPaths = (
				"${PODS_PODFILE_DIR_PATH}/Podfile.lock",
				"${PODS_ROOT}/Manifest.lock",
			);
			name = "[CP] Check Pods Manifest.lock";
			outputPaths = (
				"$(DERIVED_FILE_DIR)/Pods-Riot-checkManifestLockResult.txt",
			);
			runOnlyForDeploymentPostprocessing = 0;
			shellPath = /bin/sh;
			shellScript = "diff \"${PODS_PODFILE_DIR_PATH}/Podfile.lock\" \"${PODS_ROOT}/Manifest.lock\" > /dev/null\nif [ $? != 0 ] ; then\n    # print error to STDERR\n    echo \"error: The sandbox is not in sync with the Podfile.lock. Run 'pod install' or update your CocoaPods installation.\" >&2\n    exit 1\nfi\n";
			showEnvVarsInLog = 0;
		};
		3051A9ED306E05F8AE91C906 /* [CP] Check Pods Manifest.lock */ = {
			isa = PBXShellScriptBuildPhase;
			buildActionMask = 2147483647;
			files = (
			);
			inputPaths = (
				"${PODS_PODFILE_DIR_PATH}/Podfile.lock",
				"${PODS_ROOT}/Manifest.lock",
			);
			name = "[CP] Check Pods Manifest.lock";
			outputPaths = (
				"$(DERIVED_FILE_DIR)/Pods-RiotShareExtension-checkManifestLockResult.txt",
			);
			runOnlyForDeploymentPostprocessing = 0;
			shellPath = /bin/sh;
			shellScript = "diff \"${PODS_PODFILE_DIR_PATH}/Podfile.lock\" \"${PODS_ROOT}/Manifest.lock\" > /dev/null\nif [ $? != 0 ] ; then\n    # print error to STDERR\n    echo \"error: The sandbox is not in sync with the Podfile.lock. Run 'pod install' or update your CocoaPods installation.\" >&2\n    exit 1\nfi\n";
			showEnvVarsInLog = 0;
		};
		50F7B028AC598D3F51757CAB /* [CP] Check Pods Manifest.lock */ = {
			isa = PBXShellScriptBuildPhase;
			buildActionMask = 2147483647;
			files = (
			);
			inputPaths = (
			);
			name = "[CP] Check Pods Manifest.lock";
			outputPaths = (
			);
			runOnlyForDeploymentPostprocessing = 0;
			shellPath = /bin/sh;
			shellScript = "diff \"${PODS_PODFILE_DIR_PATH}/Podfile.lock\" \"${PODS_ROOT}/Manifest.lock\" > /dev/null\nif [ $? != 0 ] ; then\n    # print error to STDERR\n    echo \"error: The sandbox is not in sync with the Podfile.lock. Run 'pod install' or update your CocoaPods installation.\" >&2\n    exit 1\nfi\n";
			showEnvVarsInLog = 0;
		};
		68D6013FA64A4507DC9DB95B /* [CP] Copy Pods Resources */ = {
			isa = PBXShellScriptBuildPhase;
			buildActionMask = 2147483647;
			files = (
			);
			inputPaths = (
				"${SRCROOT}/Pods/Target Support Files/Pods-Riot/Pods-Riot-resources.sh",
				"${PODS_ROOT}/MatrixKit/MatrixKit/Controllers/MXKAccountDetailsViewController.xib",
				"${PODS_ROOT}/MatrixKit/MatrixKit/Controllers/MXKAttachmentsViewController.xib",
				"${PODS_ROOT}/MatrixKit/MatrixKit/Controllers/MXKAuthenticationViewController.xib",
				"${PODS_ROOT}/MatrixKit/MatrixKit/Controllers/MXKCallViewController.xib",
				"${PODS_ROOT}/MatrixKit/MatrixKit/Controllers/MXKContactDetailsViewController.xib",
				"${PODS_ROOT}/MatrixKit/MatrixKit/Controllers/MXKContactListViewController.xib",
				"${PODS_ROOT}/MatrixKit/MatrixKit/Controllers/MXKCountryPickerViewController.xib",
				"${PODS_ROOT}/MatrixKit/MatrixKit/Controllers/MXKLanguagePickerViewController.xib",
				"${PODS_ROOT}/MatrixKit/MatrixKit/Controllers/MXKRecentListViewController.xib",
				"${PODS_ROOT}/MatrixKit/MatrixKit/Controllers/MXKRoomMemberDetailsViewController.xib",
				"${PODS_ROOT}/MatrixKit/MatrixKit/Controllers/MXKRoomMemberListViewController.xib",
				"${PODS_ROOT}/MatrixKit/MatrixKit/Controllers/MXKRoomSettingsViewController.xib",
				"${PODS_ROOT}/MatrixKit/MatrixKit/Controllers/MXKRoomViewController.xib",
				"${PODS_ROOT}/MatrixKit/MatrixKit/Controllers/MXKSearchViewController.xib",
				"${PODS_ROOT}/MatrixKit/MatrixKit/Views/Account/MXKAccountTableViewCell.xib",
				"${PODS_ROOT}/MatrixKit/MatrixKit/Views/Authentication/MXKAuthInputsEmailCodeBasedView.xib",
				"${PODS_ROOT}/MatrixKit/MatrixKit/Views/Authentication/MXKAuthInputsPasswordBasedView.xib",
				"${PODS_ROOT}/MatrixKit/MatrixKit/Views/Contact/MXKContactTableCell.xib",
				"${PODS_ROOT}/MatrixKit/MatrixKit/Views/DeviceView/MXKDeviceView.xib",
				"${PODS_ROOT}/MatrixKit/MatrixKit/Views/EncryptionInfoView/MXKEncryptionInfoView.xib",
				"${PODS_ROOT}/MatrixKit/MatrixKit/Views/MXKCollectionViewCell/MXKMediaCollectionViewCell.xib",
				"${PODS_ROOT}/MatrixKit/MatrixKit/Views/MXKEventDetailsView.xib",
				"${PODS_ROOT}/MatrixKit/MatrixKit/Views/MXKPieChartHUD.xib",
				"${PODS_ROOT}/MatrixKit/MatrixKit/Views/MXKRoomCreationView.xib",
				"${PODS_ROOT}/MatrixKit/MatrixKit/Views/MXKTableViewCell/MXKTableViewCellWithButton.xib",
				"${PODS_ROOT}/MatrixKit/MatrixKit/Views/MXKTableViewCell/MXKTableViewCellWithLabelAndButton.xib",
				"${PODS_ROOT}/MatrixKit/MatrixKit/Views/MXKTableViewCell/MXKTableViewCellWithLabelAndImageView.xib",
				"${PODS_ROOT}/MatrixKit/MatrixKit/Views/MXKTableViewCell/MXKTableViewCellWithLabelAndMXKImageView.xib",
				"${PODS_ROOT}/MatrixKit/MatrixKit/Views/MXKTableViewCell/MXKTableViewCellWithLabelAndSlider.xib",
				"${PODS_ROOT}/MatrixKit/MatrixKit/Views/MXKTableViewCell/MXKTableViewCellWithLabelAndSubLabel.xib",
				"${PODS_ROOT}/MatrixKit/MatrixKit/Views/MXKTableViewCell/MXKTableViewCellWithLabelAndSwitch.xib",
				"${PODS_ROOT}/MatrixKit/MatrixKit/Views/MXKTableViewCell/MXKTableViewCellWithLabelAndTextField.xib",
				"${PODS_ROOT}/MatrixKit/MatrixKit/Views/MXKTableViewCell/MXKTableViewCellWithLabelTextFieldAndButton.xib",
				"${PODS_ROOT}/MatrixKit/MatrixKit/Views/MXKTableViewCell/MXKTableViewCellWithPicker.xib",
				"${PODS_ROOT}/MatrixKit/MatrixKit/Views/MXKTableViewCell/MXKTableViewCellWithSearchBar.xib",
				"${PODS_ROOT}/MatrixKit/MatrixKit/Views/MXKTableViewCell/MXKTableViewCellWithTextFieldAndButton.xib",
				"${PODS_ROOT}/MatrixKit/MatrixKit/Views/MXKTableViewCell/MXKTableViewCellWithTextView.xib",
				"${PODS_ROOT}/MatrixKit/MatrixKit/Views/PushRule/MXKPushRuleCreationTableViewCell.xib",
				"${PODS_ROOT}/MatrixKit/MatrixKit/Views/PushRule/MXKPushRuleTableViewCell.xib",
				"${PODS_ROOT}/MatrixKit/MatrixKit/Views/ReadReceipts/MXKReadReceiptTableViewCell.xib",
				"${PODS_ROOT}/MatrixKit/MatrixKit/Views/RoomBubbleList/MXKRoomEmptyBubbleTableViewCell.xib",
				"${PODS_ROOT}/MatrixKit/MatrixKit/Views/RoomBubbleList/MXKRoomIncomingAttachmentBubbleCell.xib",
				"${PODS_ROOT}/MatrixKit/MatrixKit/Views/RoomBubbleList/MXKRoomIncomingAttachmentWithoutSenderInfoBubbleCell.xib",
				"${PODS_ROOT}/MatrixKit/MatrixKit/Views/RoomBubbleList/MXKRoomIncomingTextMsgBubbleCell.xib",
				"${PODS_ROOT}/MatrixKit/MatrixKit/Views/RoomBubbleList/MXKRoomIncomingTextMsgWithoutSenderInfoBubbleCell.xib",
				"${PODS_ROOT}/MatrixKit/MatrixKit/Views/RoomBubbleList/MXKRoomIOSOutgoingBubbleTableViewCell.xib",
				"${PODS_ROOT}/MatrixKit/MatrixKit/Views/RoomBubbleList/MXKRoomOutgoingAttachmentBubbleCell.xib",
				"${PODS_ROOT}/MatrixKit/MatrixKit/Views/RoomBubbleList/MXKRoomOutgoingAttachmentWithoutSenderInfoBubbleCell.xib",
				"${PODS_ROOT}/MatrixKit/MatrixKit/Views/RoomBubbleList/MXKRoomOutgoingTextMsgBubbleCell.xib",
				"${PODS_ROOT}/MatrixKit/MatrixKit/Views/RoomBubbleList/MXKRoomOutgoingTextMsgWithoutSenderInfoBubbleCell.xib",
				"${PODS_ROOT}/MatrixKit/MatrixKit/Views/RoomInputToolbar/MXKRoomInputToolbarView.xib",
				"${PODS_ROOT}/MatrixKit/MatrixKit/Views/RoomInputToolbar/MXKRoomInputToolbarViewWithHPGrowingText.xib",
				"${PODS_ROOT}/MatrixKit/MatrixKit/Views/RoomInputToolbar/MXKRoomInputToolbarViewWithSimpleTextView.xib",
				"${PODS_ROOT}/MatrixKit/MatrixKit/Views/RoomList/MXKInterleavedRecentTableViewCell.xib",
				"${PODS_ROOT}/MatrixKit/MatrixKit/Views/RoomList/MXKPublicRoomTableViewCell.xib",
				"${PODS_ROOT}/MatrixKit/MatrixKit/Views/RoomList/MXKRecentTableViewCell.xib",
				"${PODS_ROOT}/MatrixKit/MatrixKit/Views/RoomMemberList/MXKRoomMemberTableViewCell.xib",
				"${PODS_ROOT}/MatrixKit/MatrixKit/Views/RoomTitle/MXKRoomTitleView.xib",
				"${PODS_ROOT}/MatrixKit/MatrixKit/Views/RoomTitle/MXKRoomTitleViewWithTopic.xib",
				"${PODS_ROOT}/MatrixKit/MatrixKit/Views/Search/MXKSearchTableViewCell.xib",
				$PODS_CONFIGURATION_BUILD_DIR/MatrixKit/MatrixKit.bundle,
				"${PODS_ROOT}/MatrixSDK/MatrixSDK/Data/Store/MXCoreDataStore/MXCoreDataStore.xcdatamodeld",
			);
			name = "[CP] Copy Pods Resources";
			outputPaths = (
				"${TARGET_BUILD_DIR}/${UNLOCALIZED_RESOURCES_FOLDER_PATH}",
			);
			runOnlyForDeploymentPostprocessing = 0;
			shellPath = /bin/sh;
			shellScript = "\"${SRCROOT}/Pods/Target Support Files/Pods-Riot/Pods-Riot-resources.sh\"\n";
			showEnvVarsInLog = 0;
		};
		7FFD40AA75DB32D83350D225 /* [CP] Embed Pods Frameworks */ = {
			isa = PBXShellScriptBuildPhase;
			buildActionMask = 2147483647;
			files = (
			);
			inputPaths = (
				"${SRCROOT}/Pods/Target Support Files/Pods-Riot/Pods-Riot-frameworks.sh",
				"${PODS_ROOT}/WebRTC/WebRTC.framework",
			);
			name = "[CP] Embed Pods Frameworks";
			outputPaths = (
				"${TARGET_BUILD_DIR}/${FRAMEWORKS_FOLDER_PATH}/WebRTC.framework",
			);
			runOnlyForDeploymentPostprocessing = 0;
			shellPath = /bin/sh;
			shellScript = "\"${SRCROOT}/Pods/Target Support Files/Pods-Riot/Pods-Riot-frameworks.sh\"\n";
			showEnvVarsInLog = 0;
		};
		85EC488090E910C06F1B0F87 /* [CP] Copy Pods Resources */ = {
			isa = PBXShellScriptBuildPhase;
			buildActionMask = 2147483647;
			files = (
			);
			inputPaths = (
			);
			name = "[CP] Copy Pods Resources";
			outputPaths = (
			);
			runOnlyForDeploymentPostprocessing = 0;
			shellPath = /bin/sh;
			shellScript = "\"${SRCROOT}/Pods/Target Support Files/Pods-RiotTodayWidget/Pods-RiotTodayWidget-resources.sh\"\n";
			showEnvVarsInLog = 0;
		};
		8EA19F5011654D3BD5EDAC33 /* [CP] Copy Pods Resources */ = {
			isa = PBXShellScriptBuildPhase;
			buildActionMask = 2147483647;
			files = (
			);
			inputPaths = (
				"${SRCROOT}/Pods/Target Support Files/Pods-RiotShareExtension/Pods-RiotShareExtension-resources.sh",
				"${PODS_ROOT}/MatrixSDK/MatrixSDK/Data/Store/MXCoreDataStore/MXCoreDataStore.xcdatamodeld",
			);
			name = "[CP] Copy Pods Resources";
			outputPaths = (
				"${TARGET_BUILD_DIR}/${UNLOCALIZED_RESOURCES_FOLDER_PATH}",
			);
			runOnlyForDeploymentPostprocessing = 0;
			shellPath = /bin/sh;
			shellScript = "\"${SRCROOT}/Pods/Target Support Files/Pods-RiotShareExtension/Pods-RiotShareExtension-resources.sh\"\n";
			showEnvVarsInLog = 0;
		};
/* End PBXShellScriptBuildPhase section */

/* Begin PBXSourcesBuildPhase section */
		246B30B11F5300A0009ED3AD /* Sources */ = {
			isa = PBXSourcesBuildPhase;
			buildActionMask = 2147483647;
			files = (
				246B30BB1F5300A0009ED3AD /* TodayViewController.m in Sources */,
				246B30C91F53F4C7009ED3AD /* RoomCollectionViewCell.m in Sources */,
				246B30CB1F53F4D8009ED3AD /* AvatarGenerator.m in Sources */,
				246B30CA1F53F4D0009ED3AD /* RiotDesignValues.m in Sources */,
				246B30CC1F53F4E5009ED3AD /* MXRoom+Riot.m in Sources */,
			);
			runOnlyForDeploymentPostprocessing = 0;
		};
		24CBEC4A1F0EAD310093EABB /* Sources */ = {
			isa = PBXSourcesBuildPhase;
			buildActionMask = 2147483647;
			files = (
				24EEE5A01F23A08900B3C705 /* RoomTableViewCell.m in Sources */,
				24D6B3581F3C90D300FC7A71 /* ShareRecentsDataSource.m in Sources */,
				245FC3EF1F3DD30800603C6A /* RecentCellData.m in Sources */,
				24D6B35C1F3CA03600FC7A71 /* RoomsListViewController.m in Sources */,
				24D6B35A1F3CA02C00FC7A71 /* ShareViewController.m in Sources */,
				24D6B3591F3CA02900FC7A71 /* SharePresentingViewController.m in Sources */,
				24EEE5A31F23A8C300B3C705 /* AvatarGenerator.m in Sources */,
				24D6B35D1F3CA03A00FC7A71 /* FallbackViewController.m in Sources */,
				24EEE5A11F23A09A00B3C705 /* RiotDesignValues.m in Sources */,
				24EEE5A21F23A8B400B3C705 /* MXRoom+Riot.m in Sources */,
				245FC3ED1F3D079A00603C6A /* ShareExtensionManager.m in Sources */,
				24EEE5B41F2607C000B3C705 /* SegmentedViewController.m in Sources */,
			);
			runOnlyForDeploymentPostprocessing = 0;
		};
		F094A99E1B78D8F000B1FBBF /* Sources */ = {
			isa = PBXSourcesBuildPhase;
			buildActionMask = 2147483647;
			files = (
				F083BE221E7009ED00A9B29C /* RoomSettingsViewController.m in Sources */,
				F083BE171E7009ED00A9B29C /* MediaPickerViewController.m in Sources */,
				F083BE421E7009ED00A9B29C /* RoomIncomingEncryptedTextMsgWithoutSenderInfoBubbleCell.m in Sources */,
				F083BDF71E7009ED00A9B29C /* RoomBubbleCellData.m in Sources */,
				F083BE021E7009ED00A9B29C /* AvatarGenerator.m in Sources */,
				F083BEA01E7009ED00A9B29C /* TableViewCellWithLabelAndLargeTextView.m in Sources */,
				F083BE1A1E7009ED00A9B29C /* RoomFilesSearchViewController.m in Sources */,
				32D392181EB9B7AB009A2BAF /* DirectoryServerDetailTableViewCell.m in Sources */,
				F083BE9C1E7009ED00A9B29C /* TableViewCellWithCheckBoxAndLabel.m in Sources */,
				32471CE11F13AC1500BDF50A /* RoomMembershipExpandedWithPaginationTitleBubbleCell.m in Sources */,
				F083BDFE1E7009ED00A9B29C /* RecentCellData.m in Sources */,
				92324BE61F4F6A60009DE194 /* CircleButton.m in Sources */,
				F083BE3A1E7009ED00A9B29C /* RoomIncomingEncryptedAttachmentBubbleCell.m in Sources */,
				3205ED841E97725E003D65FA /* DirectoryServerTableViewCell.m in Sources */,
				F083BEA21E7009ED00A9B29C /* TableViewCellWithPhoneNumberTextField.m in Sources */,
				F083BE0A1E7009ED00A9B29C /* CallViewController.m in Sources */,
				F083BE111E7009ED00A9B29C /* DirectoryViewController.m in Sources */,
				F0B4CBB11F4215E3008E99C5 /* EventDetailsView.m in Sources */,
				F083BE1E1E7009ED00A9B29C /* RoomMessagesSearchViewController.m in Sources */,
				F083BE231E7009ED00A9B29C /* RoomViewController.m in Sources */,
				F083BE9E1E7009ED00A9B29C /* TableViewCellWithCheckBoxes.m in Sources */,
				32AE61E41F0A971B007255F4 /* RoomMembershipBubbleCell.m in Sources */,
				F083BDFC1E7009ED00A9B29C /* HomeMessagesSearchDataSource.m in Sources */,
				F083BE0E1E7009ED00A9B29C /* ContactsTableViewController.m in Sources */,
				F083BE861E7009ED00A9B29C /* RoomTableViewCell.m in Sources */,
				F083BDF51E7009ED00A9B29C /* main.m in Sources */,
				F083BDEE1E7009ED00A9B29C /* MXRoom+Riot.m in Sources */,
				F0131DE51F2200D600CBF707 /* RiotSplitViewController.m in Sources */,
				F083BE331E7009ED00A9B29C /* DeviceView.m in Sources */,
				32471CDC1F1373A100BDF50A /* RoomMembershipCollapsedWithPaginationTitleBubbleCell.m in Sources */,
				F083BE2B1E7009ED00A9B29C /* AuthInputsView.m in Sources */,
				321082B21F0E9F40002E0091 /* RoomMembershipCollapsedBubbleCell.m in Sources */,
				F083BE661E7009ED00A9B29C /* RoomIncomingTextMsgWithPaginationTitleBubbleCell.m in Sources */,
				F083BE141E7009ED00A9B29C /* HomeViewController.m in Sources */,
				F083BDFB1E7009ED00A9B29C /* RoomSearchDataSource.m in Sources */,
				3233F73C1F3306A7006ACA81 /* WidgetManager.m in Sources */,
				F083BE281E7009ED00A9B29C /* StartChatViewController.m in Sources */,
				F083BE841E7009ED00A9B29C /* RoomIdOrAliasTableViewCell.m in Sources */,
				F083BD1D1E7009ED00A9B29C /* RageShakeManager.m in Sources */,
				F083BE1F1E7009ED00A9B29C /* RoomParticipantsViewController.m in Sources */,
				F083BE741E7009ED00A9B29C /* RoomOutgoingTextMsgWithoutSenderNameBubbleCell.m in Sources */,
				F083BE1C1E7009ED00A9B29C /* RoomMemberDetailsViewController.m in Sources */,
				F083BE481E7009ED00A9B29C /* RoomIncomingEncryptedTextMsgWithPaginationTitleWithoutSenderNameBubbleCell.m in Sources */,
				F06CDD691EF01E3900870B75 /* RoomEmptyBubbleCell.m in Sources */,
				F083BE041E7009ED00A9B29C /* Tools.m in Sources */,
				92324BE31F4F66D3009DE194 /* IncomingCallView.m in Sources */,
				F083BE6A1E7009ED00A9B29C /* RoomOutgoingAttachmentBubbleCell.m in Sources */,
				F083BDEF1E7009ED00A9B29C /* UINavigationController+Riot.m in Sources */,
				F083BE761E7009ED00A9B29C /* RoomOutgoingTextMsgWithPaginationTitleBubbleCell.m in Sources */,
				F083BE5A1E7009ED00A9B29C /* RoomIncomingAttachmentBubbleCell.m in Sources */,
				F083BE541E7009ED00A9B29C /* RoomOutgoingEncryptedTextMsgWithoutSenderNameBubbleCell.m in Sources */,
				24B5103E1EFA7083004C6AD2 /* ReadReceiptsViewController.m in Sources */,
				F083BE621E7009ED00A9B29C /* RoomIncomingTextMsgWithoutSenderInfoBubbleCell.m in Sources */,
				F083BE881E7009ED00A9B29C /* RoomMemberTitleView.m in Sources */,
				F083BE701E7009ED00A9B29C /* RoomOutgoingTextMsgBubbleCell.m in Sources */,
				3205ED7D1E976C8A003D65FA /* DirectoryServerPickerViewController.m in Sources */,
				F083BE7C1E7009ED00A9B29C /* DirectoryRecentTableViewCell.m in Sources */,
				F0E05A031E963103004B83FB /* RoomsViewController.m in Sources */,
				F083BE801E7009ED00A9B29C /* PublicRoomTableViewCell.m in Sources */,
				322806A01F0F64C4008C53D7 /* RoomMembershipExpandedBubbleCell.m in Sources */,
				F083BE031E7009ED00A9B29C /* EventFormatter.m in Sources */,
				F083BE4A1E7009ED00A9B29C /* RoomOutgoingEncryptedAttachmentBubbleCell.m in Sources */,
				F083BE601E7009ED00A9B29C /* RoomIncomingTextMsgBubbleCell.m in Sources */,
				F083BE2F1E7009ED00A9B29C /* ContactTableViewCell.m in Sources */,
				F083BE901E7009ED00A9B29C /* RoomTitleView.m in Sources */,
				F083BE6E1E7009ED00A9B29C /* RoomOutgoingAttachmentWithPaginationTitleBubbleCell.m in Sources */,
				3233F7311F31F4BF006ACA81 /* JitsiViewController.m in Sources */,
				F083BE2A1E7009ED00A9B29C /* UsersDevicesViewController.m in Sources */,
				F083BE2D1E7009ED00A9B29C /* ForgotPasswordInputsView.m in Sources */,
				F083BE7E1E7009ED00A9B29C /* InviteRecentTableViewCell.m in Sources */,
				F083BE3C1E7009ED00A9B29C /* RoomIncomingEncryptedAttachmentWithoutSenderInfoBubbleCell.m in Sources */,
				F083BE211E7009ED00A9B29C /* RoomSearchViewController.m in Sources */,
				32185B311F20FA2B00752141 /* LanguagePickerViewController.m in Sources */,
				F083BE3E1E7009ED00A9B29C /* RoomIncomingEncryptedAttachmentWithPaginationTitleBubbleCell.m in Sources */,
				F083BE071E7009ED00A9B29C /* AttachmentsViewController.m in Sources */,
				F083BE051E7009ED00A9B29C /* RiotDesignValues.m in Sources */,
				32FD0A3D1EB0CD9B0072B066 /* BugReportViewController.m in Sources */,
				F083BE311E7009ED00A9B29C /* DeviceTableViewCell.m in Sources */,
				F083BE501E7009ED00A9B29C /* RoomOutgoingEncryptedTextMsgBubbleCell.m in Sources */,
				F083BDED1E7009ED00A9B29C /* MXKRoomBubbleTableViewCell+Riot.m in Sources */,
				F05BD79E1E7AEBF800C69941 /* UnifiedSearchViewController.m in Sources */,
				F083BE561E7009ED00A9B29C /* RoomOutgoingEncryptedTextMsgWithPaginationTitleBubbleCell.m in Sources */,
				F02C1A861E8EB04C0045A404 /* PeopleViewController.m in Sources */,
				F083BDFA1E7009ED00A9B29C /* RoomPreviewData.m in Sources */,
				F083BE151E7009ED00A9B29C /* MediaAlbumContentViewController.m in Sources */,
				F083BE5C1E7009ED00A9B29C /* RoomIncomingAttachmentWithoutSenderInfoBubbleCell.m in Sources */,
				246B30CD1F53F518009ED3AD /* TodayViewController.m in Sources */,
				F0E05A061E9682E9004B83FB /* ContactsDataSource.m in Sources */,
				F083BE401E7009ED00A9B29C /* RoomIncomingEncryptedTextMsgBubbleCell.m in Sources */,
				32AE61E91F0CE099007255F4 /* RoomMembershipWithPaginationTitleBubbleCell.m in Sources */,
				F083BDFD1E7009ED00A9B29C /* PublicRoomsDirectoryDataSource.m in Sources */,
				3233F73F1F331F05006ACA81 /* Widget.m in Sources */,
				F083BE191E7009ED00A9B29C /* RecentsViewController.m in Sources */,
				F0B4CBA51F418D0B008E99C5 /* WebViewViewController.m in Sources */,
				F083BE351E7009ED00A9B29C /* MediaAlbumTableCell.m in Sources */,
				F083BE4C1E7009ED00A9B29C /* RoomOutgoingEncryptedAttachmentWithoutSenderInfoBubbleCell.m in Sources */,
				F075BEDB1EBB26F100A7B68A /* TableViewCellWithCollectionView.m in Sources */,
				F083BE001E7009ED00A9B29C /* FilesSearchCellData.m in Sources */,
				F083BE7A1E7009ED00A9B29C /* RoomInputToolbarView.m in Sources */,
				F083BDFF1E7009ED00A9B29C /* RecentsDataSource.m in Sources */,
				F0B4CBAA1F41E71A008E99C5 /* RiotNavigationController.m in Sources */,
				F083BE461E7009ED00A9B29C /* RoomIncomingEncryptedTextMsgWithPaginationTitleBubbleCell.m in Sources */,
				F083BE251E7009ED00A9B29C /* SegmentedViewController.m in Sources */,
				F083BE1B1E7009ED00A9B29C /* RoomFilesViewController.m in Sources */,
				F083BDF11E7009ED00A9B29C /* empty.mm in Sources */,
				F083BE441E7009ED00A9B29C /* RoomIncomingEncryptedTextMsgWithoutSenderNameBubbleCell.m in Sources */,
				F083BE521E7009ED00A9B29C /* RoomOutgoingEncryptedTextMsgWithoutSenderInfoBubbleCell.m in Sources */,
				F083BE781E7009ED00A9B29C /* RoomOutgoingTextMsgWithPaginationTitleWithoutSenderNameBubbleCell.m in Sources */,
				F083BE5E1E7009ED00A9B29C /* RoomIncomingAttachmentWithPaginationTitleBubbleCell.m in Sources */,
				F083BD1E1E7009ED00A9B29C /* AppDelegate.m in Sources */,
				F083BE8A1E7009ED00A9B29C /* ExpandedRoomTitleView.m in Sources */,
				F083BE0C1E7009ED00A9B29C /* ContactDetailsViewController.m in Sources */,
				F083BE821E7009ED00A9B29C /* RecentTableViewCell.m in Sources */,
				F083BE121E7009ED00A9B29C /* HomeFilesSearchViewController.m in Sources */,
				F083BE081E7009ED00A9B29C /* AuthenticationViewController.m in Sources */,
				F083BDF81E7009ED00A9B29C /* RoomDataSource.m in Sources */,
				F083BE371E7009ED00A9B29C /* RoomActivitiesView.m in Sources */,
				F083BE131E7009ED00A9B29C /* HomeMessagesSearchViewController.m in Sources */,
				F083BE8C1E7009ED00A9B29C /* PreviewRoomTitleView.m in Sources */,
				F083BE271E7009ED00A9B29C /* SettingsViewController.m in Sources */,
				F083BE9A1E7009ED00A9B29C /* TableViewCellWithButton.m in Sources */,
				F083BE8E1E7009ED00A9B29C /* RoomAvatarTitleView.m in Sources */,
				F05BD7A11E7C0E4500C69941 /* MasterTabBarController.m in Sources */,
				F0E059FD1E9545BB004B83FB /* UnifiedSearchRecentsDataSource.m in Sources */,
				F083BE4E1E7009ED00A9B29C /* RoomOutgoingEncryptedAttachmentWithPaginationTitleBubbleCell.m in Sources */,
				F083BE6C1E7009ED00A9B29C /* RoomOutgoingAttachmentWithoutSenderInfoBubbleCell.m in Sources */,
				F083BE681E7009ED00A9B29C /* RoomIncomingTextMsgWithPaginationTitleWithoutSenderNameBubbleCell.m in Sources */,
				F083BE721E7009ED00A9B29C /* RoomOutgoingTextMsgWithoutSenderInfoBubbleCell.m in Sources */,
				F083BE101E7009ED00A9B29C /* CountryPickerViewController.m in Sources */,
				F083BE581E7009ED00A9B29C /* RoomOutgoingEncryptedTextMsgWithPaginationTitleWithoutSenderNameBubbleCell.m in Sources */,
				F083BDF61E7009ED00A9B29C /* Contact.m in Sources */,
				F083BE961E7009ED00A9B29C /* MessagesSearchResultAttachmentBubbleCell.m in Sources */,
				F083BE391E7009ED00A9B29C /* RoomEncryptedDataBubbleCell.m in Sources */,
				F083BDF01E7009ED00A9B29C /* UIViewController+RiotSearch.m in Sources */,
				F083BDF91E7009ED00A9B29C /* RoomEmailInvitation.m in Sources */,
				F083BE341E7009ED00A9B29C /* EncryptionInfoView.m in Sources */,
				F083BE641E7009ED00A9B29C /* RoomIncomingTextMsgWithoutSenderNameBubbleCell.m in Sources */,
				F075BED61EBB169C00A7B68A /* RoomCollectionViewCell.m in Sources */,
				F0E05A021E963103004B83FB /* FavouritesViewController.m in Sources */,
				F083BE941E7009ED00A9B29C /* FilesSearchTableViewCell.m in Sources */,
				F083BE921E7009ED00A9B29C /* SimpleRoomTitleView.m in Sources */,
				F083BE981E7009ED00A9B29C /* MessagesSearchResultTextMsgBubbleCell.m in Sources */,
			);
			runOnlyForDeploymentPostprocessing = 0;
		};
		F094A9BA1B78D8F000B1FBBF /* Sources */ = {
			isa = PBXSourcesBuildPhase;
			buildActionMask = 2147483647;
			files = (
				F083BEA51E70356E00A9B29C /* RiotTests.m in Sources */,
			);
			runOnlyForDeploymentPostprocessing = 0;
		};
/* End PBXSourcesBuildPhase section */

/* Begin PBXTargetDependency section */
		242661F61F12B1BA00D3FC08 /* PBXTargetDependency */ = {
			isa = PBXTargetDependency;
			target = 24CBEC4D1F0EAD310093EABB /* RiotShareExtension */;
			targetProxy = 242661F51F12B1BA00D3FC08 /* PBXContainerItemProxy */;
		};
		246B30C11F5300A0009ED3AD /* PBXTargetDependency */ = {
			isa = PBXTargetDependency;
			target = 246B30B41F5300A0009ED3AD /* RiotTodayWidget */;
			targetProxy = 246B30C01F5300A0009ED3AD /* PBXContainerItemProxy */;
		};
		F094A9C01B78D8F000B1FBBF /* PBXTargetDependency */ = {
			isa = PBXTargetDependency;
			target = F094A9A11B78D8F000B1FBBF /* Riot */;
			targetProxy = F094A9BF1B78D8F000B1FBBF /* PBXContainerItemProxy */;
		};
/* End PBXTargetDependency section */

/* Begin PBXVariantGroup section */
		325E1C131E8D03950018D91E /* LaunchScreen.storyboard */ = {
			isa = PBXVariantGroup;
			children = (
				325E1C141E8D03950018D91E /* Base */,
			);
			name = LaunchScreen.storyboard;
			sourceTree = "<group>";
		};
		327382A81F276AD200356143 /* InfoPlist.strings */ = {
			isa = PBXVariantGroup;
			children = (
				327382A91F276AD200356143 /* de */,
			);
			name = InfoPlist.strings;
			sourceTree = "<group>";
		};
		327382AA1F276AD200356143 /* Localizable.strings */ = {
			isa = PBXVariantGroup;
			children = (
				327382AB1F276AD200356143 /* de */,
			);
			name = Localizable.strings;
			sourceTree = "<group>";
		};
		327382AC1F276AD200356143 /* Vector.strings */ = {
			isa = PBXVariantGroup;
			children = (
				327382AD1F276AD200356143 /* de */,
			);
			name = Vector.strings;
			sourceTree = "<group>";
		};
		327382AF1F276AD200356143 /* InfoPlist.strings */ = {
			isa = PBXVariantGroup;
			children = (
				327382B01F276AD200356143 /* fr */,
			);
			name = InfoPlist.strings;
			sourceTree = "<group>";
		};
		327382B11F276AD200356143 /* Localizable.strings */ = {
			isa = PBXVariantGroup;
			children = (
				327382B21F276AD200356143 /* fr */,
			);
			name = Localizable.strings;
			sourceTree = "<group>";
		};
		327382B31F276AD200356143 /* Vector.strings */ = {
			isa = PBXVariantGroup;
			children = (
				327382B41F276AD200356143 /* fr */,
			);
			name = Vector.strings;
			sourceTree = "<group>";
		};
		327382BC1F276AED00356143 /* InfoPlist.strings */ = {
			isa = PBXVariantGroup;
			children = (
				327382BD1F276AED00356143 /* en */,
			);
			name = InfoPlist.strings;
			sourceTree = "<group>";
		};
		327382BE1F276AED00356143 /* Localizable.strings */ = {
			isa = PBXVariantGroup;
			children = (
				327382BF1F276AED00356143 /* en */,
			);
			name = Localizable.strings;
			sourceTree = "<group>";
		};
		327382C01F276AED00356143 /* Vector.strings */ = {
			isa = PBXVariantGroup;
			children = (
				327382C11F276AED00356143 /* en */,
			);
			name = Vector.strings;
			sourceTree = "<group>";
		};
		32918EA51F473BDB0076CA16 /* Localizable.strings */ = {
			isa = PBXVariantGroup;
			children = (
				32918EA61F473BDB0076CA16 /* ru */,
			);
			name = Localizable.strings;
			sourceTree = "<group>";
		};
		32918EA71F473BDB0076CA16 /* Vector.strings */ = {
			isa = PBXVariantGroup;
			children = (
				32918EA81F473BDB0076CA16 /* ru */,
			);
			name = Vector.strings;
			sourceTree = "<group>";
		};
		32AE61EC1F0D2183007255F4 /* InfoPlist.strings */ = {
			isa = PBXVariantGroup;
			children = (
				32AE61ED1F0D2183007255F4 /* nl */,
			);
			name = InfoPlist.strings;
			sourceTree = "<group>";
		};
		32AE61EE1F0D2183007255F4 /* Localizable.strings */ = {
			isa = PBXVariantGroup;
			children = (
				32AE61EF1F0D2183007255F4 /* nl */,
			);
			name = Localizable.strings;
			sourceTree = "<group>";
		};
		32AE61F01F0D2183007255F4 /* Vector.strings */ = {
			isa = PBXVariantGroup;
			children = (
				32AE61F11F0D2183007255F4 /* nl */,
			);
			name = Vector.strings;
			sourceTree = "<group>";
		};
		F083BBE21E7009EC00A9B29C /* Main.storyboard */ = {
			isa = PBXVariantGroup;
			children = (
				F083BBE31E7009EC00A9B29C /* Base */,
			);
			name = Main.storyboard;
			sourceTree = "<group>";
		};
/* End PBXVariantGroup section */

/* Begin XCBuildConfiguration section */
		246B30C31F5300A0009ED3AD /* Debug */ = {
			isa = XCBuildConfiguration;
			baseConfigurationReference = F9ECEF0C2300E18D4E017599 /* Pods-RiotTodayWidget.debug.xcconfig */;
			buildSettings = {
				CLANG_ANALYZER_NONNULL = YES;
				CLANG_ANALYZER_NUMBER_OBJECT_CONVERSION = YES_AGGRESSIVE;
				CLANG_WARN_DOCUMENTATION_COMMENTS = YES;
				CODE_SIGN_ENTITLEMENTS = RiotTodayWidget/RiotTodayWidget.entitlements;
				DEBUG_INFORMATION_FORMAT = dwarf;
				DEVELOPMENT_TEAM = 7J4U792NQT;
				INFOPLIST_FILE = RiotTodayWidget/Info.plist;
				IPHONEOS_DEPLOYMENT_TARGET = 10.3;
				LD_RUNPATH_SEARCH_PATHS = "$(inherited) @executable_path/Frameworks @executable_path/../../Frameworks";
				PRODUCT_BUNDLE_IDENTIFIER = im.vector.app.RiotTodayWidget;
				PRODUCT_NAME = "$(TARGET_NAME)";
				SKIP_INSTALL = YES;
			};
			name = Debug;
		};
		246B30C41F5300A0009ED3AD /* Release */ = {
			isa = XCBuildConfiguration;
			baseConfigurationReference = 9E07AE9A3C5A90D68D90B6F9 /* Pods-RiotTodayWidget.release.xcconfig */;
			buildSettings = {
				CLANG_ANALYZER_NONNULL = YES;
				CLANG_ANALYZER_NUMBER_OBJECT_CONVERSION = YES_AGGRESSIVE;
				CLANG_WARN_DOCUMENTATION_COMMENTS = YES;
				CODE_SIGN_ENTITLEMENTS = RiotTodayWidget/RiotTodayWidget.entitlements;
				COPY_PHASE_STRIP = NO;
				DEBUG_INFORMATION_FORMAT = "dwarf-with-dsym";
				DEVELOPMENT_TEAM = 7J4U792NQT;
				INFOPLIST_FILE = RiotTodayWidget/Info.plist;
				IPHONEOS_DEPLOYMENT_TARGET = 10.3;
				LD_RUNPATH_SEARCH_PATHS = "$(inherited) @executable_path/Frameworks @executable_path/../../Frameworks";
				PRODUCT_BUNDLE_IDENTIFIER = im.vector.app.RiotTodayWidget;
				PRODUCT_NAME = "$(TARGET_NAME)";
				SKIP_INSTALL = YES;
			};
			name = Release;
		};
		24CBEC5A1F0EAD310093EABB /* Debug */ = {
			isa = XCBuildConfiguration;
			baseConfigurationReference = 12AA0005C8B3D8D8162584C5 /* Pods-RiotShareExtension.debug.xcconfig */;
			buildSettings = {
				APPLICATION_EXTENSION_API_ONLY = YES;
				ASSETCATALOG_COMPILER_APPICON_NAME = AppIcon;
				CLANG_ANALYZER_NONNULL = YES;
				CLANG_ANALYZER_NUMBER_OBJECT_CONVERSION = YES_AGGRESSIVE;
				CLANG_WARN_DOCUMENTATION_COMMENTS = YES;
				CODE_SIGN_ENTITLEMENTS = RiotShareExtension/RiotShareExtension.entitlements;
				DEBUG_INFORMATION_FORMAT = dwarf;
				DEVELOPMENT_TEAM = 7J4U792NQT;
				ENABLE_BITCODE = NO;
				INFOPLIST_FILE = RiotShareExtension/Info.plist;
				IPHONEOS_DEPLOYMENT_TARGET = 8.0;
				LD_RUNPATH_SEARCH_PATHS = "$(inherited) @executable_path/Frameworks @executable_path/../../Frameworks";
				PRODUCT_BUNDLE_IDENTIFIER = im.vector.app.shareExtension;
				PRODUCT_NAME = "$(TARGET_NAME)";
				SKIP_INSTALL = YES;
			};
			name = Debug;
		};
		24CBEC5B1F0EAD310093EABB /* Release */ = {
			isa = XCBuildConfiguration;
			baseConfigurationReference = 765F5104DB3EC39713DEB3A4 /* Pods-RiotShareExtension.release.xcconfig */;
			buildSettings = {
				APPLICATION_EXTENSION_API_ONLY = YES;
				ASSETCATALOG_COMPILER_APPICON_NAME = AppIcon;
				CLANG_ANALYZER_NONNULL = YES;
				CLANG_ANALYZER_NUMBER_OBJECT_CONVERSION = YES_AGGRESSIVE;
				CLANG_WARN_DOCUMENTATION_COMMENTS = YES;
				CODE_SIGN_ENTITLEMENTS = RiotShareExtension/RiotShareExtension.entitlements;
				COPY_PHASE_STRIP = NO;
				DEBUG_INFORMATION_FORMAT = "dwarf-with-dsym";
				DEVELOPMENT_TEAM = 7J4U792NQT;
				ENABLE_BITCODE = NO;
				INFOPLIST_FILE = RiotShareExtension/Info.plist;
				IPHONEOS_DEPLOYMENT_TARGET = 8.0;
				LD_RUNPATH_SEARCH_PATHS = "$(inherited) @executable_path/Frameworks @executable_path/../../Frameworks";
				PRODUCT_BUNDLE_IDENTIFIER = im.vector.app.shareExtension;
				PRODUCT_NAME = "$(TARGET_NAME)";
				SKIP_INSTALL = YES;
			};
			name = Release;
		};
		F094A9C61B78D8F000B1FBBF /* Debug */ = {
			isa = XCBuildConfiguration;
			buildSettings = {
				ALWAYS_SEARCH_USER_PATHS = NO;
				CLANG_CXX_LANGUAGE_STANDARD = "gnu++0x";
				CLANG_CXX_LIBRARY = "libc++";
				CLANG_ENABLE_MODULES = YES;
				CLANG_ENABLE_OBJC_ARC = YES;
				CLANG_WARN_BOOL_CONVERSION = YES;
				CLANG_WARN_CONSTANT_CONVERSION = YES;
				CLANG_WARN_DIRECT_OBJC_ISA_USAGE = YES_ERROR;
				CLANG_WARN_EMPTY_BODY = YES;
				CLANG_WARN_ENUM_CONVERSION = YES;
				CLANG_WARN_INFINITE_RECURSION = YES;
				CLANG_WARN_INT_CONVERSION = YES;
				CLANG_WARN_OBJC_ROOT_CLASS = YES_ERROR;
				CLANG_WARN_SUSPICIOUS_MOVE = YES;
				CLANG_WARN_UNREACHABLE_CODE = YES;
				CLANG_WARN__DUPLICATE_METHOD_MATCH = YES;
				"CODE_SIGN_IDENTITY[sdk=iphoneos*]" = "iPhone Developer";
				COPY_PHASE_STRIP = NO;
				ENABLE_STRICT_OBJC_MSGSEND = YES;
				ENABLE_TESTABILITY = YES;
				GCC_C_LANGUAGE_STANDARD = gnu99;
				GCC_DYNAMIC_NO_PIC = NO;
				GCC_NO_COMMON_BLOCKS = YES;
				GCC_OPTIMIZATION_LEVEL = 0;
				GCC_PREPROCESSOR_DEFINITIONS = (
					"DEBUG=1",
					"$(inherited)",
				);
				GCC_SYMBOLS_PRIVATE_EXTERN = NO;
				GCC_WARN_64_TO_32_BIT_CONVERSION = YES;
				GCC_WARN_ABOUT_RETURN_TYPE = YES_ERROR;
				GCC_WARN_UNDECLARED_SELECTOR = YES;
				GCC_WARN_UNINITIALIZED_AUTOS = YES_AGGRESSIVE;
				GCC_WARN_UNUSED_FUNCTION = YES;
				GCC_WARN_UNUSED_VARIABLE = YES;
				IPHONEOS_DEPLOYMENT_TARGET = 8.0;
				MTL_ENABLE_DEBUG_INFO = YES;
				ONLY_ACTIVE_ARCH = YES;
				SDKROOT = iphoneos;
				TARGETED_DEVICE_FAMILY = "1,2";
			};
			name = Debug;
		};
		F094A9C71B78D8F000B1FBBF /* Release */ = {
			isa = XCBuildConfiguration;
			buildSettings = {
				ALWAYS_SEARCH_USER_PATHS = NO;
				CLANG_CXX_LANGUAGE_STANDARD = "gnu++0x";
				CLANG_CXX_LIBRARY = "libc++";
				CLANG_ENABLE_MODULES = YES;
				CLANG_ENABLE_OBJC_ARC = YES;
				CLANG_WARN_BOOL_CONVERSION = YES;
				CLANG_WARN_CONSTANT_CONVERSION = YES;
				CLANG_WARN_DIRECT_OBJC_ISA_USAGE = YES_ERROR;
				CLANG_WARN_EMPTY_BODY = YES;
				CLANG_WARN_ENUM_CONVERSION = YES;
				CLANG_WARN_INFINITE_RECURSION = YES;
				CLANG_WARN_INT_CONVERSION = YES;
				CLANG_WARN_OBJC_ROOT_CLASS = YES_ERROR;
				CLANG_WARN_SUSPICIOUS_MOVE = YES;
				CLANG_WARN_UNREACHABLE_CODE = YES;
				CLANG_WARN__DUPLICATE_METHOD_MATCH = YES;
				"CODE_SIGN_IDENTITY[sdk=iphoneos*]" = "iPhone Developer";
				COPY_PHASE_STRIP = YES;
				ENABLE_NS_ASSERTIONS = NO;
				ENABLE_STRICT_OBJC_MSGSEND = YES;
				GCC_C_LANGUAGE_STANDARD = gnu99;
				GCC_NO_COMMON_BLOCKS = YES;
				GCC_WARN_64_TO_32_BIT_CONVERSION = YES;
				GCC_WARN_ABOUT_RETURN_TYPE = YES_ERROR;
				GCC_WARN_UNDECLARED_SELECTOR = YES;
				GCC_WARN_UNINITIALIZED_AUTOS = YES_AGGRESSIVE;
				GCC_WARN_UNUSED_FUNCTION = YES;
				GCC_WARN_UNUSED_VARIABLE = YES;
				IPHONEOS_DEPLOYMENT_TARGET = 8.0;
				MTL_ENABLE_DEBUG_INFO = NO;
				SDKROOT = iphoneos;
				TARGETED_DEVICE_FAMILY = "1,2";
				VALIDATE_PRODUCT = YES;
			};
			name = Release;
		};
		F094A9C91B78D8F000B1FBBF /* Debug */ = {
			isa = XCBuildConfiguration;
			baseConfigurationReference = 839BB91240D350D5607D55BA /* Pods-Riot.debug.xcconfig */;
			buildSettings = {
				ASSETCATALOG_COMPILER_APPICON_NAME = AppIcon;
				CODE_SIGN_ENTITLEMENTS = Riot/Riot.entitlements;
				"CODE_SIGN_IDENTITY[sdk=iphoneos*]" = "iPhone Developer";
				DEVELOPMENT_TEAM = 7J4U792NQT;
				ENABLE_BITCODE = NO;
				FRAMEWORK_SEARCH_PATHS = (
					"$(inherited)",
					"$(PROJECT_DIR)/Riot/libs",
					"$(PROJECT_DIR)/Riot/libs/jitsi-meet",
				);
				INFOPLIST_FILE = Riot/Info.plist;
				IPHONEOS_DEPLOYMENT_TARGET = 8.0;
				LD_RUNPATH_SEARCH_PATHS = "$(inherited) @executable_path/Frameworks";
				PRODUCT_BUNDLE_IDENTIFIER = im.vector.app;
				PRODUCT_NAME = "$(TARGET_NAME)";
				TARGETED_DEVICE_FAMILY = "1,2";
			};
			name = Debug;
		};
		F094A9CA1B78D8F000B1FBBF /* Release */ = {
			isa = XCBuildConfiguration;
			baseConfigurationReference = C195C53961EA28E6900AEB68 /* Pods-Riot.release.xcconfig */;
			buildSettings = {
				ASSETCATALOG_COMPILER_APPICON_NAME = AppIcon;
				CODE_SIGN_ENTITLEMENTS = Riot/Riot.entitlements;
				DEVELOPMENT_TEAM = 7J4U792NQT;
				ENABLE_BITCODE = NO;
				FRAMEWORK_SEARCH_PATHS = (
					"$(inherited)",
					"$(PROJECT_DIR)/Riot/libs",
					"$(PROJECT_DIR)/Riot/libs/jitsi-meet",
				);
				INFOPLIST_FILE = Riot/Info.plist;
				IPHONEOS_DEPLOYMENT_TARGET = 8.0;
				LD_RUNPATH_SEARCH_PATHS = "$(inherited) @executable_path/Frameworks";
				PRODUCT_BUNDLE_IDENTIFIER = im.vector.app;
				PRODUCT_NAME = "$(TARGET_NAME)";
				TARGETED_DEVICE_FAMILY = "1,2";
			};
			name = Release;
		};
		F094A9CC1B78D8F000B1FBBF /* Debug */ = {
			isa = XCBuildConfiguration;
			buildSettings = {
				BUNDLE_LOADER = "$(TEST_HOST)";
				DEVELOPMENT_TEAM = 7J4U792NQT;
				FRAMEWORK_SEARCH_PATHS = (
					"$(SDKROOT)/Developer/Library/Frameworks",
					"$(inherited)",
				);
				GCC_PREPROCESSOR_DEFINITIONS = (
					"DEBUG=1",
					"$(inherited)",
				);
				INFOPLIST_FILE = RiotTests/Info.plist;
				LD_RUNPATH_SEARCH_PATHS = "$(inherited) @executable_path/Frameworks @loader_path/Frameworks";
				PRODUCT_BUNDLE_IDENTIFIER = "org.matrix.$(PRODUCT_NAME:rfc1034identifier)";
				PRODUCT_NAME = "$(TARGET_NAME)";
				TEST_HOST = "$(BUILT_PRODUCTS_DIR)/Riot.app/Riot";
			};
			name = Debug;
		};
		F094A9CD1B78D8F000B1FBBF /* Release */ = {
			isa = XCBuildConfiguration;
			buildSettings = {
				BUNDLE_LOADER = "$(TEST_HOST)";
				DEVELOPMENT_TEAM = 7J4U792NQT;
				FRAMEWORK_SEARCH_PATHS = (
					"$(SDKROOT)/Developer/Library/Frameworks",
					"$(inherited)",
				);
				INFOPLIST_FILE = RiotTests/Info.plist;
				LD_RUNPATH_SEARCH_PATHS = "$(inherited) @executable_path/Frameworks @loader_path/Frameworks";
				PRODUCT_BUNDLE_IDENTIFIER = "org.matrix.$(PRODUCT_NAME:rfc1034identifier)";
				PRODUCT_NAME = "$(TARGET_NAME)";
				TEST_HOST = "$(BUILT_PRODUCTS_DIR)/Riot.app/Riot";
			};
			name = Release;
		};
/* End XCBuildConfiguration section */

/* Begin XCConfigurationList section */
		246B30C51F5300A0009ED3AD /* Build configuration list for PBXNativeTarget "RiotTodayWidget" */ = {
			isa = XCConfigurationList;
			buildConfigurations = (
				246B30C31F5300A0009ED3AD /* Debug */,
				246B30C41F5300A0009ED3AD /* Release */,
			);
			defaultConfigurationIsVisible = 0;
			defaultConfigurationName = Release;
		};
		24CBEC5C1F0EAD310093EABB /* Build configuration list for PBXNativeTarget "RiotShareExtension" */ = {
			isa = XCConfigurationList;
			buildConfigurations = (
				24CBEC5A1F0EAD310093EABB /* Debug */,
				24CBEC5B1F0EAD310093EABB /* Release */,
			);
			defaultConfigurationIsVisible = 0;
			defaultConfigurationName = Release;
		};
		F094A99D1B78D8F000B1FBBF /* Build configuration list for PBXProject "Riot" */ = {
			isa = XCConfigurationList;
			buildConfigurations = (
				F094A9C61B78D8F000B1FBBF /* Debug */,
				F094A9C71B78D8F000B1FBBF /* Release */,
			);
			defaultConfigurationIsVisible = 0;
			defaultConfigurationName = Release;
		};
		F094A9C81B78D8F000B1FBBF /* Build configuration list for PBXNativeTarget "Riot" */ = {
			isa = XCConfigurationList;
			buildConfigurations = (
				F094A9C91B78D8F000B1FBBF /* Debug */,
				F094A9CA1B78D8F000B1FBBF /* Release */,
			);
			defaultConfigurationIsVisible = 0;
			defaultConfigurationName = Release;
		};
		F094A9CB1B78D8F000B1FBBF /* Build configuration list for PBXNativeTarget "RiotTests" */ = {
			isa = XCConfigurationList;
			buildConfigurations = (
				F094A9CC1B78D8F000B1FBBF /* Debug */,
				F094A9CD1B78D8F000B1FBBF /* Release */,
			);
			defaultConfigurationIsVisible = 0;
			defaultConfigurationName = Release;
		};
/* End XCConfigurationList section */
	};
	rootObject = F094A99A1B78D8F000B1FBBF /* Project object */;
}<|MERGE_RESOLUTION|>--- conflicted
+++ resolved
@@ -677,14 +677,11 @@
 		7246451C668D6782166E22EC /* libPods-RiotShareExtension.a */ = {isa = PBXFileReference; explicitFileType = archive.ar; includeInIndex = 0; path = "libPods-RiotShareExtension.a"; sourceTree = BUILT_PRODUCTS_DIR; };
 		765F5104DB3EC39713DEB3A4 /* Pods-RiotShareExtension.release.xcconfig */ = {isa = PBXFileReference; includeInIndex = 1; lastKnownFileType = text.xcconfig; name = "Pods-RiotShareExtension.release.xcconfig"; path = "Pods/Target Support Files/Pods-RiotShareExtension/Pods-RiotShareExtension.release.xcconfig"; sourceTree = "<group>"; };
 		839BB91240D350D5607D55BA /* Pods-Riot.debug.xcconfig */ = {isa = PBXFileReference; includeInIndex = 1; lastKnownFileType = text.xcconfig; name = "Pods-Riot.debug.xcconfig"; path = "Pods/Target Support Files/Pods-Riot/Pods-Riot.debug.xcconfig"; sourceTree = "<group>"; };
-<<<<<<< HEAD
 		9E07AE9A3C5A90D68D90B6F9 /* Pods-RiotTodayWidget.release.xcconfig */ = {isa = PBXFileReference; includeInIndex = 1; lastKnownFileType = text.xcconfig; name = "Pods-RiotTodayWidget.release.xcconfig"; path = "Pods/Target Support Files/Pods-RiotTodayWidget/Pods-RiotTodayWidget.release.xcconfig"; sourceTree = "<group>"; };
-=======
 		92324BE11F4F66D3009DE194 /* IncomingCallView.h */ = {isa = PBXFileReference; fileEncoding = 4; lastKnownFileType = sourcecode.c.h; path = IncomingCallView.h; sourceTree = "<group>"; };
 		92324BE21F4F66D3009DE194 /* IncomingCallView.m */ = {isa = PBXFileReference; fileEncoding = 4; lastKnownFileType = sourcecode.c.objc; path = IncomingCallView.m; sourceTree = "<group>"; };
 		92324BE41F4F6A60009DE194 /* CircleButton.h */ = {isa = PBXFileReference; fileEncoding = 4; lastKnownFileType = sourcecode.c.h; path = CircleButton.h; sourceTree = "<group>"; };
 		92324BE51F4F6A60009DE194 /* CircleButton.m */ = {isa = PBXFileReference; fileEncoding = 4; lastKnownFileType = sourcecode.c.objc; path = CircleButton.m; sourceTree = "<group>"; };
->>>>>>> 43ae0173
 		C195C53961EA28E6900AEB68 /* Pods-Riot.release.xcconfig */ = {isa = PBXFileReference; includeInIndex = 1; lastKnownFileType = text.xcconfig; name = "Pods-Riot.release.xcconfig"; path = "Pods/Target Support Files/Pods-Riot/Pods-Riot.release.xcconfig"; sourceTree = "<group>"; };
 		F0131DE31F2200D600CBF707 /* RiotSplitViewController.h */ = {isa = PBXFileReference; fileEncoding = 4; lastKnownFileType = sourcecode.c.h; path = RiotSplitViewController.h; sourceTree = "<group>"; };
 		F0131DE41F2200D600CBF707 /* RiotSplitViewController.m */ = {isa = PBXFileReference; fileEncoding = 4; lastKnownFileType = sourcecode.c.objc; path = RiotSplitViewController.m; sourceTree = "<group>"; };
