--- conflicted
+++ resolved
@@ -36,8 +36,6 @@
 		3232AB502256558300AD6A5C /* TemplateScreenViewState.swift in Sources */ = {isa = PBXBuildFile; fileRef = 3232AB452256558300AD6A5C /* TemplateScreenViewState.swift */; };
 		3232AB512256558300AD6A5C /* TemplateScreenViewAction.swift in Sources */ = {isa = PBXBuildFile; fileRef = 3232AB462256558300AD6A5C /* TemplateScreenViewAction.swift */; };
 		3232AB522256558300AD6A5C /* TemplateScreenViewModel.swift in Sources */ = {isa = PBXBuildFile; fileRef = 3232AB472256558300AD6A5C /* TemplateScreenViewModel.swift */; };
-<<<<<<< HEAD
-=======
 		3232ABA1225730E100AD6A5C /* DeviceVerificationCoordinatorType.swift in Sources */ = {isa = PBXBuildFile; fileRef = 3232AB95225730E100AD6A5C /* DeviceVerificationCoordinatorType.swift */; };
 		3232ABA2225730E100AD6A5C /* DeviceVerificationStartViewController.storyboard in Resources */ = {isa = PBXBuildFile; fileRef = 3232AB97225730E100AD6A5C /* DeviceVerificationStartViewController.storyboard */; };
 		3232ABA3225730E100AD6A5C /* DeviceVerificationStartCoordinatorType.swift in Sources */ = {isa = PBXBuildFile; fileRef = 3232AB98225730E100AD6A5C /* DeviceVerificationStartCoordinatorType.swift */; };
@@ -59,8 +57,6 @@
 		3232ABBC2257BE6500AD6A5C /* DeviceVerificationVerifyViewAction.swift in Sources */ = {isa = PBXBuildFile; fileRef = 3232ABB42257BE6400AD6A5C /* DeviceVerificationVerifyViewAction.swift */; };
 		3232ABC022594C0900AD6A5C /* VerifyEmojiCollectionViewCell.swift in Sources */ = {isa = PBXBuildFile; fileRef = 3232ABBF22594C0900AD6A5C /* VerifyEmojiCollectionViewCell.swift */; };
 		3232ABC2225B996200AD6A5C /* Themable.swift in Sources */ = {isa = PBXBuildFile; fileRef = 3232ABC1225B996100AD6A5C /* Themable.swift */; };
-		3233F7461F3497E2006ACA81 /* JitsiMeet.framework in Frameworks */ = {isa = PBXBuildFile; fileRef = 3233F7441F3497DA006ACA81 /* JitsiMeet.framework */; };
-		3233F7471F3497E2006ACA81 /* JitsiMeet.framework in Embed Frameworks */ = {isa = PBXBuildFile; fileRef = 3233F7441F3497DA006ACA81 /* JitsiMeet.framework */; settings = {ATTRIBUTES = (CodeSignOnCopy, RemoveHeadersOnCopy, ); }; };
 		324A204F225FC571004FE8B0 /* DeviceVerificationIncomingViewController.storyboard in Resources */ = {isa = PBXBuildFile; fileRef = 324A2047225FC571004FE8B0 /* DeviceVerificationIncomingViewController.storyboard */; };
 		324A2050225FC571004FE8B0 /* DeviceVerificationIncomingViewController.swift in Sources */ = {isa = PBXBuildFile; fileRef = 324A2048225FC571004FE8B0 /* DeviceVerificationIncomingViewController.swift */; };
 		324A2051225FC571004FE8B0 /* DeviceVerificationIncomingViewState.swift in Sources */ = {isa = PBXBuildFile; fileRef = 324A2049225FC571004FE8B0 /* DeviceVerificationIncomingViewState.swift */; };
@@ -69,7 +65,6 @@
 		324A2054225FC571004FE8B0 /* DeviceVerificationIncomingCoordinatorType.swift in Sources */ = {isa = PBXBuildFile; fileRef = 324A204C225FC571004FE8B0 /* DeviceVerificationIncomingCoordinatorType.swift */; };
 		324A2055225FC571004FE8B0 /* DeviceVerificationIncomingViewModelType.swift in Sources */ = {isa = PBXBuildFile; fileRef = 324A204D225FC571004FE8B0 /* DeviceVerificationIncomingViewModelType.swift */; };
 		324A2056225FC571004FE8B0 /* DeviceVerificationIncomingCoordinator.swift in Sources */ = {isa = PBXBuildFile; fileRef = 324A204E225FC571004FE8B0 /* DeviceVerificationIncomingCoordinator.swift */; };
->>>>>>> cab15e74
 		3275FD8C21A5A2C500B9C13D /* TermsView.swift in Sources */ = {isa = PBXBuildFile; fileRef = 3275FD8B21A5A2C500B9C13D /* TermsView.swift */; };
 		3281BCF72201FA4200F4A383 /* UIControl.swift in Sources */ = {isa = PBXBuildFile; fileRef = 3281BCF62201FA4200F4A383 /* UIControl.swift */; };
 		3284A35120A07C210044F922 /* postMessageAPI.js in Resources */ = {isa = PBXBuildFile; fileRef = 3284A35020A07C210044F922 /* postMessageAPI.js */; };
@@ -539,8 +534,6 @@
 		3232AB452256558300AD6A5C /* TemplateScreenViewState.swift */ = {isa = PBXFileReference; fileEncoding = 4; lastKnownFileType = sourcecode.swift; path = TemplateScreenViewState.swift; sourceTree = "<group>"; };
 		3232AB462256558300AD6A5C /* TemplateScreenViewAction.swift */ = {isa = PBXFileReference; fileEncoding = 4; lastKnownFileType = sourcecode.swift; path = TemplateScreenViewAction.swift; sourceTree = "<group>"; };
 		3232AB472256558300AD6A5C /* TemplateScreenViewModel.swift */ = {isa = PBXFileReference; fileEncoding = 4; lastKnownFileType = sourcecode.swift; path = TemplateScreenViewModel.swift; sourceTree = "<group>"; };
-<<<<<<< HEAD
-=======
 		3232AB95225730E100AD6A5C /* DeviceVerificationCoordinatorType.swift */ = {isa = PBXFileReference; fileEncoding = 4; lastKnownFileType = sourcecode.swift; path = DeviceVerificationCoordinatorType.swift; sourceTree = "<group>"; };
 		3232AB97225730E100AD6A5C /* DeviceVerificationStartViewController.storyboard */ = {isa = PBXFileReference; fileEncoding = 4; lastKnownFileType = file.storyboard; path = DeviceVerificationStartViewController.storyboard; sourceTree = "<group>"; };
 		3232AB98225730E100AD6A5C /* DeviceVerificationStartCoordinatorType.swift */ = {isa = PBXFileReference; fileEncoding = 4; lastKnownFileType = sourcecode.swift; path = DeviceVerificationStartCoordinatorType.swift; sourceTree = "<group>"; };
@@ -562,7 +555,6 @@
 		3232ABB42257BE6400AD6A5C /* DeviceVerificationVerifyViewAction.swift */ = {isa = PBXFileReference; fileEncoding = 4; lastKnownFileType = sourcecode.swift; path = DeviceVerificationVerifyViewAction.swift; sourceTree = "<group>"; };
 		3232ABBF22594C0900AD6A5C /* VerifyEmojiCollectionViewCell.swift */ = {isa = PBXFileReference; lastKnownFileType = sourcecode.swift; path = VerifyEmojiCollectionViewCell.swift; sourceTree = "<group>"; };
 		3232ABC1225B996100AD6A5C /* Themable.swift */ = {isa = PBXFileReference; lastKnownFileType = sourcecode.swift; path = Themable.swift; sourceTree = "<group>"; };
-		3233F7441F3497DA006ACA81 /* JitsiMeet.framework */ = {isa = PBXFileReference; lastKnownFileType = wrapper.framework; path = JitsiMeet.framework; sourceTree = "<group>"; };
 		324A2047225FC571004FE8B0 /* DeviceVerificationIncomingViewController.storyboard */ = {isa = PBXFileReference; fileEncoding = 4; lastKnownFileType = file.storyboard; path = DeviceVerificationIncomingViewController.storyboard; sourceTree = "<group>"; };
 		324A2048225FC571004FE8B0 /* DeviceVerificationIncomingViewController.swift */ = {isa = PBXFileReference; fileEncoding = 4; lastKnownFileType = sourcecode.swift; path = DeviceVerificationIncomingViewController.swift; sourceTree = "<group>"; };
 		324A2049225FC571004FE8B0 /* DeviceVerificationIncomingViewState.swift */ = {isa = PBXFileReference; fileEncoding = 4; lastKnownFileType = sourcecode.swift; path = DeviceVerificationIncomingViewState.swift; sourceTree = "<group>"; };
@@ -571,7 +563,6 @@
 		324A204C225FC571004FE8B0 /* DeviceVerificationIncomingCoordinatorType.swift */ = {isa = PBXFileReference; fileEncoding = 4; lastKnownFileType = sourcecode.swift; path = DeviceVerificationIncomingCoordinatorType.swift; sourceTree = "<group>"; };
 		324A204D225FC571004FE8B0 /* DeviceVerificationIncomingViewModelType.swift */ = {isa = PBXFileReference; fileEncoding = 4; lastKnownFileType = sourcecode.swift; path = DeviceVerificationIncomingViewModelType.swift; sourceTree = "<group>"; };
 		324A204E225FC571004FE8B0 /* DeviceVerificationIncomingCoordinator.swift */ = {isa = PBXFileReference; fileEncoding = 4; lastKnownFileType = sourcecode.swift; path = DeviceVerificationIncomingCoordinator.swift; sourceTree = "<group>"; };
->>>>>>> cab15e74
 		3267EFB320E379FD00FF1CAA /* CHANGES.rst */ = {isa = PBXFileReference; fileEncoding = 4; lastKnownFileType = text; path = CHANGES.rst; sourceTree = "<group>"; };
 		3267EFB420E379FD00FF1CAA /* Podfile */ = {isa = PBXFileReference; explicitFileType = text.script.ruby; fileEncoding = 4; path = Podfile; sourceTree = "<group>"; xcLanguageSpecificationIdentifier = xcode.lang.ruby; };
 		3267EFB520E379FD00FF1CAA /* AUTHORS.rst */ = {isa = PBXFileReference; fileEncoding = 4; lastKnownFileType = text; path = AUTHORS.rst; sourceTree = "<group>"; };
@@ -1346,8 +1337,6 @@
 			path = ScreenTemplate;
 			sourceTree = "<group>";
 		};
-<<<<<<< HEAD
-=======
 		3232AB94225730E100AD6A5C /* DeviceVerification */ = {
 			isa = PBXGroup;
 			children = (
@@ -1402,22 +1391,6 @@
 			path = Views;
 			sourceTree = "<group>";
 		};
-		3233F7291F31F3B4006ACA81 /* libs */ = {
-			isa = PBXGroup;
-			children = (
-				3233F7431F3497DA006ACA81 /* jitsi-meet */,
-			);
-			path = libs;
-			sourceTree = "<group>";
-		};
-		3233F7431F3497DA006ACA81 /* jitsi-meet */ = {
-			isa = PBXGroup;
-			children = (
-				3233F7441F3497DA006ACA81 /* JitsiMeet.framework */,
-			);
-			path = "jitsi-meet";
-			sourceTree = "<group>";
-		};
 		324A2046225FC571004FE8B0 /* Incoming */ = {
 			isa = PBXGroup;
 			children = (
@@ -1466,7 +1439,6 @@
 			path = Loading;
 			sourceTree = "<group>";
 		};
->>>>>>> cab15e74
 		32935CB21F628B98006888C8 /* js */ = {
 			isa = PBXGroup;
 			children = (
