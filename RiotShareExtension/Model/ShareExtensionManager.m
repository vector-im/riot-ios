--- conflicted
+++ resolved
@@ -606,12 +606,7 @@
         }
         else if (self.imageCompressionMode == ImageCompressionModeMedium)
         {
-<<<<<<< HEAD
             image = [MXKTools reduceImage:image toFitInSize:CGSizeMake(MXKTOOLS_MEDIUM_IMAGE_SIZE, MXKTOOLS_MEDIUM_IMAGE_SIZE)];
-=======
-            typeof(self) self = weakSelf;
-            [self completeRequestReturningItems:@[extensionItem] completionHandler:nil];
->>>>>>> f093420f
         }
         else if (self.imageCompressionMode == ImageCompressionModeLarge)
         {
