--- conflicted
+++ resolved
@@ -1140,7 +1140,6 @@
 
     if (!isPushRegistered)
     {
-<<<<<<< HEAD
         if (@available(iOS 10, *)) {
             UNTextInputNotificationAction *quickReply = [UNTextInputNotificationAction
                     actionWithIdentifier:@"inline-reply"
@@ -1191,29 +1190,10 @@
 
             // Registration on iOS 8 and later
             UIUserNotificationSettings *settings = [UIUserNotificationSettings settingsForTypes:(UIUserNotificationTypeBadge | UIUserNotificationTypeSound | UIUserNotificationTypeAlert) categories:notificationCategories];
+            
+            NSLog(@"[AppDelegate][Push] registerUserNotificationSettings: %@", settings);
             [[UIApplication sharedApplication] registerUserNotificationSettings:settings];
         }
-=======
-        NSMutableSet* notificationCategories = [NSMutableSet set];
-
-        UIMutableUserNotificationAction* quickReply = [[UIMutableUserNotificationAction alloc] init];
-        quickReply.title = NSLocalizedStringFromTable(@"room_message_short_placeholder", @"Vector", nil);
-        quickReply.identifier = @"inline-reply";
-        quickReply.activationMode = UIUserNotificationActivationModeBackground;
-        quickReply.authenticationRequired = true;
-        quickReply.behavior = UIUserNotificationActionBehaviorTextInput;
-
-        UIMutableUserNotificationCategory* quickReplyCategory = [[UIMutableUserNotificationCategory alloc] init];
-        quickReplyCategory.identifier = @"QUICK_REPLY";
-        [quickReplyCategory setActions:@[quickReply] forContext:UIUserNotificationActionContextDefault];
-        [notificationCategories addObject:quickReplyCategory];
-
-        // Registration on iOS 8 and later
-        UIUserNotificationSettings *settings = [UIUserNotificationSettings settingsForTypes:(UIUserNotificationTypeBadge | UIUserNotificationTypeSound |UIUserNotificationTypeAlert) categories:notificationCategories];
-
-        NSLog(@"[AppDelegate][Push] registerUserNotificationSettings: %@", settings);
-        [[UIApplication sharedApplication] registerUserNotificationSettings:settings];
->>>>>>> 314da07e
     }
 }
 
@@ -1302,13 +1282,9 @@
 // "This block is not a prototype" - don't fix this, or it won't match Apple's definition
 - (void)application:(UIApplication *)application handleActionWithIdentifier:(NSString *)identifier forLocalNotification:(UILocalNotification *)notification withResponseInfo:(NSDictionary *)responseInfo completionHandler:(void (^)())completionHandler
 {
-<<<<<<< HEAD
+    NSLog(@"[AppDelegate][Push] handleActionWithIdentifier: identifier: %@", identifier);
+    
     NSString* roomId = notification.userInfo[@"room_id"];
-
-    NSString* roomId = notification.userInfo[@"room_id"];
-=======
-    NSLog(@"[AppDelegate][Push] handleActionWithIdentifier: identifier: %@", identifier);
->>>>>>> 314da07e
 
     if ([identifier isEqualToString: @"inline-reply"])
     {
@@ -1414,14 +1390,9 @@
 
 - (void)pushRegistry:(PKPushRegistry *)registry didInvalidatePushTokenForType:(PKPushType)type
 {
-<<<<<<< HEAD
+    NSLog(@"[AppDelegate][Push] didInvalidatePushTokenForType: Type: %@", type);
+
     [self clearPushNotificationToken];
-=======
-    NSLog(@"[AppDelegate][Push] didInvalidatePushTokenForType: Type: %@", type);
-
-    MXKAccountManager* accountManager = [MXKAccountManager sharedManager];
-    [accountManager setPushDeviceToken:nil withPushOptions:nil];
->>>>>>> 314da07e
 }
 
 - (void)pushRegistry:(PKPushRegistry *)registry didReceiveIncomingPushWithPayload:(PKPushPayload *)payload forType:(PKPushType)type
