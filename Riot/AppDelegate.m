/*
 Copyright 2014 OpenMarket Ltd
 Copyright 2017 Vector Creations Ltd
 
 Licensed under the Apache License, Version 2.0 (the "License");
 you may not use this file except in compliance with the License.
 You may obtain a copy of the License at
 
 http://www.apache.org/licenses/LICENSE-2.0
 
 Unless required by applicable law or agreed to in writing, software
 distributed under the License is distributed on an "AS IS" BASIS,
 WITHOUT WARRANTIES OR CONDITIONS OF ANY KIND, either express or implied.
 See the License for the specific language governing permissions and
 limitations under the License.
 */

#import "AppDelegate.h"

#import <Intents/Intents.h>

#import "RecentsDataSource.h"
#import "RoomDataSource.h"

#import "EventFormatter.h"

#import "RoomViewController.h"

#import "DirectoryViewController.h"
#import "SettingsViewController.h"
#import "ContactDetailsViewController.h"

#import "BugReportViewController.h"

#import "NSBundle+MatrixKit.h"
#import "MatrixSDK/MatrixSDK.h"

#import "Tools.h"
#import "MXRoom+Riot.h"
#import "WidgetManager.h"

#import "AFNetworkReachabilityManager.h"

#import <AudioToolbox/AudioToolbox.h>

#include <MatrixSDK/MXUIKitBackgroundModeHandler.h>

// Calls
#import "CallViewController.h"

#import <MatrixSDK/MXCallKitAdapter.h>
#import <MatrixSDK/MXCallKitConfiguration.h>

//#define MX_CALL_STACK_OPENWEBRTC
#ifdef MX_CALL_STACK_OPENWEBRTC
#import <MatrixOpenWebRTCWrapper/MatrixOpenWebRTCWrapper.h>
#endif

#ifdef MX_CALL_STACK_ENDPOINT
#import <MatrixEndpointWrapper/MatrixEndpointWrapper.h>
#endif

#ifdef MX_CALL_STACK_JINGLE
#import <MatrixSDK/MXJingleCallStack.h>
#import <MatrixSDK/MXJingleCallAudioSessionConfigurator.h>
#endif

#define CALL_STATUS_BAR_HEIGHT 44

#define MAKE_STRING(x) #x
#define MAKE_NS_STRING(x) @MAKE_STRING(x)

NSString *const kAppDelegateDidTapStatusBarNotification = @"kAppDelegateDidTapStatusBarNotification";
NSString *const kAppDelegateNetworkStatusDidChangeNotification = @"kAppDelegateNetworkStatusDidChangeNotification";

@interface AppDelegate ()
{
    /**
     Reachability observer
     */
    id reachabilityObserver;
    
    /**
     MatrixKit error observer
     */
    id matrixKitErrorObserver;
    
    /**
     matrix session observer used to detect new opened sessions.
     */
    id matrixSessionStateObserver;
    
    /**
     matrix account observers.
     */
    id addedAccountObserver;
    id removedAccountObserver;
    
    /**
     matrix call observer used to handle incoming/outgoing call.
     */
    id matrixCallObserver;
    
    /**
     The current call view controller (if any).
     */
    CallViewController *currentCallViewController;
    
    /**
     Account picker used in case of multiple account.
     */
    UIAlertController *accountPicker;
    
    /**
     Array of `MXSession` instances.
     */
    NSMutableArray *mxSessionArray;
    
    /**
     The room id of the current handled remote notification (if any)
     */
    NSString *remoteNotificationRoomId;
    
    /**
     The fragment of the universal link being processing.
     Only one fragment is handled at a time.
     */
    NSString *universalLinkFragmentPending;
    
    /**
     The potential room alias related to the fragment of the universal link being processing.
     Only one alias is handled at a time, the key is the room id and the value is the alias.
     */
    NSDictionary *universalLinkFragmentPendingRoomAlias;
    
    /**
     An universal link may need to wait for an account to be logged in or for a
     session to be running. Hence, this observer.
     */
    id universalLinkWaitingObserver;
    
    /**
     Suspend the error notifications when the navigation stack of the root view controller is updating.
     */
    BOOL isErrorNotificationSuspended;
    
    /**
     Completion block called when [self popToHomeViewControllerAnimated:] has been
     completed.
     */
    void (^popToHomeViewControllerCompletion)();
    
    /**
     The listeners to call events.
     There is one listener per MXSession.
     The key is an identifier of the MXSession. The value, the listener.
     */
    NSMutableDictionary *callEventsListeners;
    
    /**
     Currently displayed "Call not supported" alert.
     */
    UIAlertController *noCallSupportAlert;
    
    /**
     Prompt to ask the user to log in again.
     */
    UIAlertController *cryptoDataCorruptedAlert;
    
    /**
     The launch animation container view
     */
    UIView *launchAnimationContainerView;
    NSDate *launchAnimationStart;
}

@property (strong, nonatomic) UIAlertController *mxInAppNotification;

@property (nonatomic, nullable, copy) void (^registrationForRemoteNotificationsCompletion)(NSError *);

@end

@implementation AppDelegate

#pragma mark -

+ (AppDelegate*)theDelegate
{
    return (AppDelegate*)[[UIApplication sharedApplication] delegate];
}

#pragma mark -

- (NSString*)appVersion
{
    if (!_appVersion)
    {
        _appVersion = [[NSBundle mainBundle] objectForInfoDictionaryKey:@"CFBundleShortVersionString"];
    }
    
    return _appVersion;
}

- (NSString*)build
{
    if (!_build)
    {
        NSString *buildBranch = nil;
        NSString *buildNumber = nil;
        // Check whether GIT_BRANCH and BUILD_NUMBER were provided during compilation in command line argument.
#ifdef GIT_BRANCH
        buildBranch = MAKE_NS_STRING(GIT_BRANCH);
#endif
#ifdef BUILD_NUMBER
        buildNumber = [NSString stringWithFormat:@"#%d", BUILD_NUMBER];
#endif
        if (buildBranch && buildNumber)
        {
            _build = [NSString stringWithFormat:@"%@ %@", buildBranch, buildNumber];
        } else if (buildNumber){
            _build = buildNumber;
        } else
        {
            _build = buildBranch ? buildBranch : NSLocalizedStringFromTable(@"settings_config_no_build_info", @"Vector", nil);
        }
    }
    return _build;
}

- (void)setIsOffline:(BOOL)isOffline
{
    if (!reachabilityObserver)
    {
        // Define reachability observer when isOffline property is set for the first time
        reachabilityObserver = [[NSNotificationCenter defaultCenter] addObserverForName:AFNetworkingReachabilityDidChangeNotification object:nil queue:[NSOperationQueue mainQueue] usingBlock:^(NSNotification *note) {
            
            NSNumber *statusItem = note.userInfo[AFNetworkingReachabilityNotificationStatusItem];
            if (statusItem)
            {
                AFNetworkReachabilityStatus reachabilityStatus = statusItem.integerValue;
                if (reachabilityStatus == AFNetworkReachabilityStatusNotReachable)
                {
                    [AppDelegate theDelegate].isOffline = YES;
                }
                else
                {
                    [AppDelegate theDelegate].isOffline = NO;
                }
            }
            
        }];
    }
    
    if (_isOffline != isOffline)
    {
        _isOffline = isOffline;
        
        [[NSNotificationCenter defaultCenter] postNotificationName:kAppDelegateNetworkStatusDidChangeNotification object:nil];
    }
}

- (UINavigationController*)secondaryNavigationController
{
    UIViewController* rootViewController = self.window.rootViewController;
    
    if ([rootViewController isKindOfClass:[UISplitViewController class]])
    {
        UISplitViewController *splitViewController = (UISplitViewController *)rootViewController;
        if (splitViewController.viewControllers.count == 2)
        {
            UIViewController *secondViewController = [splitViewController.viewControllers lastObject];
            
            if ([secondViewController isKindOfClass:[UINavigationController class]])
            {
                return (UINavigationController*)secondViewController;
            }
        }
    }
    
    return nil;
}

#pragma mark - UIApplicationDelegate

- (BOOL)application:(UIApplication *)application didFinishLaunchingWithOptions:(NSDictionary *)launchOptions
{
#ifdef DEBUG
    // log the full launchOptions only in DEBUG
    NSLog(@"[AppDelegate] didFinishLaunchingWithOptions: %@", launchOptions);
#else
    NSLog(@"[AppDelegate] didFinishLaunchingWithOptions");
#endif
    
    // Log app information
    NSString *appDisplayName = [[[NSBundle mainBundle] infoDictionary] objectForKey:@"CFBundleDisplayName"];
    NSString* appVersion = [AppDelegate theDelegate].appVersion;
    NSString* build = [AppDelegate theDelegate].build;
    
    NSLog(@"------------------------------");
    NSLog(@"Application info:");
    NSLog(@"%@ version: %@", appDisplayName, appVersion);
    NSLog(@"MatrixKit version: %@", MatrixKitVersion);
    NSLog(@"MatrixSDK version: %@", MatrixSDKVersion);
    NSLog(@"Build: %@\n", build);
    NSLog(@"------------------------------\n");

    // Set up runtime language and fallback
    NSString *langage = [[NSUserDefaults standardUserDefaults] objectForKey:@"appLanguage"];;
    [NSBundle mxk_setLanguage:langage];
    [NSBundle mxk_setFallbackLanguage:@"en"];

    // Define the navigation bar text color
    [[UINavigationBar appearance] setTintColor:kRiotColorGreen];
    
    // Customize the localized string table
    [NSBundle mxk_customizeLocalizedStringTableName:@"Vector"];
    
    mxSessionArray = [NSMutableArray array];
    callEventsListeners = [NSMutableDictionary dictionary];
    
    // To simplify navigation into the app, we retrieve here the main navigation controller and the tab bar controller.
    UISplitViewController *splitViewController = (UISplitViewController *)self.window.rootViewController;
    splitViewController.delegate = self;
    
    _masterNavigationController = [splitViewController.viewControllers objectAtIndex:0];
    _masterTabBarController = _masterNavigationController.viewControllers.firstObject;
    
    // Force the background color of the fake view controller displayed when there is no details.
    UINavigationController *secondNavController = self.secondaryNavigationController;
    if (secondNavController)
    {
        secondNavController.navigationBar.barTintColor = kRiotPrimaryBgColor;
        secondNavController.topViewController.view.backgroundColor = kRiotPrimaryBgColor;
    }
    
    // on IOS 8 iPad devices, force to display the primary and the secondary viewcontroller
    // to avoid empty room View Controller in portrait orientation
    // else, the user cannot select a room
    // shouldHideViewController delegate method is also implemented
    if ([(NSString*)[UIDevice currentDevice].model hasPrefix:@"iPad"])
    {
        splitViewController.preferredDisplayMode = UISplitViewControllerDisplayModeAllVisible;
    }
    
    // Sanity check
    NSAssert(_masterTabBarController, @"Something wrong in Main.storyboard");
    
    _isAppForeground = NO;
    
    // Retrieve custom configuration
    NSString* userDefaults = [[NSBundle mainBundle] objectForInfoDictionaryKey:@"UserDefaults"];
    NSString *defaultsPathFromApp = [[NSBundle mainBundle] pathForResource:userDefaults ofType:@"plist"];
    NSDictionary *defaults = [NSDictionary dictionaryWithContentsOfFile:defaultsPathFromApp];
    [[NSUserDefaults standardUserDefaults] registerDefaults:defaults];
    [[NSUserDefaults standardUserDefaults] synchronize];
    
    // Configure Google Analytics here if the option is enabled
    [self startGoogleAnalytics];
    
    // Add matrix observers, and initialize matrix sessions if the app is not launched in background.
    [self initMatrixSessions];
    
    return YES;
}

- (void)applicationWillResignActive:(UIApplication *)application
{
    NSLog(@"[AppDelegate] applicationWillResignActive");
    
    // Sent when the application is about to move from active to inactive state. This can occur for certain types of temporary interruptions (such as an incoming phone call or SMS message) or when the user quits the application and it begins the transition to the background state.
    // Use this method to pause ongoing tasks, disable timers, and throttle down OpenGL ES frame rates. Games should use this method to pause the game.
    
    // Release MatrixKit error observer
    if (matrixKitErrorObserver)
    {
        [[NSNotificationCenter defaultCenter] removeObserver:matrixKitErrorObserver];
        matrixKitErrorObserver = nil;
    }
    
    if (self.errorNotification)
    {
        [self.errorNotification dismissViewControllerAnimated:NO completion:nil];
        self.errorNotification = nil;
    }
    
    if (accountPicker)
    {
        [accountPicker dismissViewControllerAnimated:NO completion:nil];
        accountPicker = nil;
    }
    
    if (noCallSupportAlert)
    {
        [noCallSupportAlert dismissViewControllerAnimated:NO completion:nil];
        noCallSupportAlert = nil;
    }
    
    if (cryptoDataCorruptedAlert)
    {
        [cryptoDataCorruptedAlert dismissViewControllerAnimated:NO completion:nil];
        cryptoDataCorruptedAlert = nil;
    }
}

- (void)applicationDidEnterBackground:(UIApplication *)application
{
    NSLog(@"[AppDelegate] applicationDidEnterBackground");
    
    // Use this method to release shared resources, save user data, invalidate timers, and store enough application state information to restore your application to its current state in case it is terminated later.
    // If your application supports background execution, this method is called instead of applicationWillTerminate: when the user quits.
    
    // Stop reachability monitoring
    if (reachabilityObserver)
    {
        [[NSNotificationCenter defaultCenter] removeObserver:reachabilityObserver];
        reachabilityObserver = nil;
    }
    [[AFNetworkReachabilityManager sharedManager] setReachabilityStatusChangeBlock:nil];
    [[AFNetworkReachabilityManager sharedManager] stopMonitoring];
    
    // check if some media must be released to reduce the cache size
    [MXMediaManager reduceCacheSizeToInsert:0];
    
    // Hide potential notification
    if (self.mxInAppNotification)
    {
        [self.mxInAppNotification dismissViewControllerAnimated:NO completion:nil];
        self.mxInAppNotification = nil;
    }
    
    // Discard any process on pending universal link
    [self resetPendingUniversalLink];
    
    // Suspend all running matrix sessions
    NSArray *mxAccounts = [MXKAccountManager sharedManager].activeAccounts;
    for (MXKAccount *account in mxAccounts)
    {
        [account pauseInBackgroundTask];
    }
    
    // Refresh the notifications counter
    [self refreshApplicationIconBadgeNumber];
    
    _isAppForeground = NO;
    
    // GA: End a session while the app is in background
    [[[GAI sharedInstance] defaultTracker] set:kGAISessionControl value:@"end"];
}

- (void)applicationWillEnterForeground:(UIApplication *)application
{
    NSLog(@"[AppDelegate] applicationWillEnterForeground");
    
    // Called as part of the transition from the background to the inactive state; here you can undo many of the changes made on entering the background.
    
    // cancel any background sync before resuming
    // i.e. warn IOS that there is no new data with any received push.
    [self cancelBackgroundSync];
    
    // Open account session(s) if this is not already done (see [initMatrixSessions] in case of background launch).
    [[MXKAccountManager sharedManager] prepareSessionForActiveAccounts];
    
    _isAppForeground = YES;
    
    // GA: Start a new session. The next hit from this tracker will be the first in a new session.
    [[[GAI sharedInstance] defaultTracker] set:kGAISessionControl value:@"start"];
}

- (void)applicationDidBecomeActive:(UIApplication *)application
{
    NSLog(@"[AppDelegate] applicationDidBecomeActive");
    
    remoteNotificationRoomId = nil;
    
    // Check if there is crash log to send
    if ([[NSUserDefaults standardUserDefaults] boolForKey:@"enableCrashReport"])
    {
        [self checkExceptionToReport];
    }
    
    // Restart any tasks that were paused (or not yet started) while the application was inactive. If the application was previously in the background, optionally refresh the user interface.
    
    // Start monitoring reachability
    [[AFNetworkReachabilityManager sharedManager] setReachabilityStatusChangeBlock:^(AFNetworkReachabilityStatus status) {
        
        // Check whether monitoring is ready
        if (status != AFNetworkReachabilityStatusUnknown)
        {
            if (status == AFNetworkReachabilityStatusNotReachable)
            {
                // Prompt user
                [[AppDelegate theDelegate] showErrorAsAlert:[NSError errorWithDomain:NSURLErrorDomain code:NSURLErrorNotConnectedToInternet userInfo:@{NSLocalizedDescriptionKey : NSLocalizedStringFromTable(@"network_offline_prompt", @"Vector", nil)}]];
            }
            else
            {
                self.isOffline = NO;
            }
            
            // Use a dispatch to avoid to kill ourselves
            dispatch_async(dispatch_get_main_queue(), ^{
                [[AFNetworkReachabilityManager sharedManager] setReachabilityStatusChangeBlock:nil];
            });
        }
        
    }];
    [[AFNetworkReachabilityManager sharedManager] startMonitoring];
    
    // Observe matrixKit error to alert user on error
    matrixKitErrorObserver = [[NSNotificationCenter defaultCenter] addObserverForName:kMXKErrorNotification object:nil queue:[NSOperationQueue mainQueue] usingBlock:^(NSNotification *note) {
        
        [self showErrorAsAlert:note.object];
        
    }];
    
    // Observe crypto data storage corruption
    [[NSNotificationCenter defaultCenter] addObserver:self selector:@selector(onSessionCryptoDidCorruptData:) name:kMXSessionCryptoDidCorruptDataNotification object:nil];
    
    // Resume all existing matrix sessions
    NSArray *mxAccounts = [MXKAccountManager sharedManager].activeAccounts;
    for (MXKAccount *account in mxAccounts)
    {
        [account resume];
    }
    
    // Refresh local contact from the contact book.
    [self refreshLocalContacts];
    
    _isAppForeground = YES;
    
    [self handleLaunchAnimation];
}

- (void)applicationWillTerminate:(UIApplication *)application
{
    NSLog(@"[AppDelegate] applicationWillTerminate");
    // Called when the application is about to terminate. Save data if appropriate. See also applicationDidEnterBackground:.
    
    [self stopGoogleAnalytics];
}

- (BOOL)application:(UIApplication *)application continueUserActivity:(NSUserActivity *)userActivity restorationHandler:(void (^)(NSArray * _Nullable))restorationHandler
{
    BOOL continueUserActivity = NO;
    
    if ([userActivity.activityType isEqualToString:NSUserActivityTypeBrowsingWeb])
    {
        continueUserActivity = [self handleUniversalLink:userActivity];
    }
    else if ([userActivity.activityType isEqualToString:INStartAudioCallIntentIdentifier] ||
             [userActivity.activityType isEqualToString:INStartVideoCallIntentIdentifier])
    {
        INInteraction *interaction = userActivity.interaction;
        
        // roomID provided by Siri intent
        NSString *roomID = userActivity.userInfo[@"roomID"];
        
        // We've launched from calls history list
        if (!roomID)
        {
            INPerson *person;
            
            if ([interaction.intent isKindOfClass:INStartAudioCallIntent.class])
            {
                person = [[(INStartAudioCallIntent *)(interaction.intent) contacts] firstObject];
            }
            else if ([interaction.intent isKindOfClass:INStartVideoCallIntent.class])
            {
                person = [[(INStartVideoCallIntent *)(interaction.intent) contacts] firstObject];
            }
            
            roomID = person.personHandle.value;
        }
        
        BOOL isVideoCall = [userActivity.activityType isEqualToString:INStartVideoCallIntentIdentifier];
        
        UIApplication *application = UIApplication.sharedApplication;
        NSNumber *backgroundTaskIdentifier;
        
        // Start background task since we need time for MXSession preparasion because our app can be launched in the background
        if (application.applicationState == UIApplicationStateBackground)
            backgroundTaskIdentifier = @([application beginBackgroundTaskWithExpirationHandler:^{}]);

        MXSession *session = mxSessionArray.firstObject;
        [session.callManager placeCallInRoom:roomID
                                   withVideo:isVideoCall
                                     success:^(MXCall *call) {
                                         if (application.applicationState == UIApplicationStateBackground)
                                         {
                                             __weak NSNotificationCenter *center = NSNotificationCenter.defaultCenter;
                                             __block id token =
                                             [center addObserverForName:kMXCallStateDidChange
                                                                 object:call
                                                                  queue:nil
                                                             usingBlock:^(NSNotification * _Nonnull note) {
                                                                 if (call.state == MXCallStateEnded)
                                                                 {
                                                                     [application endBackgroundTask:backgroundTaskIdentifier.unsignedIntegerValue];
                                                                     [center removeObserver:token];
                                                                 }
                                                             }];
                                         }
                                     }
                                     failure:^(NSError *error) {
                                         if (backgroundTaskIdentifier)
                                             [application endBackgroundTask:backgroundTaskIdentifier.unsignedIntegerValue];
                                     }];
        
        continueUserActivity = YES;
    }
    
    return continueUserActivity;
}

#pragma mark - Application layout handling

- (void)restoreInitialDisplay:(void (^)())completion
{
    // Suspend error notifications during navigation stack change.
    isErrorNotificationSuspended = YES;
    
    // Dismiss potential view controllers that were presented modally (like the media picker).
    if (self.window.rootViewController.presentedViewController)
    {
        // Do it asynchronously to avoid hasardous dispatch_async after calling restoreInitialDisplay
        [self.window.rootViewController dismissViewControllerAnimated:NO completion:^{
            
            [self popToHomeViewControllerAnimated:NO completion:^{
                
                if (completion)
                {
                    completion();
                }
                
                // Enable error notifications
                isErrorNotificationSuspended = NO;
                
                if (noCallSupportAlert)
                {
                    NSLog(@"[AppDelegate] restoreInitialDisplay: keep visible noCall support alert");
                    [self showNotificationAlert:noCallSupportAlert];
                }
                else if (cryptoDataCorruptedAlert)
                {
                    NSLog(@"[AppDelegate] restoreInitialDisplay: keep visible log in again");
                    [self showNotificationAlert:cryptoDataCorruptedAlert];
                }
                // Check whether an error notification is pending
                else if (_errorNotification)
                {
                    [self showNotificationAlert:_errorNotification];
                }
                
            }];
            
        }];
    }
    else
    {
        [self popToHomeViewControllerAnimated:NO completion:^{
            
            if (completion)
            {
                completion();
            }
            
            // Enable error notification (Check whether a notification is pending)
            isErrorNotificationSuspended = NO;
            if (_errorNotification)
            {
                [self showNotificationAlert:_errorNotification];
            }
        }];
    }
}

- (UIAlertController*)showErrorAsAlert:(NSError*)error
{
    // Ignore fake error, or connection cancellation error
    if (!error || ([error.domain isEqualToString:NSURLErrorDomain] && error.code == NSURLErrorCancelled))
    {
        return nil;
    }
    
    // Ignore network reachability error when the app is already offline
    if (self.isOffline && [error.domain isEqualToString:NSURLErrorDomain] && error.code == NSURLErrorNotConnectedToInternet)
    {
        return nil;
    }
    
    [_errorNotification dismissViewControllerAnimated:NO completion:nil];
    
    NSString *title = [error.userInfo valueForKey:NSLocalizedFailureReasonErrorKey];
    NSString *msg = [error.userInfo valueForKey:NSLocalizedDescriptionKey];
    if (!title)
    {
        if (msg)
        {
            title = msg;
            msg = nil;
        }
        else
        {
            title = [NSBundle mxk_localizedStringForKey:@"error"];
        }
    }
    
    _errorNotification = [UIAlertController alertControllerWithTitle:title message:msg preferredStyle:UIAlertControllerStyleAlert];
    [_errorNotification addAction:[UIAlertAction actionWithTitle:[NSBundle mxk_localizedStringForKey:@"ok"]
                                                           style:UIAlertActionStyleDefault
                                                         handler:^(UIAlertAction * action) {
                                                             
                                                             [AppDelegate theDelegate].errorNotification = nil;
                                                             
                                                         }]];
    // Display the error notification
    if (!isErrorNotificationSuspended)
    {
        [_errorNotification mxk_setAccessibilityIdentifier:@"AppDelegateErrorAlert"];
        [self showNotificationAlert:_errorNotification];
    }
    
    // Switch in offline mode in case of network reachability error
    if ([error.domain isEqualToString:NSURLErrorDomain] && error.code == NSURLErrorNotConnectedToInternet)
    {
        self.isOffline = YES;
    }
    
    return self.errorNotification;
}

- (void)showNotificationAlert:(UIAlertController*)alert
{
    if (self.window.rootViewController.presentedViewController)
    {
        [alert popoverPresentationController].sourceView = self.window.rootViewController.presentedViewController.view;
        [alert popoverPresentationController].sourceRect = self.window.rootViewController.presentedViewController.view.bounds;
        [self.window.rootViewController.presentedViewController presentViewController:alert animated:YES completion:nil];
    }
    else
    {
        [alert popoverPresentationController].sourceView = self.window.rootViewController.view;
        [alert popoverPresentationController].sourceRect = self.window.rootViewController.view.bounds;
        [self.window.rootViewController presentViewController:alert animated:YES completion:nil];
    }
}

- (void)onSessionCryptoDidCorruptData:(NSNotification *)notification
{
    NSString *userId = notification.object;
    
    MXKAccount *account = [[MXKAccountManager sharedManager] accountForUserId:userId];
    if (account)
    {
        if (cryptoDataCorruptedAlert)
        {
            [cryptoDataCorruptedAlert dismissViewControllerAnimated:NO completion:nil];
        }
        
        cryptoDataCorruptedAlert = [UIAlertController alertControllerWithTitle:nil
                                                                       message:NSLocalizedStringFromTable(@"e2e_need_log_in_again", @"Vector", nil)
                                                                preferredStyle:UIAlertControllerStyleAlert];
        
        __weak typeof(self) weakSelf = self;
        
        [cryptoDataCorruptedAlert addAction:[UIAlertAction actionWithTitle:[NSBundle mxk_localizedStringForKey:@"later"]
                                                                     style:UIAlertActionStyleDefault
                                                                   handler:^(UIAlertAction * action) {
                                                                       
                                                                       if (weakSelf)
                                                                       {
                                                                           typeof(self) self = weakSelf;
                                                                           self->cryptoDataCorruptedAlert = nil;
                                                                       }
                                                                       
                                                                   }]];
        
        [cryptoDataCorruptedAlert addAction:[UIAlertAction actionWithTitle:[NSBundle mxk_localizedStringForKey:@"settings_sign_out"]
                                                                     style:UIAlertActionStyleDefault
                                                                   handler:^(UIAlertAction * action) {
                                                                       
                                                                       if (weakSelf)
                                                                       {
                                                                           typeof(self) self = weakSelf;
                                                                           self->cryptoDataCorruptedAlert = nil;
                                                                           
                                                                           [[MXKAccountManager sharedManager] removeAccount:account completion:nil];
                                                                       }
                                                                       
                                                                   }]];
        
        [self showNotificationAlert:cryptoDataCorruptedAlert];
    }
}

#pragma mark

- (void)popToHomeViewControllerAnimated:(BOOL)animated completion:(void (^)())completion
{
    UINavigationController *secondNavController = self.secondaryNavigationController;
    if (secondNavController)
    {
        [secondNavController popToRootViewControllerAnimated:animated];
    }
    
    // Force back to the main screen if this is not the one that is displayed
    if (_masterTabBarController && _masterTabBarController != _masterNavigationController.visibleViewController)
    {
        // Listen to the masterNavigationController changes
        // We need to be sure that masterTabBarController is back to the screen
        popToHomeViewControllerCompletion = completion;
        _masterNavigationController.delegate = self;
        
        [_masterNavigationController popToViewController:_masterTabBarController animated:animated];
    }
    else
    {
        // Select the Home tab
        _masterTabBarController.selectedIndex = TABBAR_HOME_INDEX;
        
        if (completion)
        {
            completion();
        }
    }
}

#pragma mark - UINavigationController delegate

- (void)navigationController:(UINavigationController *)navigationController didShowViewController:(UIViewController *)viewController animated:(BOOL)animated
{
    if (viewController == _masterTabBarController)
    {
        _masterNavigationController.delegate = nil;
        
        // For unknown reason, the navigation bar is not restored correctly by [popToViewController:animated:]
        // when a ViewController has hidden it (see MXKAttachmentsViewController).
        // Patch: restore navigation bar by default here.
        _masterNavigationController.navigationBarHidden = NO;
        
        // Release the current selected item (room/contact/...).
        [_masterTabBarController releaseSelectedItem];
        
        if (popToHomeViewControllerCompletion)
        {
            void (^popToHomeViewControllerCompletion2)() = popToHomeViewControllerCompletion;
            popToHomeViewControllerCompletion = nil;
            
            // Dispatch the completion in order to let navigation stack refresh itself.
            dispatch_async(dispatch_get_main_queue(), ^{
                popToHomeViewControllerCompletion2();
            });
        }
    }
}

#pragma mark - Crash report handling

- (void)startGoogleAnalytics
{
    // Check whether the user has enabled the sending of crash reports.
    if ([[NSUserDefaults standardUserDefaults] boolForKey:@"enableCrashReport"])
    {
        // Retrieve trackerId from GoogleService-Info.plist.
        NSString *googleServiceInfoPath = [[NSBundle mainBundle] pathForResource:@"GoogleService-Info" ofType:@"plist"];
        NSDictionary *googleServiceInfo = [NSDictionary dictionaryWithContentsOfFile:googleServiceInfoPath];
        NSString *gaTrackingID = [googleServiceInfo objectForKey:@"TRACKING_ID"];
        if (gaTrackingID)
        {
            // Catch and log crashes
            [MXLogger logCrashes:YES];
            [MXLogger setBuildVersion:[AppDelegate theDelegate].build];
            
            // Configure GAI options.
            GAI *gai = [GAI sharedInstance];
            
            // Disable GA UncaughtException: their crash reports are quite limited (100 first chars of the stack trace)
            // Let's MXLogger manage them
            gai.trackUncaughtExceptions = NO;
            
            // Initialize it with the app tracker ID
            [gai trackerWithTrackingId:gaTrackingID];
            
            // Set Google Analytics dispatch interval to e.g. 20 seconds.
            gai.dispatchInterval = 20;
            
#ifdef DEBUG
            // Disable GAI in debug as it pollutes stats and crashes in GA
            gai.dryRun = YES;
#endif
        }
        else
        {
            NSLog(@"[AppDelegate] Unable to find tracker id for Google Analytics");
        }
    }
    else if ([[NSUserDefaults standardUserDefaults] objectForKey:@"enableCrashReport"])
    {
        NSLog(@"[AppDelegate] The user decides to do not use Google Analytics");
    }
}

- (void)stopGoogleAnalytics
{
    GAI *gai = [GAI sharedInstance];
    
    // End a session. The next hit from this tracker will be the last in the current session.
    [[gai defaultTracker] set:kGAISessionControl value:@"end"];
    
    // Flush pending GA messages
    [gai dispatch];
    
    [gai removeTrackerByName:[gai defaultTracker].name];
    
    [MXLogger logCrashes:NO];
}

// Check if there is a crash log to send to server
- (void)checkExceptionToReport
{
    // Check if the app crashed last time
    NSString *filePath = [MXLogger crashLog];
    if (filePath)
    {
        // Do not show the crash report dialog if it is already displayed
        if ([self.window.rootViewController.childViewControllers[0] isKindOfClass:[UINavigationController class]]
            && [((UINavigationController*)self.window.rootViewController.childViewControllers[0]).visibleViewController isKindOfClass:[BugReportViewController class]])
        {
            return;
        }
        
        NSString *description = [[NSString alloc] initWithContentsOfFile:filePath
                                                            usedEncoding:nil
                                                                   error:nil];
        
        NSLog(@"[AppDelegate] Send crash log to Google Analytics:\n%@", description);
        
        // Send it via Google Analytics
        // The doc says the exception description must not exceeed 100 chars but it seems
        // to accept much more.
        // https://developers.google.com/analytics/devguides/collection/ios/v3/exceptions#overview
        id<GAITracker> tracker = [[GAI sharedInstance] defaultTracker];
        [tracker send:[[GAIDictionaryBuilder
                        createExceptionWithDescription:description
                        withFatal:[NSNumber numberWithBool:YES]] build]];
        [[GAI sharedInstance] dispatch];
        
        // Ask the user to send a crash report by email too
        // The email will provide logs and thus more context to the crash
        [[RageShakeManager sharedManager] promptCrashReportInViewController:self.window.rootViewController];
    }
}

#pragma mark - APNS methods

- (void)registerUserNotificationSettings
{
    if (!isAPNSRegistered)
    {
        // Registration on iOS 8 and later
        UIUserNotificationSettings *settings = [UIUserNotificationSettings settingsForTypes:(UIUserNotificationTypeBadge | UIUserNotificationTypeSound |UIUserNotificationTypeAlert) categories:nil];
        [[UIApplication sharedApplication] registerUserNotificationSettings:settings];
    }
}

- (void)registerForRemoteNotificationsWithCompletion:(nullable void (^)(NSError *))completion
{
    self.registrationForRemoteNotificationsCompletion = completion;
    [[UIApplication sharedApplication] registerForRemoteNotifications];
}

- (void)application:(UIApplication *)application didRegisterUserNotificationSettings:(UIUserNotificationSettings *)notificationSettings
{
    // Register for remote notifications only if user provide access to notification feature
    if (notificationSettings.types != UIUserNotificationTypeNone)
    {
        [self registerForRemoteNotificationsWithCompletion:nil];
    }
    else
    {
        // Clear existing token
        MXKAccountManager* accountManager = [MXKAccountManager sharedManager];
        [accountManager setApnsDeviceToken:nil];
    }
}

- (void)application:(UIApplication*)app didRegisterForRemoteNotificationsWithDeviceToken:(NSData*)deviceToken
{
    NSUInteger len = ((deviceToken.length > 8) ? 8 : deviceToken.length / 2);
    NSLog(@"[AppDelegate] Got APNS token! (%@ ...)", [deviceToken subdataWithRange:NSMakeRange(0, len)]);
    
    MXKAccountManager* accountManager = [MXKAccountManager sharedManager];
    [accountManager setApnsDeviceToken:deviceToken];
    
    isAPNSRegistered = YES;
    
    if (self.registrationForRemoteNotificationsCompletion)
    {
        self.registrationForRemoteNotificationsCompletion(nil);
        self.registrationForRemoteNotificationsCompletion = nil;
    }
}

- (void)application:(UIApplication*)app didFailToRegisterForRemoteNotificationsWithError:(NSError*)error
{
    NSLog(@"[AppDelegate] Failed to register for APNS: %@", error);
    
    if (self.registrationForRemoteNotificationsCompletion)
    {
        self.registrationForRemoteNotificationsCompletion(error);
        self.registrationForRemoteNotificationsCompletion = nil;
    }
}

- (void)cancelBackgroundSync
{
    if (_completionHandler)
    {
        _completionHandler(UIBackgroundFetchResultNoData);
        _completionHandler = nil;
    }
}

- (void)application:(UIApplication*)application didReceiveRemoteNotification:(NSDictionary*)userInfo fetchCompletionHandler:(void (^)(UIBackgroundFetchResult))completionHandler
{
#ifdef DEBUG
    // log the full userInfo only in DEBUG
    NSLog(@"[AppDelegate] didReceiveRemoteNotification: %@", userInfo);
#else
    NSLog(@"[AppDelegate] didReceiveRemoteNotification");
#endif
    
    // Look for the room id
    NSString* roomId = [userInfo objectForKey:@"room_id"];
    if (roomId.length)
    {
        // TODO retrieve the right matrix session
        
        //**************
        // Patch consider the first session which knows the room id
        MXKAccount *dedicatedAccount = nil;
        
        NSArray *mxAccounts = [MXKAccountManager sharedManager].activeAccounts;
        
        if (mxAccounts.count == 1)
        {
            dedicatedAccount = mxAccounts.firstObject;
        }
        else
        {
            for (MXKAccount *account in mxAccounts)
            {
                if ([account.mxSession roomWithRoomId:roomId])
                {
                    dedicatedAccount = account;
                    break;
                }
            }
        }
        
        // sanity checks
        if (dedicatedAccount && dedicatedAccount.mxSession)
        {
            UIApplicationState state = [UIApplication sharedApplication].applicationState;
            
            // Jump to the concerned room only if the app is transitioning from the background
            if (state == UIApplicationStateInactive)
            {
                // Check whether another remote notification is not already processed
                if (!remoteNotificationRoomId)
                {
                    remoteNotificationRoomId = roomId;
                    
                    NSLog(@"[AppDelegate] didReceiveRemoteNotification: open the roomViewController %@", roomId);
                    
                    [self showRoom:roomId andEventId:nil withMatrixSession:dedicatedAccount.mxSession];
                }
                else
                {
                    NSLog(@"[AppDelegate] didReceiveRemoteNotification: busy");
                }
            }
            else if (!_completionHandler && (state == UIApplicationStateBackground))
            {
                _completionHandler = completionHandler;
                
                NSLog(@"[AppDelegate] didReceiveRemoteNotification: starts a background sync");
                
                [dedicatedAccount backgroundSync:20000 success:^{
                    NSLog(@"[AppDelegate] didReceiveRemoteNotification: the background sync succeeds");
                    
                    if (_completionHandler)
                    {
                        _completionHandler(UIBackgroundFetchResultNewData);
                        _completionHandler = nil;
                    }
                } failure:^(NSError *error) {
                    NSLog(@"[AppDelegate] didReceiveRemoteNotification: the background sync fails");
                    
                    if (_completionHandler)
                    {
                        _completionHandler(UIBackgroundFetchResultNoData);
                        _completionHandler = nil;
                    }
                }];
                
                // wait that the background sync is done
                return;
            }
        }
        else
        {
            NSLog(@"[AppDelegate] didReceiveRemoteNotification : no linked session / account has been found.");
        }
    }
    completionHandler(UIBackgroundFetchResultNoData);
}

- (void)application:(UIApplication *)application didReceiveRemoteNotification:(NSDictionary *)userInfo
{
    // iOS 10 (at least up to GM beta release) does not call application:didReceiveRemoteNotification:fetchCompletionHandler:
    // when the user clicks on a notification but it calls this deprecated version
    // of didReceiveRemoteNotification.
    // Use this method as a workaround as adviced at http://stackoverflow.com/a/39419245
    NSLog(@"[AppDelegate] didReceiveRemoteNotification (deprecated version)");
    
    [self application:application didReceiveRemoteNotification:userInfo fetchCompletionHandler:^(UIBackgroundFetchResult result) {
    }];
}

- (void)refreshApplicationIconBadgeNumber
{
    // Consider the total number of missed discussions including the invites.
    NSUInteger count = [self.masterTabBarController missedDiscussionsCount];
    
    NSLog(@"[AppDelegate] refreshApplicationIconBadgeNumber: %tu", count);
    
    [UIApplication sharedApplication].applicationIconBadgeNumber = count;
}

#pragma mark - Universal link

- (BOOL)handleUniversalLink:(NSUserActivity*)userActivity
{
    NSURL *webURL = userActivity.webpageURL;
    NSLog(@"[AppDelegate] handleUniversalLink: %@", webURL.absoluteString);
    
    // iOS Patch: fix vector.im urls before using it
    webURL = [Tools fixURLWithSeveralHashKeys:webURL];
    
    // Manage email validation link
    if ([webURL.path isEqualToString:@"/_matrix/identity/api/v1/validate/email/submitToken"])
    {
        // Validate the email on the passed identity server
        NSString *identityServer = [NSString stringWithFormat:@"%@://%@", webURL.scheme, webURL.host];
        MXRestClient *identityRestClient = [[MXRestClient alloc] initWithHomeServer:identityServer andOnUnrecognizedCertificateBlock:nil];
        
        // Extract required parameters from the link
        NSArray<NSString*> *pathParams;
        NSMutableDictionary *queryParams;
        [self parseUniversalLinkFragment:webURL.absoluteString outPathParams:&pathParams outQueryParams:&queryParams];
        
        [identityRestClient submit3PIDValidationToken:queryParams[@"token"] medium:kMX3PIDMediumEmail clientSecret:queryParams[@"client_secret"] sid:queryParams[@"sid"] success:^{
            
            NSLog(@"[AppDelegate] handleUniversalLink. Email successfully validated.");
            
            if (queryParams[@"nextLink"])
            {
                // Continue the registration with the passed nextLink
                NSLog(@"[AppDelegate] handleUniversalLink. Complete registration with nextLink");
                NSURL *nextLink = [NSURL URLWithString:queryParams[@"nextLink"]];
                [self handleUniversalLinkFragment:nextLink.fragment];
            }
            else
            {
                // No nextLink in Vector world means validation for binding a new email
                NSLog(@"[AppDelegate] handleUniversalLink. TODO: Complete email binding");
            }
            
        } failure:^(NSError *error) {
            
            NSLog(@"[AppDelegate] handleUniversalLink. Error: submitToken failed");
            [self showErrorAsAlert:error];
            
        }];
        
        return YES;
    }
    
    return [self handleUniversalLinkFragment:webURL.fragment];
}

- (BOOL)handleUniversalLinkFragment:(NSString*)fragment
{
    BOOL continueUserActivity = NO;
    MXKAccountManager *accountManager = [MXKAccountManager sharedManager];
    
    NSLog(@"[AppDelegate] Universal link: handleUniversalLinkFragment: %@", fragment);
    
    // The app manages only one universal link at a time
    // Discard any pending one
    [self resetPendingUniversalLink];
    
    // Extract params
    NSArray<NSString*> *pathParams;
    NSMutableDictionary *queryParams;
    [self parseUniversalLinkFragment:fragment outPathParams:&pathParams outQueryParams:&queryParams];
    
    // Sanity check
    if (!pathParams.count)
    {
        NSLog(@"[AppDelegate] Universal link: Error: No path parameters");
        return NO;
    }
    
    NSString *roomIdOrAlias;
    NSString *eventId;
    NSString *userId;
    
    // Check permalink to room or event
    if ([pathParams[0] isEqualToString:@"room"] && pathParams.count >= 2)
    {
        // The link is the form of "/room/[roomIdOrAlias]" or "/room/[roomIdOrAlias]/[eventId]"
        roomIdOrAlias = pathParams[1];
        
        // Is it a link to an event of a room?
        eventId = (pathParams.count >= 3) ? pathParams[2] : nil;
    }
    else if (([pathParams[0] hasPrefix:@"#"] || [pathParams[0] hasPrefix:@"!"]) && pathParams.count >= 1)
    {
        // The link is the form of "/#/[roomIdOrAlias]" or "/#/[roomIdOrAlias]/[eventId]"
        // Such links come from matrix.to permalinks
        roomIdOrAlias = pathParams[0];
        eventId = (pathParams.count >= 2) ? pathParams[1] : nil;
    }

    // Check permalink to a user
    else if ([pathParams[0] isEqualToString:@"user"] && pathParams.count == 2)
    {
        // The link is the form of "/user/userId"
        userId = pathParams[1];
    }
    else if ([pathParams[0] hasPrefix:@"@"] && pathParams.count == 1)
    {
        // The link is the form of "/#/[userId]"
        // Such links come from matrix.to permalinks
        userId = pathParams[0];
    }
    
    // Check the conditions to keep the room alias information of a pending fragment.
    if (universalLinkFragmentPendingRoomAlias)
    {
        if (!roomIdOrAlias || !universalLinkFragmentPendingRoomAlias[roomIdOrAlias])
        {
            universalLinkFragmentPendingRoomAlias = nil;
        }
    }
    
    if (roomIdOrAlias)
    {
        if (accountManager.activeAccounts.count)
        {
            // Check there is an account that knows this room
            MXKAccount *account = [accountManager accountKnowingRoomWithRoomIdOrAlias:roomIdOrAlias];
            if (account)
            {
                NSString *roomId = roomIdOrAlias;
                
                // Translate the alias into the room id
                if ([roomIdOrAlias hasPrefix:@"#"])
                {
                    MXRoom *room = [account.mxSession roomWithAlias:roomIdOrAlias];
                    if (room)
                    {
                        roomId = room.roomId;
                    }
                }
                
                // Open the room page
                [self showRoom:roomId andEventId:eventId withMatrixSession:account.mxSession];
                
                continueUserActivity = YES;
            }
            else
            {
                // We will display something but we need to do some requests before.
                // So, come back to the home VC and show its loading wheel while processing
                [self restoreInitialDisplay:^{
                    
                    if ([_masterTabBarController.selectedViewController isKindOfClass:MXKViewController.class])
                    {
                        MXKViewController *homeViewController = (MXKViewController*)_masterTabBarController.selectedViewController;
                        
                        [homeViewController startActivityIndicator];
                        
                        if ([roomIdOrAlias hasPrefix:@"#"])
                        {
                            // The alias may be not part of user's rooms states
                            // Ask the HS to resolve the room alias into a room id and then retry
                            universalLinkFragmentPending = fragment;
                            MXKAccount* account = accountManager.activeAccounts.firstObject;
                            [account.mxSession.matrixRestClient roomIDForRoomAlias:roomIdOrAlias success:^(NSString *roomId) {
                                
                                // Note: the activity indicator will not disappear if the session is not ready
                                [homeViewController stopActivityIndicator];
                                
                                // Check that 'fragment' has not been cancelled
                                if ([universalLinkFragmentPending isEqualToString:fragment])
                                {
                                    // Retry opening the link but with the returned room id
                                    NSString *newUniversalLinkFragment =
                                    [fragment stringByReplacingOccurrencesOfString:[roomIdOrAlias stringByAddingPercentEscapesUsingEncoding:NSUTF8StringEncoding]
                                                                        withString:[roomId stringByAddingPercentEscapesUsingEncoding:NSUTF8StringEncoding]];
                                    
                                    universalLinkFragmentPendingRoomAlias = @{roomId: roomIdOrAlias};
                                    
                                    [self handleUniversalLinkFragment:newUniversalLinkFragment];
                                }
                                
                            } failure:^(NSError *error) {
                                NSLog(@"[AppDelegate] Universal link: Error: The home server failed to resolve the room alias (%@)", roomIdOrAlias);
                            }];
                        }
                        else if ([roomIdOrAlias hasPrefix:@"!"] && ((MXKAccount*)accountManager.activeAccounts.firstObject).mxSession.state != MXSessionStateRunning)
                        {
                            // The user does not know the room id but this may be because their session is not yet sync'ed
                            // So, wait for the completion of the sync and then retry
                            // FIXME: Manange all user's accounts not only the first one
                            MXKAccount* account = accountManager.activeAccounts.firstObject;
                            
                            NSLog(@"[AppDelegate] Universal link: Need to wait for the session to be sync'ed and running");
                            universalLinkFragmentPending = fragment;
                            
                            universalLinkWaitingObserver = [[NSNotificationCenter defaultCenter] addObserverForName:kMXSessionStateDidChangeNotification object:nil queue:[NSOperationQueue mainQueue] usingBlock:^(NSNotification * _Nonnull notif) {
                                
                                // Check that 'fragment' has not been cancelled
                                if ([universalLinkFragmentPending isEqualToString:fragment])
                                {
                                    // Check whether the concerned session is the associated one
                                    if (notif.object == account.mxSession && account.mxSession.state == MXSessionStateRunning)
                                    {
                                        NSLog(@"[AppDelegate] Universal link: The session is running. Retry the link");
                                        [self handleUniversalLinkFragment:fragment];
                                    }
                                }
                            }];
                        }
                        else
                        {
                            NSLog(@"[AppDelegate] Universal link: The room (%@) is not known by any account (email invitation: %@). Display its preview to try to join it", roomIdOrAlias, queryParams ? @"YES" : @"NO");
                            
                            // FIXME: In case of multi-account, ask the user which one to use
                            MXKAccount* account = accountManager.activeAccounts.firstObject;
                            
                            RoomPreviewData *roomPreviewData;
                            if (queryParams)
                            {
                                // Note: the activity indicator will not disappear if the session is not ready
                                [homeViewController stopActivityIndicator];
                                
                                roomPreviewData = [[RoomPreviewData alloc] initWithRoomId:roomIdOrAlias emailInvitationParams:queryParams andSession:account.mxSession];
                                [self showRoomPreview:roomPreviewData];
                            }
                            else
                            {
                                roomPreviewData = [[RoomPreviewData alloc] initWithRoomId:roomIdOrAlias andSession:account.mxSession];
                                
                                // Is it a link to an event of a room?
                                // If yes, the event will be displayed once the room is joined
                                roomPreviewData.eventId = (pathParams.count >= 3) ? pathParams[2] : nil;
                                
                                // Try to get more information about the room before opening its preview
                                [roomPreviewData peekInRoom:^(BOOL succeeded) {
                                    
                                    // Note: the activity indicator will not disappear if the session is not ready
                                    [homeViewController stopActivityIndicator];
                                    
                                    // If no data is available for this room, we name it with the known room alias (if any).
                                    if (!succeeded && universalLinkFragmentPendingRoomAlias[roomIdOrAlias])
                                    {
                                        roomPreviewData.roomName = universalLinkFragmentPendingRoomAlias[roomIdOrAlias];
                                    }
                                    universalLinkFragmentPendingRoomAlias = nil;
                                    
                                    [self showRoomPreview:roomPreviewData];
                                }];
                            }
                        }
                        
                    }
                }];
                
                // Let's say we are handling the case
                continueUserActivity = YES;
            }
        }
        else
        {
            // There is no account. The app will display the AuthenticationVC.
            // Wait for a successful login
            NSLog(@"[AppDelegate] Universal link: The user is not logged in. Wait for a successful login");
            universalLinkFragmentPending = fragment;
            
            // Register an observer in order to handle new account
            universalLinkWaitingObserver = [[NSNotificationCenter defaultCenter] addObserverForName:kMXKAccountManagerDidAddAccountNotification object:nil queue:[NSOperationQueue mainQueue] usingBlock:^(NSNotification *notif) {
                
                // Check that 'fragment' has not been cancelled
                if ([universalLinkFragmentPending isEqualToString:fragment])
                {
                    NSLog(@"[AppDelegate] Universal link:  The user is now logged in. Retry the link");
                    [self handleUniversalLinkFragment:fragment];
                }
            }];
        }
    }
    else if (userId)
    {
        // Check there is an account that knows this user
        MXUser *mxUser;
        MXKAccount *account = [accountManager accountKnowingUserWithUserId:userId];
        if (account)
        {
            mxUser = [account.mxSession userWithUserId:userId];
        }

        // Prepare the display name of this user
        NSString *displayName;
        if (mxUser)
        {
            displayName = (mxUser.displayname.length > 0) ? mxUser.displayname : userId;
        }
        else
        {
            displayName = userId;
        }

        // Create the contact related to this member
        MXKContact *contact = [[MXKContact alloc] initMatrixContactWithDisplayName:displayName andMatrixID:userId];
        [self showContact:contact];

        continueUserActivity = YES;
    }
    else if ([pathParams[0] isEqualToString:@"register"])
    {
        NSLog(@"[AppDelegate] Universal link with registration parameters");
        continueUserActivity = YES;
        
        [_masterTabBarController showAuthenticationScreenWithRegistrationParameters:queryParams];
    }
    else
    {
        // Unknown command: Do nothing except coming back to the main screen
        NSLog(@"[AppDelegate] Universal link: TODO: Do not know what to do with the link arguments: %@", pathParams);
        
        [self popToHomeViewControllerAnimated:NO completion:nil];
    }
    
    return continueUserActivity;
}

- (void)resetPendingUniversalLink
{
    universalLinkFragmentPending = nil;
    if (universalLinkWaitingObserver)
    {
        [[NSNotificationCenter defaultCenter] removeObserver:universalLinkWaitingObserver];
        universalLinkWaitingObserver = nil;
    }
}

/**
 Extract params from the URL fragment part (after '#') of a vector.im Universal link:
 
 The fragment can contain a '?'. So there are two kinds of parameters: path params and query params.
 It is in the form of /[pathParam1]/[pathParam2]?[queryParam1Key]=[queryParam1Value]&[queryParam2Key]=[queryParam2Value]
 
 @param fragment the fragment to parse.
 @param outPathParams the decoded path params.
 @param outQueryParams the decoded query params. If there is no query params, it will be nil.
 */
- (void)parseUniversalLinkFragment:(NSString*)fragment outPathParams:(NSArray<NSString*> **)outPathParams outQueryParams:(NSMutableDictionary **)outQueryParams
{
    NSParameterAssert(outPathParams && outQueryParams);
    
    NSArray<NSString*> *pathParams;
    NSMutableDictionary *queryParams;
    
    NSArray<NSString*> *fragments = [fragment componentsSeparatedByString:@"?"];
    
    // Extract path params
    pathParams = [fragments[0] componentsSeparatedByString:@"/"];
    
    // Remove the first empty path param string
    pathParams = [pathParams filteredArrayUsingPredicate:[NSPredicate predicateWithFormat:@"length > 0"]];
    
    // URL decode each path param
    NSMutableArray<NSString*> *pathParams2 = [NSMutableArray arrayWithArray:pathParams];
    for (NSInteger i = 0; i < pathParams.count; i++)
    {
        pathParams2[i] = [pathParams2[i] stringByReplacingPercentEscapesUsingEncoding:NSUTF8StringEncoding];
    }
    pathParams = pathParams2;
    
    // Extract query params if any
    // Query params are in the form [queryParam1Key]=[queryParam1Value], so the
    // presence of at least one '=' character is mandatory
    if (fragments.count == 2 && (NSNotFound != [fragments[1] rangeOfString:@"="].location))
    {
        queryParams = [[NSMutableDictionary alloc] init];
        for (NSString *keyValue in [fragments[1] componentsSeparatedByString:@"&"])
        {
            // Get the parameter name
            NSString *key = [[keyValue componentsSeparatedByString:@"="] objectAtIndex:0];
            
            // Get the parameter value
            NSString *value = [[keyValue componentsSeparatedByString:@"="] objectAtIndex:1];
            if (value.length)
            {
                value = [value stringByReplacingOccurrencesOfString:@"+" withString:@" "];
                value = [value stringByReplacingPercentEscapesUsingEncoding:NSUTF8StringEncoding];
                
                queryParams[key] = value;
            }
        }
    }
    
    *outPathParams = pathParams;
    *outQueryParams = queryParams;
}

#pragma mark - Matrix sessions handling

- (void)initMatrixSessions
{
    NSLog(@"[AppDelegate] initMatrixSessions");
    
    MXSDKOptions *sdkOptions = [MXSDKOptions sharedInstance];
    
    // Set the App Group identifier.
    sdkOptions.applicationGroupIdentifier = @"group.im.vector";
    
    // Define the media cache version
    sdkOptions.mediaCacheAppVersion = 0;
    
    // Enable e2e encryption for newly created MXSession
    sdkOptions.enableCryptoWhenStartingMXSession = YES;
    
    // Disable identicon use
    sdkOptions.disableIdenticonUseForUserAvatar = YES;
    
    // Enable SDK stats upload to GA
    sdkOptions.enableGoogleAnalytics = YES;
    
    // Use UIKit BackgroundTask for handling background tasks in the SDK
    sdkOptions.backgroundModeHandler = [[MXUIKitBackgroundModeHandler alloc] init];

    // Get modular widget events in rooms histories
    [[MXKAppSettings standardAppSettings] addSupportedEventTypes:@[kWidgetEventTypeString]];
    
    // Disable long press on event in bubble cells
    [MXKRoomBubbleTableViewCell disableLongPressGestureOnEvent:YES];
    
    // Set first RoomDataSource class used in Vector
    [MXKRoomDataSourceManager registerRoomDataSourceClass:RoomDataSource.class];
    
    // Register matrix session state observer in order to handle multi-sessions.
    matrixSessionStateObserver = [[NSNotificationCenter defaultCenter] addObserverForName:kMXSessionStateDidChangeNotification object:nil queue:[NSOperationQueue mainQueue] usingBlock:^(NSNotification *notif) {
        MXSession *mxSession = (MXSession*)notif.object;
        
        // Remove by default potential call observer on matrix session state change
        if (matrixCallObserver)
        {
            [[NSNotificationCenter defaultCenter] removeObserver:matrixCallObserver];
            matrixCallObserver = nil;
        }
        
        // Check whether the concerned session is a new one
        if (mxSession.state == MXSessionStateInitialised)
        {
            // Store this new session
            [self addMatrixSession:mxSession];
            
            // Set the VoIP call stack (if supported).
            id<MXCallStack> callStack;
            
#ifdef MX_CALL_STACK_OPENWEBRTC
            callStack = [[MXOpenWebRTCCallStack alloc] init];
#endif
#ifdef MX_CALL_STACK_ENDPOINT
            callStack = [[MXEndpointCallStack alloc] initWithMatrixId:mxSession.myUser.userId];
#endif
#ifdef MX_CALL_STACK_JINGLE
            callStack = [[MXJingleCallStack alloc] init];
#endif
            if (callStack)
            {
                [mxSession enableVoIPWithCallStack:callStack];

                // Setup CallKit
                if ([MXCallKitAdapter callKitAvailable])
                {
                    BOOL isCallKitEnabled = [MXKAppSettings standardAppSettings].isCallKitEnabled;
                    [self enableCallKit:isCallKitEnabled forCallManager:mxSession.callManager];
                    
                    // Register for changes performed by the user
                    [[MXKAppSettings standardAppSettings] addObserver:self
                                                           forKeyPath:@"enableCallKit"
                                                              options:NSKeyValueObservingOptionNew
                                                              context:NULL];
                }
            }
            else
            {
                // When there is no call stack, display alerts on call invites
                [self enableNoVoIPOnMatrixSession:mxSession];
            }
            
            // Each room member will be considered as a potential contact.
            [MXKContactManager sharedManager].contactManagerMXRoomSource = MXKContactManagerMXRoomSourceAll;

            // Send read receipts for modular widgets events too
            NSMutableArray<MXEventTypeString> *acknowledgableEventTypes = [NSMutableArray arrayWithArray:mxSession.acknowledgableEventTypes];
            [acknowledgableEventTypes addObject:kWidgetEventTypeString];
            mxSession.acknowledgableEventTypes = acknowledgableEventTypes;
        }
        else if (mxSession.state == MXSessionStateStoreDataReady)
        {
            // Check whether the app user wants inApp notifications on new events for this session
            NSArray *mxAccounts = [MXKAccountManager sharedManager].activeAccounts;
            for (MXKAccount *account in mxAccounts)
            {
                if (account.mxSession == mxSession)
                {
                    [self enableInAppNotificationsForAccount:account];
                    break;
                }
            }
        }
        else if (mxSession.state == MXSessionStateClosed)
        {
            [self removeMatrixSession:mxSession];
        }
        
        // Restore call observer only if all session are running
        NSArray *mxSessions = self.mxSessions;
        BOOL shouldAddMatrixCallObserver = (mxSessions.count);
        for (mxSession in mxSessions)
        {
            if (mxSession.state != MXSessionStateRunning)
            {
                shouldAddMatrixCallObserver = NO;
                break;
            }
        }
        
        if (shouldAddMatrixCallObserver)
        {
            // A new call observer may be added here
            [self addMatrixCallObserver];
        }
        
        [self handleLaunchAnimation];
    }];
    
    // Register an observer in order to handle new account
    addedAccountObserver = [[NSNotificationCenter defaultCenter] addObserverForName:kMXKAccountManagerDidAddAccountNotification object:nil queue:[NSOperationQueue mainQueue] usingBlock:^(NSNotification *notif) {
        
        // Finalize the initialization of this new account
        MXKAccount *account = notif.object;
        if (account)
        {
            // Replace default room summary updater
            EventFormatter *eventFormatter = [[EventFormatter alloc] initWithMatrixSession:account.mxSession];
            eventFormatter.isForSubtitle = YES;
            account.mxSession.roomSummaryUpdateDelegate = eventFormatter;
            
            // Set the push gateway URL.
            account.pushGatewayURL = [[NSUserDefaults standardUserDefaults] objectForKey:@"pushGatewayURL"];
            
            if (isAPNSRegistered)
            {
                // Enable push notifications by default on new added account
                account.enablePushNotifications = YES;
            }
            else
            {
                // Set up push notifications
                [self registerUserNotificationSettings];
            }
            
            // Observe inApp notifications toggle change
            [account addObserver:self forKeyPath:@"enableInAppNotifications" options:0 context:nil];
        }
        
        // Load the local contacts on first account creation.
        if ([MXKAccountManager sharedManager].accounts.count == 1)
        {
            dispatch_async(dispatch_get_main_queue(), ^{
                
                [self refreshLocalContacts];
                
            });
        }
    }];
    
    // Add observer to handle removed accounts
    removedAccountObserver = [[NSNotificationCenter defaultCenter] addObserverForName:kMXKAccountManagerDidRemoveAccountNotification object:nil queue:[NSOperationQueue mainQueue] usingBlock:^(NSNotification *notif) {
        
        // Remove inApp notifications toggle change
        MXKAccount *account = notif.object;
        [account removeObserver:self forKeyPath:@"enableInAppNotifications"];
        
        // Logout the app when there is no available account
        if (![MXKAccountManager sharedManager].accounts.count)
        {
            [self logout];
        }
    }];
    
    [[NSNotificationCenter defaultCenter] addObserverForName:kMXSessionIgnoredUsersDidChangeNotification object:nil queue:[NSOperationQueue mainQueue] usingBlock:^(NSNotification * _Nonnull notif) {
        
        NSLog(@"[AppDelegate] kMXSessionIgnoredUsersDidChangeNotification received. Reload the app");
        
        // Reload entirely the app when a user has been ignored or unignored
        [[AppDelegate theDelegate] reloadMatrixSessions:YES];
        
    }];
    
    [[NSNotificationCenter defaultCenter] addObserverForName:kMXSessionDidCorruptDataNotification object:nil queue:[NSOperationQueue mainQueue] usingBlock:^(NSNotification * _Nonnull notif) {
        
        NSLog(@"[AppDelegate] kMXSessionDidCorruptDataNotification received. Reload the app");
        
        // Reload entirely the app when a session has corrupted its data
        [[AppDelegate theDelegate] reloadMatrixSessions:YES];
        
    }];
    
    // Add observer on settings changes.
    [[MXKAppSettings standardAppSettings] addObserver:self forKeyPath:@"showAllEventsInRoomHistory" options:0 context:nil];
    
    // Prepare account manager
    MXKAccountManager *accountManager = [MXKAccountManager sharedManager];
    
    // Use MXFileStore as MXStore to permanently store events.
    accountManager.storeClass = [MXFileStore class];
    
    // Observers have been defined, we can start a matrix session for each enabled accounts.
    // except if the app is still in background.
    if ([[UIApplication sharedApplication] applicationState] != UIApplicationStateBackground)
    {
        NSLog(@"[AppDelegate] initMatrixSessions: prepareSessionForActiveAccounts");
        [accountManager prepareSessionForActiveAccounts];
    }
    else
    {
        // The app is launched in background as a result of a remote notification.
        // Presently we are not able to initialize the matrix session(s) in background. (FIXME: initialize matrix session(s) in case of a background launch).
        // Patch: the account session(s) will be opened when the app will enter foreground.
        NSLog(@"[AppDelegate] initMatrixSessions: The application has been launched in background");
    }
    
    // Check whether we're already logged in
    NSArray *mxAccounts = accountManager.accounts;
    if (mxAccounts.count)
    {
        for (MXKAccount *account in mxAccounts)
        {
            // Replace default room summary updater
            EventFormatter *eventFormatter = [[EventFormatter alloc] initWithMatrixSession:account.mxSession];
            eventFormatter.isForSubtitle = YES;
            account.mxSession.roomSummaryUpdateDelegate = eventFormatter;
            
            // The push gateway url is now configurable.
            // Set this url in the existing accounts when it is undefined.
            if (!account.pushGatewayURL)
            {
                account.pushGatewayURL = [[NSUserDefaults standardUserDefaults] objectForKey:@"pushGatewayURL"];
            }
        }
        
        // Set up push notifications
        [self registerUserNotificationSettings];
        
        // Observe inApp notifications toggle change for each account
        for (MXKAccount *account in mxAccounts)
        {
            [account addObserver:self forKeyPath:@"enableInAppNotifications" options:0 context:nil];
        }
    }
}

- (NSArray*)mxSessions
{
    return [NSArray arrayWithArray:mxSessionArray];
}

- (void)addMatrixSession:(MXSession *)mxSession
{
    if (mxSession)
    {
        // Report this session to contact manager
        [[MXKContactManager sharedManager] addMatrixSession:mxSession];
        
        // Update home data sources
        [_masterTabBarController addMatrixSession:mxSession];

        // Register the session to the widgets manager
        [[WidgetManager sharedManager] addMatrixSession:mxSession];
        
        [mxSessionArray addObject:mxSession];
        
        // Do the one time check on device id
        [self checkDeviceId:mxSession];
    }
}

- (void)removeMatrixSession:(MXSession*)mxSession
{
    [[MXKContactManager sharedManager] removeMatrixSession:mxSession];
    
    // Update home data sources
    [_masterTabBarController removeMatrixSession:mxSession];

    // Update the widgets manager
    [[WidgetManager sharedManager] removeMatrixSession:mxSession]; 
    
    // If any, disable the no VoIP support workaround
    [self disableNoVoIPOnMatrixSession:mxSession];
    
    [mxSessionArray removeObject:mxSession];
}

- (void)markAllMessagesAsRead
{
    for (MXSession *session in mxSessionArray)
    {
        [session markAllMessagesAsRead];
    }
}

- (void)reloadMatrixSessions:(BOOL)clearCache
{
    // Reload all running matrix sessions
    NSArray *mxAccounts = [MXKAccountManager sharedManager].activeAccounts;
    for (MXKAccount *account in mxAccounts)
    {
        [account reload:clearCache];
        
        // Replace default room summary updater
        EventFormatter *eventFormatter = [[EventFormatter alloc] initWithMatrixSession:account.mxSession];
        eventFormatter.isForSubtitle = YES;
        account.mxSession.roomSummaryUpdateDelegate = eventFormatter;
    }
    
    // Force back to Recents list if room details is displayed (Room details are not available until the end of initial sync)
    [self popToHomeViewControllerAnimated:NO completion:nil];
    
    if (clearCache)
    {
        // clear the media cache
        [MXMediaManager clearCache];
    }
}

- (void)logout
{
    [[UIApplication sharedApplication] unregisterForRemoteNotifications];
    isAPNSRegistered = NO;
    
    // Clear cache
    [MXMediaManager clearCache];
    
#ifdef MX_CALL_STACK_ENDPOINT
    // Erase all created certificates and private keys by MXEndpointCallStack
    for (MXKAccount *account in MXKAccountManager.sharedManager.accounts)
    {
        if ([account.mxSession.callManager.callStack isKindOfClass:MXEndpointCallStack.class])
        {
            [(MXEndpointCallStack*)account.mxSession.callManager.callStack deleteData:account.mxSession.myUser.userId];
        }
    }
#endif
    
    // Logout all matrix account
    [[MXKAccountManager sharedManager] logout];
    
    // Return to authentication screen
    [_masterTabBarController showAuthenticationScreen];
    
    // Note: Keep App settings
    
    // Reset the contact manager
    [[MXKContactManager sharedManager] reset];
}

- (void)observeValueForKeyPath:(NSString *)keyPath ofObject:(id)object change:(NSDictionary *)change context:(void *)context
{
    if ([@"showAllEventsInRoomHistory" isEqualToString:keyPath])
    {
        // Flush and restore Matrix data
        [self reloadMatrixSessions:NO];
    }
    else if ([@"enableInAppNotifications" isEqualToString:keyPath] && [object isKindOfClass:[MXKAccount class]])
    {
        [self enableInAppNotificationsForAccount:(MXKAccount*)object];
    }
    else if (object == [MXKAppSettings standardAppSettings] && [keyPath isEqualToString:@"enableCallKit"])
    {
        BOOL isCallKitEnabled = [MXKAppSettings standardAppSettings].isCallKitEnabled;
        MXCallManager *callManager = [[[[[MXKAccountManager sharedManager] activeAccounts] firstObject] mxSession] callManager];
        [self enableCallKit:isCallKitEnabled forCallManager:callManager];
    }
}

- (void)addMatrixCallObserver
{
    if (matrixCallObserver)
    {
        [[NSNotificationCenter defaultCenter] removeObserver:matrixCallObserver];
    }
    
    // Register call observer in order to handle new opened session
    matrixCallObserver = [[NSNotificationCenter defaultCenter] addObserverForName:kMXCallManagerNewCall
                                                                           object:nil
                                                                            queue:[NSOperationQueue mainQueue]
                                                                       usingBlock:^(NSNotification *notif)
    {
        // Ignore the call if a call is already in progress
        if (!currentCallViewController && !_jitsiViewController)
        {
            MXCall *mxCall = (MXCall*)notif.object;
            
            BOOL isCallKitAvailable = [MXCallKitAdapter callKitAvailable] && [MXKAppSettings standardAppSettings].isCallKitEnabled;
            
            // Prepare the call view controller
            currentCallViewController = [CallViewController callViewController:nil];
            currentCallViewController.playRingtone = !isCallKitAvailable;
            currentCallViewController.mxCall = mxCall;
            currentCallViewController.delegate = self;
            
<<<<<<< HEAD
            UIApplicationState applicationState = UIApplication.sharedApplication.applicationState;
            
            // App has been woken by PushKit notification in the background
            if (applicationState == UIApplicationStateBackground && mxCall.isIncoming)
            {
                // Create backgound task.
                // Without CallKit this will allow us to play vibro until the call was ended
                // With CallKit we'll inform the system when the call is ended to let the system terminate our app to save resources
                id<MXBackgroundModeHandler> handler = [MXSDKOptions sharedInstance].backgroundModeHandler;
                NSUInteger callTaskIdentifier = [handler startBackgroundTaskWithName:nil completion:^{}];
                
                // Start listening for call state change notifications
                __weak NSNotificationCenter *notificationCenter = [NSNotificationCenter defaultCenter];
                __block id token = [[NSNotificationCenter defaultCenter] addObserverForName:kMXCallStateDidChange
                                                                                     object:mxCall
                                                                                      queue:nil
                                                                                 usingBlock:^(NSNotification * _Nonnull note) {
                                                                                     MXCall *call = (MXCall *)note.object;
                                                                                     
                                                                                     if (call.state == MXCallStateEnded)
                                                                                     {
                                                                                         // Set call vc to nil to let our app handle new incoming calls even it wasn't killed by the system
                                                                                         currentCallViewController = nil;
                                                                                         [notificationCenter removeObserver:token];
                                                                                         
                                                                                         [handler endBackgrounTaskWithIdentifier:callTaskIdentifier];
                                                                                     }
                                                                                 }];
            }
            
            if (mxCall.isIncoming && !isCallKitAvailable)
            {
                // Prompt user before presenting the call view controller
                NSString *callPromptFormat = mxCall.isVideoCall ? NSLocalizedStringFromTable(@"call_incoming_video_prompt", @"Vector", nil) : NSLocalizedStringFromTable(@"call_incoming_voice_prompt", @"Vector", nil);
                NSString *callerName = currentCallViewController.peer.displayname;
                if (!callerName.length)
                {
                    callerName = currentCallViewController.peer.userId;
                }
                NSString *callPrompt = [NSString stringWithFormat:callPromptFormat, callerName];
                
                // Removing existing notification (if any)
                [_incomingCallNotification dismissViewControllerAnimated:NO completion:nil];
                
                _incomingCallNotification = [UIAlertController alertControllerWithTitle:callPrompt
                                                                                message:nil
                                                                         preferredStyle:UIAlertControllerStyleAlert];

                __weak typeof(self) weakSelf = self;
                
                [_incomingCallNotification addAction:[UIAlertAction actionWithTitle:NSLocalizedStringFromTable(@"decline", @"Vector", nil)
                                                                              style:UIAlertActionStyleDefault
                                                                            handler:^(UIAlertAction * action) {
                                                                                
                                                                                if (weakSelf)
                                                                                {
                                                                                    typeof(self) self = weakSelf;
                                                                                    
                                                                                    // Reject the call.
                                                                                    // Note: Do not reset the incoming call notification before this operation, because it is used to release properly the dismissed call view controller.
                                                                                    if (self->currentCallViewController)
                                                                                    {
                                                                                        [self->currentCallViewController onButtonPressed:self->currentCallViewController.rejectCallButton];
                                                                                        
                                                                                        currentCallViewController = nil;
                                                                                    }
                                                                                    
                                                                                    self.incomingCallNotification = nil;
                                                                                    
                                                                                    mxCall.delegate = nil;
                                                                                }
                                                                                
                                                                            }]];
                
                [_incomingCallNotification addAction:[UIAlertAction actionWithTitle:NSLocalizedStringFromTable(@"accept", @"Vector", nil)
                                                                              style:UIAlertActionStyleDefault
                                                                            handler:^(UIAlertAction * action) {
                                                                                
                                                                                if (weakSelf)
                                                                                {
                                                                                    typeof(self) self = weakSelf;
                                                                                    
                                                                                    self.incomingCallNotification = nil;
                                                                                    
                                                                                    if (self->currentCallViewController)
                                                                                    {
                                                                                        [self->currentCallViewController onButtonPressed:self->currentCallViewController.answerCallButton];
                                                                                        
                                                                                        [self presentCallViewController:nil];
                                                                                    }
                                                                                }
                                                                                
                                                                            }]];
                
                [_incomingCallNotification mxk_setAccessibilityIdentifier:@"AppDelegateIncomingCallAlert"];
                [self showNotificationAlert:_incomingCallNotification];
            }
            else
            {
                [self presentCallViewController:nil];
            }
        }
     }];
=======
            [self presentCallViewController:nil];
        }
    }];
>>>>>>> 43ae0173
}

- (void)handleLaunchAnimation
{
    MXSession *mainSession = self.mxSessions.firstObject;
    
    if (mainSession)
    {
        BOOL isLaunching = NO;
        
        switch (mainSession.state)
        {
            case MXSessionStateClosed:
            case MXSessionStateInitialised:
                isLaunching = YES;
                break;
            case MXSessionStateStoreDataReady:
            case MXSessionStateSyncInProgress:
                // Stay in launching during the first server sync if the store is empty.
                isLaunching = (mainSession.rooms.count == 0 && launchAnimationContainerView);
            default:
                break;
        }
        
        if (isLaunching)
        {
            UIWindow *window = [[UIApplication sharedApplication] keyWindow];
            
            if (!launchAnimationContainerView && window)
            {
                launchAnimationContainerView = [[UIView alloc] initWithFrame:window.bounds];
                launchAnimationContainerView.backgroundColor = kRiotPrimaryBgColor;
                launchAnimationContainerView.autoresizingMask = UIViewAutoresizingFlexibleWidth | UIViewAutoresizingFlexibleHeight;
                [window addSubview:launchAnimationContainerView];
                
                // Add animation view
                UIImageView *animationView = [[UIImageView alloc] initWithFrame:CGRectMake(0, 0, 170, 170)];
                animationView.image = [UIImage animatedImageNamed:@"animatedLogo-" duration:2];
                
                animationView.center = CGPointMake(launchAnimationContainerView.center.x, 3 * launchAnimationContainerView.center.y / 4);
                
                animationView.translatesAutoresizingMaskIntoConstraints = NO;
                [launchAnimationContainerView addSubview:animationView];
                
                NSLayoutConstraint* widthConstraint = [NSLayoutConstraint constraintWithItem:animationView
                                                                                   attribute:NSLayoutAttributeWidth
                                                                                   relatedBy:NSLayoutRelationEqual
                                                                                      toItem:nil
                                                                                   attribute:NSLayoutAttributeNotAnAttribute
                                                                                  multiplier:1
                                                                                    constant:170];
                
                NSLayoutConstraint* heightConstraint = [NSLayoutConstraint constraintWithItem:animationView
                                                                                    attribute:NSLayoutAttributeHeight
                                                                                    relatedBy:NSLayoutRelationEqual
                                                                                       toItem:nil
                                                                                    attribute:NSLayoutAttributeNotAnAttribute
                                                                                   multiplier:1
                                                                                     constant:170];
                
                NSLayoutConstraint* centerXConstraint = [NSLayoutConstraint constraintWithItem:animationView
                                                                                     attribute:NSLayoutAttributeCenterX
                                                                                     relatedBy:NSLayoutRelationEqual
                                                                                        toItem:launchAnimationContainerView
                                                                                     attribute:NSLayoutAttributeCenterX
                                                                                    multiplier:1
                                                                                      constant:0];
                
                NSLayoutConstraint* centerYConstraint = [NSLayoutConstraint constraintWithItem:animationView
                                                                                     attribute:NSLayoutAttributeCenterY
                                                                                     relatedBy:NSLayoutRelationEqual
                                                                                        toItem:launchAnimationContainerView
                                                                                     attribute:NSLayoutAttributeCenterY
                                                                                    multiplier:3.0/4.0
                                                                                      constant:0];
                
                [NSLayoutConstraint activateConstraints:@[widthConstraint, heightConstraint, centerXConstraint, centerYConstraint]];
                
                
                // In addition, show a spinner under this giffy animation
                UIActivityIndicatorView* activityIndicator = [[UIActivityIndicatorView alloc] initWithActivityIndicatorStyle:UIActivityIndicatorViewStyleWhite];
                activityIndicator.backgroundColor = [UIColor colorWithRed:0.8 green:0.8 blue:0.8 alpha:1.0];
                activityIndicator.autoresizingMask = UIViewAutoresizingFlexibleTopMargin | UIViewAutoresizingFlexibleBottomMargin | UIViewAutoresizingFlexibleLeftMargin | UIViewAutoresizingFlexibleRightMargin;
                activityIndicator.hidesWhenStopped = YES;
                
                CGRect frame = activityIndicator.frame;
                frame.size.width += 30;
                frame.size.height += 30;
                activityIndicator.bounds = frame;
                [activityIndicator.layer setCornerRadius:5];
                
                activityIndicator.center = CGPointMake(launchAnimationContainerView.center.x, 6 * launchAnimationContainerView.center.y / 4);
                [launchAnimationContainerView addSubview:activityIndicator];
                
                activityIndicator.translatesAutoresizingMaskIntoConstraints = NO;
                
                NSLayoutConstraint* widthConstraint2 = [NSLayoutConstraint constraintWithItem:activityIndicator
                                                                                    attribute:NSLayoutAttributeWidth
                                                                                    relatedBy:NSLayoutRelationEqual
                                                                                       toItem:nil
                                                                                    attribute:NSLayoutAttributeNotAnAttribute
                                                                                   multiplier:1
                                                                                     constant:frame.size.width];
                
                NSLayoutConstraint* heightConstraint2 = [NSLayoutConstraint constraintWithItem:activityIndicator
                                                                                     attribute:NSLayoutAttributeHeight
                                                                                     relatedBy:NSLayoutRelationEqual
                                                                                        toItem:nil
                                                                                     attribute:NSLayoutAttributeNotAnAttribute
                                                                                    multiplier:1
                                                                                      constant:frame.size.height];
                
                NSLayoutConstraint* centerXConstraint2 = [NSLayoutConstraint constraintWithItem:activityIndicator
                                                                                      attribute:NSLayoutAttributeCenterX
                                                                                      relatedBy:NSLayoutRelationEqual
                                                                                         toItem:launchAnimationContainerView
                                                                                      attribute:NSLayoutAttributeCenterX
                                                                                     multiplier:1
                                                                                       constant:0];
                
                NSLayoutConstraint* centerYConstraint2 = [NSLayoutConstraint constraintWithItem:activityIndicator
                                                                                      attribute:NSLayoutAttributeCenterY
                                                                                      relatedBy:NSLayoutRelationEqual
                                                                                         toItem:launchAnimationContainerView
                                                                                      attribute:NSLayoutAttributeCenterY
                                                                                     multiplier:6.0/4.0
                                                                                       constant:0];
                
                [NSLayoutConstraint activateConstraints:@[widthConstraint2, heightConstraint2, centerXConstraint2, centerYConstraint2]];
                
                [activityIndicator startAnimating];
                
                launchAnimationStart = [NSDate date];
            }
            
            return;
        }
    }
    
    if (launchAnimationContainerView)
    {
        NSTimeInterval durationMs = [[NSDate date] timeIntervalSinceDate:launchAnimationStart] * 1000;
        NSLog(@"[AppDelegate] LaunchAnimation was shown for %.3fms", durationMs);
        
        if ([MXSDKOptions sharedInstance].enableGoogleAnalytics)
        {
            id<GAITracker> tracker = [[GAI sharedInstance] defaultTracker];
            [tracker send:[[GAIDictionaryBuilder createTimingWithCategory:kMXGoogleAnalyticsStartupCategory
                                                                 interval:@((int)durationMs)
                                                                     name:kMXGoogleAnalyticsStartupLaunchScreen
                                                                    label:nil] build]];
        }
        
        [launchAnimationContainerView removeFromSuperview];
        launchAnimationContainerView = nil;
    }
}

- (void)enableCallKit:(BOOL)enable forCallManager:(MXCallManager *)callManager
{
    if (enable)
    {
        // Create adapter with default configuration for a while
        MXCallKitAdapter *callKitAdapter = [[MXCallKitAdapter alloc] init];
        
        id<MXCallAudioSessionConfigurator> audioSessionConfigurator;
        
#ifdef MX_CALL_STACK_JINGLE
        audioSessionConfigurator = [[MXJingleCallAudioSessionConfigurator alloc] init];
#endif
        
        callKitAdapter.audioSessionConfigurator = audioSessionConfigurator;
        
        callManager.callKitAdapter = callKitAdapter;
    }
    else
    {
        callManager.callKitAdapter = nil;
    }
}

#pragma mark -

/**
 Check the existence of device id.
 */
- (void)checkDeviceId:(MXSession*)mxSession
{
    // In case of the app update for the e2e encryption, the app starts with
    // no device id provided by the homeserver.
    // Ask the user to login again in order to enable e2e. Ask it once
    if (!isErrorNotificationSuspended && ![[NSUserDefaults standardUserDefaults] boolForKey:@"deviceIdAtStartupChecked"])
    {
        [[NSUserDefaults standardUserDefaults] setBool:YES forKey:@"deviceIdAtStartupChecked"];
        [[NSUserDefaults standardUserDefaults] synchronize];
        
        // Check if there is a device id
        if (!mxSession.matrixRestClient.credentials.deviceId)
        {
            NSLog(@"WARNING: The user has no device. Prompt for login again");
            
            NSString *msg = NSLocalizedStringFromTable(@"e2e_enabling_on_app_update", @"Vector", nil);
            
            __weak typeof(self) weakSelf = self;
            [_errorNotification dismissViewControllerAnimated:NO completion:nil];
            _errorNotification = [UIAlertController alertControllerWithTitle:nil message:msg preferredStyle:UIAlertControllerStyleAlert];
            
            [_errorNotification addAction:[UIAlertAction actionWithTitle:[NSBundle mxk_localizedStringForKey:@"later"]
                                                                   style:UIAlertActionStyleDefault
                                                                 handler:^(UIAlertAction * action) {
                                                                     
                                                                     if (weakSelf)
                                                                     {
                                                                         typeof(self) self = weakSelf;
                                                                         self->_errorNotification = nil;
                                                                     }
                                                                     
                                                                 }]];
            
            [_errorNotification addAction:[UIAlertAction actionWithTitle:[NSBundle mxk_localizedStringForKey:@"ok"]
                                                                   style:UIAlertActionStyleDefault
                                                                 handler:^(UIAlertAction * action) {
                                                                     
                                                                     if (weakSelf)
                                                                     {
                                                                         typeof(self) self = weakSelf;
                                                                         self->_errorNotification = nil;
                                                                         
                                                                         [self logout];
                                                                     }
                                                                     
                                                                 }]];
            
            // Prompt the user
            [_errorNotification mxk_setAccessibilityIdentifier:@"AppDelegateErrorAlert"];
            [self showNotificationAlert:_errorNotification];
        }
    }
}

#pragma mark - Matrix Accounts handling

- (void)enableInAppNotificationsForAccount:(MXKAccount*)account
{
    if (account.mxSession)
    {
        if (account.enableInAppNotifications)
        {
            // Build MXEvent -> NSString formatter
            EventFormatter *eventFormatter = [[EventFormatter alloc] initWithMatrixSession:account.mxSession];
            eventFormatter.isForSubtitle = YES;
            
            [account listenToNotifications:^(MXEvent *event, MXRoomState *roomState, MXPushRule *rule) {
                
                // Check conditions to display this notification
                if (![self.visibleRoomId isEqualToString:event.roomId]
                    && !self.window.rootViewController.presentedViewController)
                {
                    MXKEventFormatterError error;
                    NSString* messageText = [eventFormatter stringFromEvent:event withRoomState:roomState error:&error];
                    if (messageText.length && (error == MXKEventFormatterErrorNone))
                    {
                        
                        // Removing existing notification (if any)
                        if (self.mxInAppNotification)
                        {
                            [self.mxInAppNotification dismissViewControllerAnimated:NO completion:nil];
                        }
                        
                        // Check whether tweak is required
                        for (MXPushRuleAction *ruleAction in rule.actions)
                        {
                            if (ruleAction.actionType == MXPushRuleActionTypeSetTweak)
                            {
                                if ([[ruleAction.parameters valueForKey:@"set_tweak"] isEqualToString:@"sound"])
                                {
                                    // Play system sound (VoicemailReceived)
                                    AudioServicesPlaySystemSound (1002);
                                }
                            }
                        }
                        
                        __weak typeof(self) weakSelf = self;
                        self.mxInAppNotification = [UIAlertController alertControllerWithTitle:roomState.displayname
                                                                                       message:messageText
                                                                                preferredStyle:UIAlertControllerStyleAlert];
                        
                        [self.mxInAppNotification addAction:[UIAlertAction actionWithTitle:[NSBundle mxk_localizedStringForKey:@"cancel"]
                                                                                     style:UIAlertActionStyleDefault
                                                                                   handler:^(UIAlertAction * action) {
                                                                                       
                                                                                       if (weakSelf)
                                                                                       {
                                                                                           typeof(self) self = weakSelf;
                                                                                           self.mxInAppNotification = nil;
                                                                                           [account updateNotificationListenerForRoomId:event.roomId ignore:YES];
                                                                                       }
                                                                                       
                                                                                   }]];
                        
                        [self.mxInAppNotification addAction:[UIAlertAction actionWithTitle:NSLocalizedStringFromTable(@"view", @"Vector", nil)
                                                                                     style:UIAlertActionStyleDefault
                                                                                   handler:^(UIAlertAction * action) {
                                                                                       
                                                                                       if (weakSelf)
                                                                                       {
                                                                                           typeof(self) self = weakSelf;
                                                                                           self.mxInAppNotification = nil;
                                                                                           // Show the room
                                                                                           [self showRoom:event.roomId andEventId:nil withMatrixSession:account.mxSession];
                                                                                       }
                                                                                       
                                                                                   }]];
                        
                        [self.window.rootViewController presentViewController:self.mxInAppNotification animated:YES completion:nil];
                    }
                }
            }];
        }
        else
        {
            [account removeNotificationListener];
        }
    }
    
    if (self.mxInAppNotification)
    {
        [self.mxInAppNotification dismissViewControllerAnimated:NO completion:nil];
        self.mxInAppNotification = nil;
    }
}

- (void)selectMatrixAccount:(void (^)(MXKAccount *selectedAccount))onSelection
{
    NSArray *mxAccounts = [MXKAccountManager sharedManager].activeAccounts;
    
    if (mxAccounts.count == 1)
    {
        if (onSelection)
        {
            onSelection(mxAccounts.firstObject);
        }
    }
    else if (mxAccounts.count > 1)
    {
        [accountPicker dismissViewControllerAnimated:NO completion:nil];
        
        accountPicker = [UIAlertController alertControllerWithTitle:[NSBundle mxk_localizedStringForKey:@"select_account"] message:nil preferredStyle:UIAlertControllerStyleActionSheet];
        
        __weak typeof(self) weakSelf = self;
        for(MXKAccount *account in mxAccounts)
        {
            [accountPicker addAction:[UIAlertAction actionWithTitle:account.mxCredentials.userId
                                                              style:UIAlertActionStyleDefault
                                                            handler:^(UIAlertAction * action) {
                                                                
                                                                if (weakSelf)
                                                                {
                                                                    typeof(self) self = weakSelf;
                                                                    self->accountPicker = nil;
                                                                    
                                                                    if (onSelection)
                                                                    {
                                                                        onSelection(account);
                                                                    }
                                                                }
                                                                
                                                            }]];
        }
        
        [accountPicker addAction:[UIAlertAction actionWithTitle:[NSBundle mxk_localizedStringForKey:@"cancel"]
                                                          style:UIAlertActionStyleDefault
                                                        handler:^(UIAlertAction * action) {
                                                            
                                                            if (weakSelf)
                                                            {
                                                                typeof(self) self = weakSelf;
                                                                self->accountPicker = nil;
                                                                
                                                                if (onSelection)
                                                                {
                                                                    onSelection(nil);
                                                                }
                                                            }
                                                            
                                                        }]];
        
        [self showNotificationAlert:accountPicker];
    }
}

#pragma mark - Matrix Rooms handling

- (void)showRoom:(NSString*)roomId andEventId:(NSString*)eventId withMatrixSession:(MXSession*)mxSession
{
    [self restoreInitialDisplay:^{
        
        // Select room to display its details (dispatch this action in order to let TabBarController end its refresh)
        [_masterTabBarController selectRoomWithId:roomId andEventId:eventId inMatrixSession:mxSession];
        
    }];
}

- (void)showRoomPreview:(RoomPreviewData*)roomPreviewData
{
    [self restoreInitialDisplay:^{
        
        [_masterTabBarController showRoomPreview:roomPreviewData];
        
    }];
}

- (void)setVisibleRoomId:(NSString *)roomId
{
    if (roomId)
    {
        // Enable inApp notification for this room in all existing accounts.
        NSArray *mxAccounts = [MXKAccountManager sharedManager].accounts;
        for (MXKAccount *account in mxAccounts)
        {
            [account updateNotificationListenerForRoomId:roomId ignore:NO];
        }
    }
    
    _visibleRoomId = roomId;
}

- (void)createDirectChatWithUserId:(NSString*)userId completion:(void (^)(void))completion
{
    // Handle here potential multiple accounts
    [self selectMatrixAccount:^(MXKAccount *selectedAccount) {
        
        MXSession *mxSession = selectedAccount.mxSession;
        
        if (mxSession)
        {
            // Create a new room by inviting the other user only if it is defined and not oneself
            NSArray *invite = ((userId && ![mxSession.myUser.userId isEqualToString:userId]) ? @[userId] : nil);
            
            [mxSession createRoom:nil
                       visibility:kMXRoomDirectoryVisibilityPrivate
                        roomAlias:nil
                            topic:nil
                           invite:invite
                       invite3PID:nil
                         isDirect:(invite.count != 0)
                           preset:kMXRoomPresetTrustedPrivateChat
                          success:^(MXRoom *room) {
                              
                              // Open created room
                              [self showRoom:room.state.roomId andEventId:nil withMatrixSession:mxSession];
                              
                              if (completion)
                              {
                                  completion();
                              }
                              
                          }
                          failure:^(NSError *error) {
                              
                              NSLog(@"[AppDelegate] Create direct chat failed");
                              //Alert user
                              [self showErrorAsAlert:error];
                              
                              if (completion)
                              {
                                  completion();
                              }
                              
                          }];
        }
        else if (completion)
        {
            completion();
        }
        
    }];
}

- (void)startDirectChatWithUserId:(NSString*)userId completion:(void (^)(void))completion
{
    // Handle here potential multiple accounts
    [self selectMatrixAccount:^(MXKAccount *selectedAccount) {
        
        MXSession *mxSession = selectedAccount.mxSession;
        
        if (mxSession)
        {
            MXRoom *directRoom = [mxSession directJoinedRoomWithUserId:userId];
            
            // if the room exists
            if (directRoom)
            {
                // open it
                [self showRoom:directRoom.roomId andEventId:nil withMatrixSession:mxSession];
                
                if (completion)
                {
                    completion();
                }
            }
            else
            {
                [self createDirectChatWithUserId:userId completion:completion];
            }
        }
        else if (completion)
        {
            completion();
        }
        
    }];
}

#pragma mark - Contacts handling

- (void)showContact:(MXKContact*)contact
{
    [self restoreInitialDisplay:^{

        [self.masterTabBarController selectContact:contact];

    }];
}

- (void)refreshLocalContacts
{
    // Check whether the application is allowed to access the local contacts.
    if (ABAddressBookGetAuthorizationStatus() == kABAuthorizationStatusAuthorized)
    {
        // Check the user permission for syncing local contacts. This permission was handled independently on previous application version.
        if (![MXKAppSettings standardAppSettings].syncLocalContacts)
        {
            // Check whether it was not requested yet.
            if (![MXKAppSettings standardAppSettings].syncLocalContactsPermissionRequested)
            {
                [MXKAppSettings standardAppSettings].syncLocalContactsPermissionRequested = YES;
                
                UIViewController *viewController = self.window.rootViewController.presentedViewController;
                if (!viewController)
                {
                    viewController = self.window.rootViewController;
                }
                
                [MXKContactManager requestUserConfirmationForLocalContactsSyncInViewController:viewController completionHandler:^(BOOL granted) {
                    
                    if (granted)
                    {
                        // Allow local contacts sync in order to discover matrix users.
                        [MXKAppSettings standardAppSettings].syncLocalContacts = YES;
                    }
                    
                }];
            }
        }
        
        // Refresh the local contacts list.
        [[MXKContactManager sharedManager] refreshLocalContacts];
    }
}

#pragma mark - MXKCallViewControllerDelegate

- (void)dismissCallViewController:(MXKCallViewController *)callViewController completion:(void (^)())completion
{
    if (currentCallViewController && callViewController == currentCallViewController)
    {
        if (_incomingCallNotification)
        {
            // The user was prompted for an incoming call which ended
            // The call view controller was not presented yet.
            [_incomingCallNotification dismissViewControllerAnimated:NO completion:nil];
            _incomingCallNotification = nil;
            
            // Release properly
            [currentCallViewController destroy];
            currentCallViewController = nil;
            
            if (completion)
            {
                completion();
            }
        }
        else if (callViewController.isBeingPresented)
        {
            // Here the presentation of the call view controller is in progress
            // Postpone the dismiss
            dispatch_after(dispatch_time(DISPATCH_TIME_NOW, (int64_t)(0.3 * NSEC_PER_SEC)), dispatch_get_main_queue(), ^{
                [self dismissCallViewController:callViewController completion:completion];
            });
        }
        // Check whether the call view controller is actually presented
        else if (callViewController.presentingViewController)
        {
            BOOL callIsEnded = (callViewController.mxCall.state == MXCallStateEnded);
            NSLog(@"Call view controller is dismissed (%d)", callIsEnded);
            
            [callViewController dismissViewControllerAnimated:YES completion:^{
                
                if (!callIsEnded)
                {
                    NSString *btnTitle = [NSString stringWithFormat:NSLocalizedStringFromTable(@"active_call_details", @"Vector", nil), callViewController.callerNameLabel.text];
                    [self addCallStatusBar:btnTitle];
                }
                
                if (completion)
                {
                    completion();
                }
                
            }];
            
            if (callIsEnded)
            {
                [self removeCallStatusBar];
                
                // Release properly
                [currentCallViewController destroy];
                currentCallViewController = nil;
            }
        }
        else
        {
            // Here the call view controller was not presented.
            NSLog(@"Call view controller was not presented");
            
            // Workaround to manage the "back to call" banner: present temporarily the call screen.
            // This will correctly manage the navigation bar layout.
            [self presentCallViewController:^{
                
                [self dismissCallViewController:currentCallViewController completion:completion];
                
            }];
        }
    }
}

#pragma mark - Jitsi call

- (void)displayJitsiViewControllerWithWidget:(Widget*)jitsiWidget andVideo:(BOOL)video
{
    if (!_jitsiViewController && !currentCallViewController)
    {
        _jitsiViewController = [JitsiViewController jitsiViewController];

        if ([_jitsiViewController openWidget:jitsiWidget withVideo:video])
        {
            _jitsiViewController.delegate = self;
            [self presentJitsiViewController:nil];
        }
        else
        {
            _jitsiViewController = nil;

            NSError *error = [NSError errorWithDomain:@""
                                                 code:0
                                             userInfo:@{
                                                        NSLocalizedDescriptionKey: NSLocalizedStringFromTable(@"call_jitsi_error", @"Vector", nil)
                                                        }];
            [self showErrorAsAlert:error];
        }
    }
    else
    {
        NSError *error = [NSError errorWithDomain:@""
                                    code:0
                                userInfo:@{
                                           NSLocalizedDescriptionKey: NSLocalizedStringFromTable(@"call_already_displayed", @"Vector", nil)
                                           }];
        [self showErrorAsAlert:error];
    }
}

- (void)presentJitsiViewController:(void (^)())completion
{
    [self removeCallStatusBar];

    if (_jitsiViewController)
    {
        if (self.window.rootViewController.presentedViewController)
        {
            [self.window.rootViewController.presentedViewController presentViewController:_jitsiViewController animated:YES completion:completion];
        }
        else
        {
            [self.window.rootViewController presentViewController:_jitsiViewController animated:YES completion:completion];
        }
    }
}

- (void)jitsiViewController:(JitsiViewController *)jitsiViewController dismissViewJitsiController:(void (^)())completion
{
    if (jitsiViewController == _jitsiViewController)
    {
        [_jitsiViewController dismissViewControllerAnimated:YES completion:completion];
        _jitsiViewController = nil;

        [self removeCallStatusBar];
    }
}

- (void)jitsiViewController:(JitsiViewController *)jitsiViewController goBackToApp:(void (^)())completion
{
    if (jitsiViewController == _jitsiViewController)
    {
        [_jitsiViewController dismissViewControllerAnimated:YES completion:^{

            MXRoom *room = [_jitsiViewController.widget.mxSession roomWithRoomId:_jitsiViewController.widget.roomId];
            NSString *btnTitle = [NSString stringWithFormat:NSLocalizedStringFromTable(@"active_call_details", @"Vector", nil), room.riotDisplayname];
            [self addCallStatusBar:btnTitle];

            if (completion)
            {
                completion();
            }
        }];
    }
}


#pragma mark - Call status handling

- (void)addCallStatusBar:(NSString*)buttonTitle
{
    // Add a call status bar
    CGSize topBarSize = CGSizeMake([[UIScreen mainScreen] bounds].size.width, CALL_STATUS_BAR_HEIGHT);
    
    _callStatusBarWindow = [[UIWindow alloc] initWithFrame:CGRectMake(0, 0, topBarSize.width, topBarSize.height)];
    _callStatusBarWindow.windowLevel = UIWindowLevelStatusBar;
    
    // Create statusBarButton
    _callStatusBarButton = [UIButton buttonWithType:UIButtonTypeCustom];
    _callStatusBarButton.frame = CGRectMake(0, 0, topBarSize.width, topBarSize.height);
    
    [_callStatusBarButton setTitle:buttonTitle forState:UIControlStateNormal];
    [_callStatusBarButton setTitle:buttonTitle forState:UIControlStateHighlighted];
    _callStatusBarButton.titleLabel.textColor = kRiotPrimaryBgColor;
    
    if ([UIFont respondsToSelector:@selector(systemFontOfSize:weight:)])
    {
        _callStatusBarButton.titleLabel.font = [UIFont systemFontOfSize:17 weight:UIFontWeightMedium];
    }
    else
    {
        _callStatusBarButton.titleLabel.font = [UIFont boldSystemFontOfSize:17];
    }
    
    [_callStatusBarButton setBackgroundColor:kRiotColorGreen];
    [_callStatusBarButton addTarget:self action:@selector(onCallStatusBarButtonPressed) forControlEvents:UIControlEventTouchUpInside];
    
    // Place button into the new window
    [_callStatusBarButton setTranslatesAutoresizingMaskIntoConstraints:NO];
    [_callStatusBarWindow addSubview:_callStatusBarButton];
    
    // Force callStatusBarButton to fill the window (to handle auto-layout in case of screen rotation)
    NSLayoutConstraint *widthConstraint = [NSLayoutConstraint constraintWithItem:_callStatusBarButton
                                                                       attribute:NSLayoutAttributeWidth
                                                                       relatedBy:NSLayoutRelationEqual
                                                                          toItem:_callStatusBarWindow
                                                                       attribute:NSLayoutAttributeWidth
                                                                      multiplier:1.0
                                                                        constant:0];
    
    NSLayoutConstraint *heightConstraint = [NSLayoutConstraint constraintWithItem:_callStatusBarButton
                                                                        attribute:NSLayoutAttributeHeight
                                                                        relatedBy:NSLayoutRelationEqual
                                                                           toItem:_callStatusBarWindow
                                                                        attribute:NSLayoutAttributeHeight
                                                                       multiplier:1.0
                                                                         constant:0];
    
    [NSLayoutConstraint activateConstraints:@[widthConstraint, heightConstraint]];
    
    _callStatusBarWindow.hidden = NO;
    [self statusBarDidChangeFrame];
    
    // We need to listen to the system status bar size change events to refresh the root controller frame.
    // Else the navigation bar position will be wrong.
    [[NSNotificationCenter defaultCenter] addObserver:self
                                             selector:@selector(statusBarDidChangeFrame)
                                                 name:UIApplicationDidChangeStatusBarFrameNotification
                                               object:nil];
}

- (void)removeCallStatusBar
{
    if (_callStatusBarWindow)
    {
        // No more need to listen to system status bar changes
        [[NSNotificationCenter defaultCenter] removeObserver:self name:UIApplicationDidChangeStatusBarFrameNotification object:nil];
        
        // Hide & destroy it
        _callStatusBarWindow.hidden = YES;
        [_callStatusBarButton removeFromSuperview];
        _callStatusBarButton = nil;
        _callStatusBarWindow = nil;
        
        [self statusBarDidChangeFrame];
    }
}

- (void)onCallStatusBarButtonPressed
{
    if (currentCallViewController)
    {
        [self presentCallViewController:nil];
    }
    else if (_jitsiViewController)
    {
        [self presentJitsiViewController:nil];
    }
}

- (void)presentCallViewController:(void (^)())completion
{
    [self removeCallStatusBar];
    
    if (currentCallViewController)
    {
        if (self.window.rootViewController.presentedViewController)
        {
            [self.window.rootViewController.presentedViewController presentViewController:currentCallViewController animated:YES completion:completion];
        }
        else
        {
            [self.window.rootViewController presentViewController:currentCallViewController animated:YES completion:completion];
        }
    }
}

- (void)statusBarDidChangeFrame
{
    UIApplication *app = [UIApplication sharedApplication];
    UIViewController *rootController = app.keyWindow.rootViewController;
    
    // Refresh the root view controller frame
    CGRect rootControllerFrame = [[UIScreen mainScreen] bounds];
    
    if (_callStatusBarWindow)
    {
        UIInterfaceOrientation statusBarOrientation = [UIApplication sharedApplication].statusBarOrientation;
        
        switch (statusBarOrientation)
        {
            case UIInterfaceOrientationLandscapeLeft:
            {
                _callStatusBarWindow.frame = CGRectMake(-rootControllerFrame.size.width / 2, -CALL_STATUS_BAR_HEIGHT / 2, rootControllerFrame.size.width, CALL_STATUS_BAR_HEIGHT);
                _callStatusBarWindow.transform = CGAffineTransformMake(0, -1, 1, 0, CALL_STATUS_BAR_HEIGHT / 2, rootControllerFrame.size.width / 2);
                break;
            }
            case UIInterfaceOrientationLandscapeRight:
            {
                _callStatusBarWindow.frame = CGRectMake(-rootControllerFrame.size.width / 2, -CALL_STATUS_BAR_HEIGHT / 2, rootControllerFrame.size.width, CALL_STATUS_BAR_HEIGHT);
                _callStatusBarWindow.transform = CGAffineTransformMake(0, 1, -1, 0, rootControllerFrame.size.height - CALL_STATUS_BAR_HEIGHT / 2, rootControllerFrame.size.width / 2);
                break;
            }
            default:
            {
                _callStatusBarWindow.transform = CGAffineTransformIdentity;
                _callStatusBarWindow.frame = CGRectMake(0, 0, rootControllerFrame.size.width, CALL_STATUS_BAR_HEIGHT);
                break;
            }
        }
        
        // Apply the vertical offset due to call status bar
        rootControllerFrame.origin.y = CALL_STATUS_BAR_HEIGHT;
        rootControllerFrame.size.height -= CALL_STATUS_BAR_HEIGHT;
    }
    
    rootController.view.frame = rootControllerFrame;
    if (rootController.presentedViewController)
    {
        rootController.presentedViewController.view.frame = rootControllerFrame;
    }
    [rootController.view setNeedsLayout];
}

#pragma mark - SplitViewController delegate

- (nullable UIViewController *)splitViewController:(UISplitViewController *)splitViewController separateSecondaryViewControllerFromPrimaryViewController:(UIViewController *)primaryViewController
{
    // Return the top view controller of the master navigation controller, if it is a navigation controller itself.
    UIViewController *topViewController = _masterNavigationController.topViewController;
    if ([topViewController isKindOfClass:UINavigationController.class])
    {
        return topViewController;
    }
    
    // Else return the default empty details view controller from the storyboard.
    // Be sure that the primary is then visible too.
    if (splitViewController.displayMode == UISplitViewControllerDisplayModePrimaryHidden)
    {
        splitViewController.preferredDisplayMode = UISplitViewControllerDisplayModeAllVisible;
    }
    UIStoryboard *storyboard = [UIStoryboard storyboardWithName:@"Main" bundle:[NSBundle mainBundle]];
    UIViewController *emptyDetailsViewController = [storyboard instantiateViewControllerWithIdentifier:@"EmptyDetailsViewControllerStoryboardId"];
    emptyDetailsViewController.view.backgroundColor = kRiotPrimaryBgColor;
    return emptyDetailsViewController;
}

- (BOOL)splitViewController:(UISplitViewController *)splitViewController collapseSecondaryViewController:(UIViewController *)secondaryViewController ontoPrimaryViewController:(UIViewController *)primaryViewController
{
    if (!self.masterTabBarController.currentRoomViewController && !self.masterTabBarController.currentContactDetailViewController)
    {
        // Return YES to indicate that we have handled the collapse by doing nothing; the secondary controller will be discarded.
        return YES;
    }
    else
    {
        return NO;
    }
}

- (BOOL)splitViewController:(UISplitViewController *)svc shouldHideViewController:(UIViewController *)vc inOrientation:(UIInterfaceOrientation)orientation
{
    // oniPad devices, force to display the primary and the secondary viewcontroller
    // to avoid empty room View Controller in portrait orientation
    // else, the user cannot select a room
    return NO;
}

#pragma mark - Status Bar Tap handling

- (void)touchesBegan:(NSSet *)touches withEvent:(UIEvent *)event
{
    [super touchesBegan:touches withEvent:event];
    
    UITouch *touch = [touches anyObject];
    CGPoint point = [touch locationInView:self.window];
    
    CGRect statusBarFrame = [UIApplication sharedApplication].statusBarFrame;
    
    if (CGRectContainsPoint(statusBarFrame, point))
    {
        [[NSNotificationCenter defaultCenter] postNotificationName:kAppDelegateDidTapStatusBarNotification object:nil];
    }
}

#pragma mark - No call support
/**
 Display a "Call not supported" alert when the session receives a call invitation.
 
 @param mxSession the session to spy
 */
- (void)enableNoVoIPOnMatrixSession:(MXSession*)mxSession
{
    // Listen to call events
    callEventsListeners[@(mxSession.hash)] =
    [mxSession listenToEventsOfTypes:@[
                                       kMXEventTypeStringCallInvite,
                                       kMXEventTypeStringCallCandidates,
                                       kMXEventTypeStringCallAnswer,
                                       kMXEventTypeStringCallHangup
                                       ]
                             onEvent:^(MXEvent *event, MXTimelineDirection direction, id customObject) {
                                 
                                 if (MXTimelineDirectionForwards == direction)
                                 {
                                     switch (event.eventType)
                                     {
                                         case MXEventTypeCallInvite:
                                         {
                                             if (noCallSupportAlert)
                                             {
                                                 [noCallSupportAlert dismissViewControllerAnimated:NO completion:nil];
                                             }
                                             
                                             MXCallInviteEventContent *callInviteEventContent = [MXCallInviteEventContent modelFromJSON:event.content];
                                             
                                             // Sanity and invite expiration checks
                                             if (!callInviteEventContent || event.age >= callInviteEventContent.lifetime)
                                             {
                                                 return;
                                             }
                                             
                                             MXUser *caller = [mxSession userWithUserId:event.sender];
                                             NSString *callerDisplayname = caller.displayname;
                                             if (!callerDisplayname.length)
                                             {
                                                 callerDisplayname = event.sender;
                                             }
                                             
                                             NSString *appDisplayName = [[[NSBundle mainBundle] infoDictionary] objectForKey:@"CFBundleDisplayName"];
                                             
                                             NSString *message = [NSString stringWithFormat:NSLocalizedStringFromTable(@"no_voip", @"Vector", nil), callerDisplayname, appDisplayName];
                                             
                                             noCallSupportAlert = [UIAlertController alertControllerWithTitle:NSLocalizedStringFromTable(@"no_voip_title", @"Vector", nil)
                                                                                                      message:message
                                                                                               preferredStyle:UIAlertControllerStyleAlert];
                                             
                                             __weak typeof(self) weakSelf = self;
                                             
                                             [noCallSupportAlert addAction:[UIAlertAction actionWithTitle:[NSBundle mxk_localizedStringForKey:@"ignore"]
                                                                                                    style:UIAlertActionStyleDefault
                                                                                                  handler:^(UIAlertAction * action) {
                                                                                                      
                                                                                                      if (weakSelf)
                                                                                                      {
                                                                                                          typeof(self) self = weakSelf;
                                                                                                          self->noCallSupportAlert = nil;
                                                                                                      }
                                                                                                      
                                                                                                  }]];
                                             
                                             [noCallSupportAlert addAction:[UIAlertAction actionWithTitle:[NSBundle mxk_localizedStringForKey:@"reject_call"]
                                                                                                    style:UIAlertActionStyleDefault
                                                                                                  handler:^(UIAlertAction * action) {
                                                                                                      
                                                                                                      // Reject the call by sending the hangup event
                                                                                                      NSDictionary *content = @{
                                                                                                                                @"call_id": callInviteEventContent.callId,
                                                                                                                                @"version": @(0)
                                                                                                                                };
                                                                                                      
                                                                                                      [mxSession.matrixRestClient sendEventToRoom:event.roomId eventType:kMXEventTypeStringCallHangup content:content success:nil failure:^(NSError *error) {
                                                                                                          NSLog(@"[AppDelegate] enableNoVoIPOnMatrixSession: ERROR: Cannot send m.call.hangup event.");
                                                                                                      }];
                                                                                                      
                                                                                                      if (weakSelf)
                                                                                                      {
                                                                                                          typeof(self) self = weakSelf;
                                                                                                          self->noCallSupportAlert = nil;
                                                                                                      }
                                                                                                      
                                                                                                  }]];
                                             
                                             [self showNotificationAlert:noCallSupportAlert];
                                             break;
                                         }
                                             
                                         case MXEventTypeCallAnswer:
                                         case MXEventTypeCallHangup:
                                             // The call has ended. The alert is no more needed.
                                             if (noCallSupportAlert)
                                             {
                                                 [noCallSupportAlert dismissViewControllerAnimated:YES completion:nil];
                                                 noCallSupportAlert = nil;
                                             }
                                             break;
                                             
                                         default:
                                             break;
                                     }
                                 }
                                 
                             }];
    
}

- (void)disableNoVoIPOnMatrixSession:(MXSession*)mxSession
{
    // Stop listening to the call events of this session 
    [mxSession removeListener:callEventsListeners[@(mxSession.hash)]];
    [callEventsListeners removeObjectForKey:@(mxSession.hash)];
}

@end<|MERGE_RESOLUTION|>--- conflicted
+++ resolved
@@ -1936,8 +1936,7 @@
             currentCallViewController.playRingtone = !isCallKitAvailable;
             currentCallViewController.mxCall = mxCall;
             currentCallViewController.delegate = self;
-            
-<<<<<<< HEAD
+
             UIApplicationState applicationState = UIApplication.sharedApplication.applicationState;
             
             // App has been woken by PushKit notification in the background
@@ -2040,12 +2039,7 @@
                 [self presentCallViewController:nil];
             }
         }
-     }];
-=======
-            [self presentCallViewController:nil];
-        }
     }];
->>>>>>> 43ae0173
 }
 
 - (void)handleLaunchAnimation
