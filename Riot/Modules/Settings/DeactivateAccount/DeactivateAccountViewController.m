--- conflicted
+++ resolved
@@ -128,9 +128,6 @@
 
     self.activityIndicator.backgroundColor = ThemeService.shared.theme.overlayBackgroundColor;
 
-<<<<<<< HEAD
-    [self setNeedsStatusBarAppearanceUpdate];
-=======
     self.view.backgroundColor = ThemeService.shared.theme.backgroundColor;
 
     [self updateStringAttributes];
@@ -138,7 +135,6 @@
     [self updateDeactivateAcccountButton];
     [self updateDeactivateAccountInfosLabel];
     [self updateForgetMessagesInfoLabel];
->>>>>>> ca24a9dd
 }
 
 - (void)updateStringAttributes
