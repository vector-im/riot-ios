/*
 Copyright 2015 OpenMarket Ltd
 Copyright 2017 Vector Creations Ltd
 
 Licensed under the Apache License, Version 2.0 (the "License");
 you may not use this file except in compliance with the License.
 You may obtain a copy of the License at
 
 http://www.apache.org/licenses/LICENSE-2.0
 
 Unless required by applicable law or agreed to in writing, software
 distributed under the License is distributed on an "AS IS" BASIS,
 WITHOUT WARRANTIES OR CONDITIONS OF ANY KIND, either express or implied.
 See the License for the specific language governing permissions and
 limitations under the License.
 */

#import "RoomDataSource.h"

#import "EventFormatter.h"
#import "RoomBubbleCellData.h"

#import "MXKRoomBubbleTableViewCell+Riot.h"
#import "AvatarGenerator.h"
#import "ThemeService.h"
#import "Riot-Swift.h"

#import "MXRoom+Riot.h"



@interface RoomDataSource() <BubbleReactionsViewModelDelegate>
{
    // Observe kThemeServiceDidChangeThemeNotification to handle user interface theme change.
    id kThemeServiceDidChangeThemeNotificationObserver;
}

@end

@implementation RoomDataSource

- (instancetype)initWithRoomId:(NSString *)roomId andMatrixSession:(MXSession *)matrixSession
{
    self = [super initWithRoomId:roomId andMatrixSession:matrixSession];
    if (self)
    {
        // Replace default Cell data class
        [self registerCellDataClass:RoomBubbleCellData.class forCellIdentifier:kMXKRoomBubbleCellDataIdentifier];
        
        // Replace the event formatter
        [self updateEventFormatter];

        // Handle timestamp and read receips display at Vector app level (see [tableView: cellForRowAtIndexPath:])
        self.useCustomDateTimeLabel = YES;
        self.useCustomReceipts = YES;
        self.useCustomUnsentButton = YES;
        
        // Set bubble pagination
        self.bubblesPagination = MXKRoomDataSourceBubblesPaginationPerDay;
        
        self.markTimelineInitialEvent = NO;
        
        self.showBubbleDateTimeOnSelection = YES;
        self.showReactions = RiotSettings.shared.messageReaction;
        
        // Observe user interface theme change.
        kThemeServiceDidChangeThemeNotificationObserver = [[NSNotificationCenter defaultCenter] addObserverForName:kThemeServiceDidChangeThemeNotification object:nil queue:[NSOperationQueue mainQueue] usingBlock:^(NSNotification *notif) {
            
            // Force room data reload.
            [self updateEventFormatter];
            [self reload];
            
        }];
    }
    return self;
}

- (void)finalizeInitialization
{
    [super finalizeInitialization];

    // Sadly, we need to make sure we have fetched all room members from the HS
    // to be able to display read receipts
    if (![self.mxSession.store hasLoadedAllRoomMembersForRoom:self.roomId])
    {
        [self.room members:^(MXRoomMembers *roomMembers) {
            NSLog(@"[MXKRoomDataSource] finalizeRoomDataSource: All room members have been retrieved");

            // Refresh the full table
            [self.delegate dataSource:self didCellChange:nil];

        } failure:^(NSError *error) {
            NSLog(@"[MXKRoomDataSource] finalizeRoomDataSource: Cannot retrieve all room members");
        }];
    }
}

- (void)updateEventFormatter
{
    // Set a new event formatter
    // TODO: We should use the same EventFormatter instance for all the rooms of a mxSession.
    self.eventFormatter = [[EventFormatter alloc] initWithMatrixSession:self.mxSession];
    self.eventFormatter.treatMatrixUserIdAsLink = YES;
    self.eventFormatter.treatMatrixRoomIdAsLink = YES;
    self.eventFormatter.treatMatrixRoomAliasAsLink = YES;
    self.eventFormatter.treatMatrixGroupIdAsLink = YES;
    
    // Apply the event types filter to display only the wanted event types.
    self.eventFormatter.eventTypesFilterForMessages = [MXKAppSettings standardAppSettings].eventsFilterForMessages;
}

- (void)destroy
{
    if (kThemeServiceDidChangeThemeNotificationObserver)
    {
        [[NSNotificationCenter defaultCenter] removeObserver:kThemeServiceDidChangeThemeNotificationObserver];
        kThemeServiceDidChangeThemeNotificationObserver = nil;
    }
    
    [super destroy];
}

<<<<<<< HEAD
- (void)didReceiveReceiptEvent:(MXEvent *)receiptEvent roomState:(MXRoomState *)roomState
{
    // Do the processing on the same processing queue as MXKRoomDataSource
    dispatch_async(MXKRoomDataSource.processingQueue, ^{

        // Remove the previous displayed read receipt for each user who sent a
        // new read receipt.
        // To implement it, we need to find the sender id of each new read receipt
        // among the read receipts array of all events in all bubbles.
        NSArray *readReceiptSenders = receiptEvent.readReceiptSenders;

        @synchronized(bubbles)
        {
            for (RoomBubbleCellData *cellData in bubbles)
            {
                NSMutableDictionary<NSString* /* eventId */, NSArray<MXReceiptData*> *> *updatedCellDataReadReceipts = [NSMutableDictionary dictionary];

                for (NSString *eventId in cellData.readReceipts)
                {
                    for (MXReceiptData *receiptData in cellData.readReceipts[eventId])
                    {
                        for (NSString *senderId in readReceiptSenders)
                        {
                            if ([receiptData.userId isEqualToString:senderId])
                            {
                                 if (!updatedCellDataReadReceipts[eventId])
                                {
                                    updatedCellDataReadReceipts[eventId] = cellData.readReceipts[eventId];
                                }

                                NSPredicate *predicate = [NSPredicate predicateWithFormat:@"userId!=%@", receiptData.userId];
                                updatedCellDataReadReceipts[eventId] = [updatedCellDataReadReceipts[eventId] filteredArrayUsingPredicate:predicate];
                                break;
                            }
                        }

                    }
                }

                // Flush found changed to the cell data
                for (NSString *eventId in updatedCellDataReadReceipts)
                {
                    if (updatedCellDataReadReceipts[eventId].count)
                    {
                        cellData.readReceipts[eventId] = updatedCellDataReadReceipts[eventId];
                    }
                    else
                    {
                        cellData.readReceipts[eventId] = nil;
                    }
                    
                    [cellData setNeedsUpdateAdditionalContentHeight];
                }
            }
        }

        // Update cell data we have received a read receipt for
        NSArray *readEventIds = receiptEvent.readReceiptEventIds;
        for (NSString* eventId in readEventIds)
        {
            RoomBubbleCellData *cellData = [self cellDataOfEventWithEventId:eventId];
            if (cellData)
            {
                @synchronized(bubbles)
                {
                    if (!cellData.hasNoDisplay)
                    {
                        cellData.readReceipts[eventId] = [self.room getEventReceipts:eventId sorted:YES];
                    }
                    else
                    {
                        // Ignore the read receipts on the events without an actual display.
                        cellData.readReceipts[eventId] = nil;
                    }
                    
                    [cellData setNeedsUpdateAdditionalContentHeight];
                }
            }
        }

        dispatch_async(dispatch_get_main_queue(), ^{
            // TODO: Be smarter and update only updated cells
            [super didReceiveReceiptEvent:receiptEvent roomState:roomState];
        });
    });
}

- (void)updateCellDataReactions:(id<MXKRoomBubbleCellDataStoring>)cellData forEventId:(NSString*)eventId
{
    [super updateCellDataReactions:cellData forEventId:eventId];
    
    RoomBubbleCellData *roomBubbleCellData;
    
    if ([cellData isKindOfClass:[RoomBubbleCellData class]])
    {
        roomBubbleCellData = (RoomBubbleCellData*)cellData;
        [roomBubbleCellData setNeedsUpdateAdditionalContentHeight];
    }
}

=======
>>>>>>> e0dc912a
#pragma  mark -

- (NSInteger)tableView:(UITableView *)tableView numberOfRowsInSection:(NSInteger)section
{
    NSInteger count = [super tableView:tableView numberOfRowsInSection:section];
    
    if (count)
    {
        // Enable the containsLastMessage flag for the cell data which contains the last message.
        @synchronized(bubbles)
        {
            // Reset first all cell data
            for (RoomBubbleCellData *cellData in bubbles)
            {
                cellData.containsLastMessage = NO;
            }

            // The cell containing the last message is the last one with an actual display.
            NSInteger index = bubbles.count;
            while (index--)
            {
                RoomBubbleCellData *cellData = bubbles[index];
                if (cellData.attributedTextMessage)
                {
                    cellData.containsLastMessage = YES;
                    break;
                }
            }
        }
    }
    
    return count;
}

- (UITableViewCell *)tableView:(UITableView *)tableView cellForRowAtIndexPath:(NSIndexPath *)indexPath
{
    // Do cell data customization that needs to be done before [MXKRoomBubbleTableViewCell render]
    RoomBubbleCellData *roomBubbleCellData = [self cellDataAtIndex:indexPath.row];

    // Use the Riot style placeholder
    if (!roomBubbleCellData.senderAvatarPlaceholder)
    {
        roomBubbleCellData.senderAvatarPlaceholder = [AvatarGenerator generateAvatarForMatrixItem:roomBubbleCellData.senderId withDisplayName:roomBubbleCellData.senderDisplayName];
    }

    UITableViewCell *cell = [super tableView:tableView cellForRowAtIndexPath:indexPath];
    
    // Finalize cell view customization here
    if ([cell isKindOfClass:MXKRoomBubbleTableViewCell.class])
    {
        MXKRoomBubbleTableViewCell *bubbleCell = (MXKRoomBubbleTableViewCell*)cell;
        RoomBubbleCellData *cellData = (RoomBubbleCellData*)bubbleCell.bubbleData;
        NSArray *bubbleComponents = cellData.bubbleComponents;

        BOOL isCollapsableCellCollapsed = cellData.collapsable && cellData.collapsed;
        
        // Display timestamp of the last message
        if (cellData.containsLastMessage && !isCollapsableCellCollapsed)
        {
            [bubbleCell addTimestampLabelForComponent:cellData.mostRecentComponentIndex];
        }
        
        NSMutableArray *temporaryViews = [NSMutableArray new];
        
        // Handle read receipts and read marker display.
        // Ignore the read receipts on the bubble without actual display.
        // Ignore the read receipts on collapsed bubbles
        if ((((self.showBubbleReceipts && cellData.readReceipts.count) || cellData.reactions.count) && !isCollapsableCellCollapsed) || self.showReadMarker)
        {
            // Read receipts container are inserted here on the right side into the content view.
            // Some vertical whitespaces are added in message text view (see RoomBubbleCellData class) to insert correctly multiple receipts.
            
            NSInteger index = 0;
            
            for (MXKRoomBubbleComponent *component in bubbleComponents)
            {
                NSString *componentEventId = component.event.eventId;
                
                if (component.event.sentState != MXEventSentStateFailed)
                {
                    CGFloat bottomPositionY;
                    
                    CGRect bubbleComponentFrame = [bubbleCell componentFrameInContentViewForIndex:index];
                    
                    if (CGRectEqualToRect(bubbleComponentFrame, CGRectNull) == NO)
                    {
                        bottomPositionY = bubbleComponentFrame.origin.y + bubbleComponentFrame.size.height;
                    }
                    else
                    {
                        continue;
                    }
                
                    MXAggregatedReactions* reactions = cellData.reactions[componentEventId];
                    
                    BubbleReactionsView *reactionsView;
                    
                    if (reactions && !isCollapsableCellCollapsed)
                    {
                        BubbleReactionsViewModel *bubbleReactionsViewModel = [[BubbleReactionsViewModel alloc] initWithAggregatedReactions:reactions eventId:componentEventId];
                        
                        reactionsView = [BubbleReactionsView new];
                        reactionsView.viewModel = bubbleReactionsViewModel;
                        [reactionsView updateWithTheme:ThemeService.shared.theme];
                        
                        [temporaryViews addObject:reactionsView];
                        
                        bubbleReactionsViewModel.viewModelDelegate = self;
                        
                        reactionsView.translatesAutoresizingMaskIntoConstraints = NO;
                        [bubbleCell.contentView addSubview:reactionsView];
                        
                        if (!bubbleCell.tmpSubviews)
                        {
                            bubbleCell.tmpSubviews = [NSMutableArray array];
                        }
                        [bubbleCell.tmpSubviews addObject:reactionsView];
                        
                        CGFloat leftMargin = RoomBubbleCellLayout.reactionsViewLeftMargin;
                        
                        if (self.room.summary.isEncrypted)
                        {
                            leftMargin+= RoomBubbleCellLayout.encryptedContentLeftMargin;
                        }
                        
                        // Force receipts container size
                        [NSLayoutConstraint activateConstraints:
                         @[
                           [reactionsView.leadingAnchor constraintEqualToAnchor:reactionsView.superview.leadingAnchor constant:leftMargin],
                           [reactionsView.trailingAnchor constraintEqualToAnchor:reactionsView.superview.trailingAnchor constant:-RoomBubbleCellLayout.reactionsViewRightMargin],
                           [reactionsView.topAnchor constraintEqualToAnchor:reactionsView.superview.topAnchor constant:bottomPositionY + RoomBubbleCellLayout.reactionsViewTopMargin]
                           ]];
                    }
                    
                    MXKReceiptSendersContainer* avatarsContainer;
                    
                    // Handle read receipts (if any)
                    if (self.showBubbleReceipts && cellData.readReceipts.count && !isCollapsableCellCollapsed)
                    {
                        // Get the events receipts by ignoring the current user receipt.
                        NSArray* receipts =  cellData.readReceipts[component.event.eventId];
                        NSMutableArray *roomMembers;
                        NSMutableArray *placeholders;
                        
                        // Check whether some receipts are found
                        if (receipts.count)
                        {
                            // Retrieve the corresponding room members
                            roomMembers = [[NSMutableArray alloc] initWithCapacity:receipts.count];
                            placeholders = [[NSMutableArray alloc] initWithCapacity:receipts.count];
                            
                            for (MXReceiptData* data in receipts)
                            {
                                MXRoomMember * roomMember = [self.roomState.members memberWithUserId:data.userId];
                                if (roomMember)
                                {
                                    [roomMembers addObject:roomMember];
                                    [placeholders addObject:[AvatarGenerator generateAvatarForMatrixItem:roomMember.userId withDisplayName:roomMember.displayname]];
                                }
                            }
                        }
                        
                        // Check whether some receipts are found
                        if (roomMembers.count)
                        {
                            // Define the read receipts container, positioned on the right border of the bubble cell (Note the right margin 6 pts).
                            avatarsContainer = [[MXKReceiptSendersContainer alloc] initWithFrame:CGRectMake(bubbleCell.frame.size.width - RoomBubbleCellLayout.readReceiptsViewWidth + RoomBubbleCellLayout.readReceiptsViewRightMargin, bottomPositionY + RoomBubbleCellLayout.readReceiptsViewTopMargin, RoomBubbleCellLayout.readReceiptsViewWidth, RoomBubbleCellLayout.readReceiptsViewHeight) andMediaManager:self.mxSession.mediaManager];
                            
                            // Custom avatar display
                            avatarsContainer.maxDisplayedAvatars = 5;
                            avatarsContainer.avatarMargin = 6;
                            
                            // Set the container tag to be able to retrieve read receipts container from component index (see component selection in MXKRoomBubbleTableViewCell (Vector) category).
                            avatarsContainer.tag = index;
                            
                            avatarsContainer.moreLabelTextColor = ThemeService.shared.theme.textPrimaryColor;
                            
                            [avatarsContainer refreshReceiptSenders:roomMembers withPlaceHolders:placeholders andAlignment:ReadReceiptAlignmentRight];
                            avatarsContainer.readReceipts = receipts;
                            UITapGestureRecognizer *tapRecognizer = [[UITapGestureRecognizer alloc] initWithTarget:cell action:@selector(onReceiptContainerTap:)];
                            [tapRecognizer setNumberOfTapsRequired:1];
                            [tapRecognizer setNumberOfTouchesRequired:1];
                            [avatarsContainer addGestureRecognizer:tapRecognizer];
                            avatarsContainer.userInteractionEnabled = YES;
                            
                            avatarsContainer.translatesAutoresizingMaskIntoConstraints = NO;
                            avatarsContainer.accessibilityIdentifier = @"readReceiptsContainer";
                            
                            [temporaryViews addObject:avatarsContainer];
                            
                            // Add this read receipts container in the content view
                            if (!bubbleCell.tmpSubviews)
                            {
                                bubbleCell.tmpSubviews = [NSMutableArray arrayWithArray:@[avatarsContainer]];
                            }
                            else
                            {
                                [bubbleCell.tmpSubviews addObject:avatarsContainer];
                            }
                            [bubbleCell.contentView addSubview:avatarsContainer];
                            
                            // Force receipts container size
                            NSLayoutConstraint *widthConstraint = [NSLayoutConstraint constraintWithItem:avatarsContainer
                                                                                               attribute:NSLayoutAttributeWidth
                                                                                               relatedBy:NSLayoutRelationEqual
                                                                                                  toItem:nil
                                                                                               attribute:NSLayoutAttributeNotAnAttribute
                                                                                              multiplier:1.0
                                                                                                constant:RoomBubbleCellLayout.readReceiptsViewWidth];
                            NSLayoutConstraint *heightConstraint = [NSLayoutConstraint constraintWithItem:avatarsContainer
                                                                                                attribute:NSLayoutAttributeHeight
                                                                                                relatedBy:NSLayoutRelationEqual
                                                                                                   toItem:nil
                                                                                                attribute:NSLayoutAttributeNotAnAttribute
                                                                                               multiplier:1.0
                                                                                                 constant:RoomBubbleCellLayout.readReceiptsViewHeight];
                            
                            // Force receipts container position
                            NSLayoutConstraint *trailingConstraint = [NSLayoutConstraint constraintWithItem:avatarsContainer
                                                                                                  attribute:NSLayoutAttributeTrailing
                                                                                                  relatedBy:NSLayoutRelationEqual
                                                                                                     toItem:avatarsContainer.superview
                                                                                                  attribute:NSLayoutAttributeTrailing
                                                                                                 multiplier:1.0
                                                                                                   constant:-RoomBubbleCellLayout.readReceiptsViewRightMargin];
                            
                            // At the bottom, we have reactions or nothing
                            NSLayoutConstraint *topConstraint;
                            if (reactionsView)
                            {
                                topConstraint = [avatarsContainer.topAnchor constraintEqualToAnchor:reactionsView.bottomAnchor constant:RoomBubbleCellLayout.readReceiptsViewTopMargin];
                            }
                            else
                            {
                                topConstraint = [avatarsContainer.topAnchor constraintEqualToAnchor:avatarsContainer.superview.topAnchor constant:bottomPositionY + RoomBubbleCellLayout.readReceiptsViewTopMargin];
                            }
                            
                            
                            // Available on iOS 8 and later
                            [NSLayoutConstraint activateConstraints:@[widthConstraint, heightConstraint, topConstraint, trailingConstraint]];
                        }
                    }
                    
                    // Check whether the read marker must be displayed here.
                    if (self.showReadMarker)
                    {
                        // The read marker is added into the overlay container.
                        // CAUTION: Keep disabled the user interaction on this container to not disturb tap gesture handling.
                        bubbleCell.bubbleOverlayContainer.backgroundColor = [UIColor clearColor];
                        bubbleCell.bubbleOverlayContainer.alpha = 1;
                        bubbleCell.bubbleOverlayContainer.userInteractionEnabled = NO;
                        bubbleCell.bubbleOverlayContainer.hidden = NO;
                        
                        if ([componentEventId isEqualToString:self.room.accountData.readMarkerEventId])
                        {
                            bubbleCell.readMarkerView = [[UIView alloc] initWithFrame:CGRectMake(0, bottomPositionY - RoomBubbleCellLayout.readMarkerViewHeight, bubbleCell.bubbleOverlayContainer.frame.size.width, RoomBubbleCellLayout.readMarkerViewHeight)];
                            bubbleCell.readMarkerView.backgroundColor = ThemeService.shared.theme.tintColor;
                            // Hide by default the marker, it will be shown and animated when the cell will be rendered.
                            bubbleCell.readMarkerView.hidden = YES;
                            bubbleCell.readMarkerView.tag = index;
                            
                            bubbleCell.readMarkerView.translatesAutoresizingMaskIntoConstraints = NO;
                            bubbleCell.readMarkerView.accessibilityIdentifier = @"readMarker";
                            [bubbleCell.bubbleOverlayContainer addSubview:bubbleCell.readMarkerView];
                            
                            // Force read marker constraints
                            bubbleCell.readMarkerViewTopConstraint = [NSLayoutConstraint constraintWithItem:bubbleCell.readMarkerView
                                                                                                  attribute:NSLayoutAttributeTop
                                                                                                  relatedBy:NSLayoutRelationEqual
                                                                                                     toItem:bubbleCell.bubbleOverlayContainer
                                                                                                  attribute:NSLayoutAttributeTop
                                                                                                 multiplier:1.0
                                                                                                   constant:bottomPositionY - RoomBubbleCellLayout.readMarkerViewHeight];
                            bubbleCell.readMarkerViewLeadingConstraint = [NSLayoutConstraint constraintWithItem:bubbleCell.readMarkerView
                                                                                                      attribute:NSLayoutAttributeLeading
                                                                                                      relatedBy:NSLayoutRelationEqual
                                                                                                         toItem:bubbleCell.bubbleOverlayContainer
                                                                                                      attribute:NSLayoutAttributeLeading
                                                                                                     multiplier:1.0
                                                                                                       constant:0];
                            bubbleCell.readMarkerViewTrailingConstraint = [NSLayoutConstraint constraintWithItem:bubbleCell.bubbleOverlayContainer
                                                                                                       attribute:NSLayoutAttributeTrailing
                                                                                                       relatedBy:NSLayoutRelationEqual
                                                                                                          toItem:bubbleCell.readMarkerView
                                                                                                       attribute:NSLayoutAttributeTrailing
                                                                                                      multiplier:1.0
                                                                                                        constant:0];
                            
                            bubbleCell.readMarkerViewHeightConstraint = [NSLayoutConstraint constraintWithItem:bubbleCell.readMarkerView
                                                                                                     attribute:NSLayoutAttributeHeight
                                                                                                     relatedBy:NSLayoutRelationEqual
                                                                                                        toItem:nil
                                                                                                     attribute:NSLayoutAttributeNotAnAttribute
                                                                                                    multiplier:1.0
                                                                                                      constant:RoomBubbleCellLayout.readMarkerViewHeight];
                            
                            [NSLayoutConstraint activateConstraints:@[bubbleCell.readMarkerViewTopConstraint, bubbleCell.readMarkerViewLeadingConstraint, bubbleCell.readMarkerViewTrailingConstraint, bubbleCell.readMarkerViewHeightConstraint]];
                        }
                    }
                }
                
                index++;
            }
        }
        
        // Update attachmentView bottom constraint to display reactions and read receipts if needed
        
        UIView *attachmentView = bubbleCell.attachmentView;
        NSLayoutConstraint *attachmentViewBottomConstraint = bubbleCell.attachViewBottomConstraint;

        if (attachmentView && temporaryViews.count)
        {
            attachmentViewBottomConstraint.constant = roomBubbleCellData.additionalContentHeight;
        }
        else if (attachmentView)
        {
            [bubbleCell resetAttachmentViewBottomConstraintConstant];
        }
        
        // Check whether an event is currently selected: the other messages are then blurred
        if (_selectedEventId)
        {
            // Check whether the selected event belongs to this bubble
            NSInteger selectedComponentIndex = cellData.selectedComponentIndex;
            if (selectedComponentIndex != NSNotFound)
            {
                [bubbleCell selectComponent:cellData.selectedComponentIndex showEditButton:NO showTimestamp:cellData.showTimestampForSelectedComponent];
            }
            else
            {
                bubbleCell.blurred = YES;
            }
        }

        // Reset the marker if any
        if (bubbleCell.markerView)
        {
            [bubbleCell.markerView removeFromSuperview];
        }

        // Manage initial event (case of permalink or search result)
        if (self.timeline.initialEventId && self.markTimelineInitialEvent)
        {
            // Check if the cell contains this initial event
            for (NSUInteger index = 0; index < bubbleComponents.count; index++)
            {
                MXKRoomBubbleComponent *component = bubbleComponents[index];

                if ([component.event.eventId isEqualToString:self.timeline.initialEventId])
                {
                    // If yes, mark the event
                    [bubbleCell markComponent:index];
                    break;
                }
            }
        }
        
        // Auto animate the sticker in case of animated gif
        bubbleCell.isAutoAnimatedGif = (cellData.attachment && cellData.attachment.type == MXKAttachmentTypeSticker);
    }

    return cell;
}

#pragma mark -

- (void)setSelectedEventId:(NSString *)selectedEventId
{
    // Cancel the current selection (if any)
    if (_selectedEventId)
    {
        RoomBubbleCellData *cellData = [self cellDataOfEventWithEventId:_selectedEventId];
        cellData.selectedEventId = nil;
        cellData.showTimestampForSelectedComponent = NO;
    }
    
    if (selectedEventId.length)
    {
        RoomBubbleCellData *cellData = [self cellDataOfEventWithEventId:selectedEventId];
        
        cellData.showTimestampForSelectedComponent = self.showBubbleDateTimeOnSelection;

        if (cellData.collapsed && cellData.nextCollapsableCellData)
        {
            // Select nothing for a collased cell but open it
            [self collapseRoomBubble:cellData collapsed:NO];
            return;
        }
        else
        {
            cellData.selectedEventId = selectedEventId;
        }
    }
    
    _selectedEventId = selectedEventId;
}

- (Widget *)jitsiWidget
{
    Widget *jitsiWidget;

    // Note: Manage only one jitsi widget at a time for the moment
    jitsiWidget = [[WidgetManager sharedManager] widgetsOfTypes:@[kWidgetTypeJitsi] inRoom:self.room withRoomState:self.roomState].firstObject;

    return jitsiWidget;
}

#pragma mark - BubbleReactionsViewModelDelegate

- (void)bubbleReactionsViewModel:(BubbleReactionsViewModel *)viewModel didAddReaction:(MXReactionCount *)reactionCount forEventId:(NSString *)eventId
{
    [self addReaction:reactionCount.reaction forEventId:eventId success:^{
        
    } failure:^(NSError *error) {
        
    }];
}

- (void)bubbleReactionsViewModel:(BubbleReactionsViewModel *)viewModel didRemoveReaction:(MXReactionCount * _Nonnull)reactionCount forEventId:(NSString * _Nonnull)eventId
{
    [self removeReaction:reactionCount.reaction forEventId:eventId success:^{
        
    } failure:^(NSError *error) {
        
    }];
}

@end<|MERGE_RESOLUTION|>--- conflicted
+++ resolved
@@ -120,109 +120,6 @@
     [super destroy];
 }
 
-<<<<<<< HEAD
-- (void)didReceiveReceiptEvent:(MXEvent *)receiptEvent roomState:(MXRoomState *)roomState
-{
-    // Do the processing on the same processing queue as MXKRoomDataSource
-    dispatch_async(MXKRoomDataSource.processingQueue, ^{
-
-        // Remove the previous displayed read receipt for each user who sent a
-        // new read receipt.
-        // To implement it, we need to find the sender id of each new read receipt
-        // among the read receipts array of all events in all bubbles.
-        NSArray *readReceiptSenders = receiptEvent.readReceiptSenders;
-
-        @synchronized(bubbles)
-        {
-            for (RoomBubbleCellData *cellData in bubbles)
-            {
-                NSMutableDictionary<NSString* /* eventId */, NSArray<MXReceiptData*> *> *updatedCellDataReadReceipts = [NSMutableDictionary dictionary];
-
-                for (NSString *eventId in cellData.readReceipts)
-                {
-                    for (MXReceiptData *receiptData in cellData.readReceipts[eventId])
-                    {
-                        for (NSString *senderId in readReceiptSenders)
-                        {
-                            if ([receiptData.userId isEqualToString:senderId])
-                            {
-                                 if (!updatedCellDataReadReceipts[eventId])
-                                {
-                                    updatedCellDataReadReceipts[eventId] = cellData.readReceipts[eventId];
-                                }
-
-                                NSPredicate *predicate = [NSPredicate predicateWithFormat:@"userId!=%@", receiptData.userId];
-                                updatedCellDataReadReceipts[eventId] = [updatedCellDataReadReceipts[eventId] filteredArrayUsingPredicate:predicate];
-                                break;
-                            }
-                        }
-
-                    }
-                }
-
-                // Flush found changed to the cell data
-                for (NSString *eventId in updatedCellDataReadReceipts)
-                {
-                    if (updatedCellDataReadReceipts[eventId].count)
-                    {
-                        cellData.readReceipts[eventId] = updatedCellDataReadReceipts[eventId];
-                    }
-                    else
-                    {
-                        cellData.readReceipts[eventId] = nil;
-                    }
-                    
-                    [cellData setNeedsUpdateAdditionalContentHeight];
-                }
-            }
-        }
-
-        // Update cell data we have received a read receipt for
-        NSArray *readEventIds = receiptEvent.readReceiptEventIds;
-        for (NSString* eventId in readEventIds)
-        {
-            RoomBubbleCellData *cellData = [self cellDataOfEventWithEventId:eventId];
-            if (cellData)
-            {
-                @synchronized(bubbles)
-                {
-                    if (!cellData.hasNoDisplay)
-                    {
-                        cellData.readReceipts[eventId] = [self.room getEventReceipts:eventId sorted:YES];
-                    }
-                    else
-                    {
-                        // Ignore the read receipts on the events without an actual display.
-                        cellData.readReceipts[eventId] = nil;
-                    }
-                    
-                    [cellData setNeedsUpdateAdditionalContentHeight];
-                }
-            }
-        }
-
-        dispatch_async(dispatch_get_main_queue(), ^{
-            // TODO: Be smarter and update only updated cells
-            [super didReceiveReceiptEvent:receiptEvent roomState:roomState];
-        });
-    });
-}
-
-- (void)updateCellDataReactions:(id<MXKRoomBubbleCellDataStoring>)cellData forEventId:(NSString*)eventId
-{
-    [super updateCellDataReactions:cellData forEventId:eventId];
-    
-    RoomBubbleCellData *roomBubbleCellData;
-    
-    if ([cellData isKindOfClass:[RoomBubbleCellData class]])
-    {
-        roomBubbleCellData = (RoomBubbleCellData*)cellData;
-        [roomBubbleCellData setNeedsUpdateAdditionalContentHeight];
-    }
-}
-
-=======
->>>>>>> e0dc912a
 #pragma  mark -
 
 - (NSInteger)tableView:(UITableView *)tableView numberOfRowsInSection:(NSInteger)section
