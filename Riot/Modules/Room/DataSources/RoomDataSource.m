--- conflicted
+++ resolved
@@ -47,13 +47,8 @@
 
 @property(nonatomic, readwrite) RoomEncryptionTrustLevel encryptionTrustLevel;
 
-<<<<<<< HEAD
-@property (nonatomic, strong) CellDataComponentIndexPair *sentCell;
-
 @property (nonatomic, strong) NSMutableSet *failedEventIds;
 
-=======
->>>>>>> 1a71e61a
 @property (nonatomic) RoomBubbleCellData *roomCreationCellData;
 
 @property (nonatomic) BOOL showRoomCreationCell;
@@ -626,7 +621,7 @@
         // We are interested only by outgoing messages
         if ([cellData.senderId isEqualToString: self.mxSession.credentials.userId])
         {
-            [bubbleCell updateTickView];
+            [bubbleCell updateTickViewWithFailedEventIds:self.failedEventIds];
         }
     }
 
@@ -1006,16 +1001,11 @@
 
 - (void)updateStatusInfo
 {
-<<<<<<< HEAD
-    self.sentCell = nil;
-    
     if (!self.failedEventIds)
     {
         self.failedEventIds = [NSMutableSet new];
     }
 
-=======
->>>>>>> 1a71e61a
     NSInteger bubbleIndex = bubbles.count;
     while (bubbleIndex--)
     {
@@ -1038,13 +1028,7 @@
                 return;
             }
             
-<<<<<<< HEAD
-            if (self.sentCell == nil && eventState == MXEventSentStateSent)
-=======
-            MXEventSentState eventState = component.event.sentState;
-            
             if (eventState == MXEventSentStateSent)
->>>>>>> 1a71e61a
             {
                 cellData.componentIndexOfSentMessageTick = componentIndex;
                 return;
@@ -1053,99 +1037,6 @@
     }
 }
 
-<<<<<<< HEAD
-- (void)updateTickViewForBubbleCell:(MXKRoomBubbleTableViewCell *)cell withCellData:(RoomBubbleCellData *)cellData
-{
-    // We are interested only by outgoing messages
-    if (![cellData.senderId isEqualToString: self.mxSession.credentials.userId])
-    {
-        return;
-    }
-    
-    for (UIView *tickView in cell.messageStatusViews)
-    {
-        [tickView removeFromSuperview];
-    }
-    cell.messageStatusViews = nil;
-    
-    NSMutableArray *statusViews = [NSMutableArray new];
-    UIView *tickView = nil;
-
-    if (cellData == self.sentCell.cellData)
-    {
-        UIImage *image = [UIImage imageNamed:@"sent_message_tick"];
-        image = [image imageWithRenderingMode:UIImageRenderingModeAlwaysTemplate];
-        tickView = [[UIImageView alloc] initWithImage:image];
-        tickView.tintColor = ThemeService.shared.theme.messageTickColor;
-        [statusViews addObject:tickView];
-        [self addTickView:tickView toCell:cell atIndex:self.sentCell.componentIndex];
-    }
-    
-    NSInteger index = cellData.bubbleComponents.count;
-    while (index--)
-    {
-        MXKRoomBubbleComponent *component = cellData.bubbleComponents[index];
-        NSArray<MXReceiptData*> *receipts = cellData.readReceipts[component.event.eventId];
-        if (receipts.count == 0) {
-            if (component.event.sentState == MXEventSentStateUploading
-                || component.event.sentState == MXEventSentStateEncrypting
-                || component.event.sentState == MXEventSentStatePreparing
-                || component.event.sentState == MXEventSentStateSending)
-            {
-                if ([self.failedEventIds containsObject:component.event.eventId] || ( cellData.attachment && component.event.sentState != MXEventSentStateSending))
-                {
-                    UIView *progressContentView = [[UIView alloc] initWithFrame:CGRectMake(0, 0, 40, 40)];
-                    CircleProgressView *progressView = [[CircleProgressView alloc] initWithFrame:CGRectMake(24, 24, 16, 16)];
-                    progressView.lineColor = ThemeService.shared.theme.messageTickColor;
-                    [progressContentView addSubview:progressView];
-                    cell.progressChartView = progressView;
-
-                    tickView = progressContentView;
-
-                    [progressView startAnimating];
-                    
-                    UILongPressGestureRecognizer *longPress = [[UILongPressGestureRecognizer alloc] initWithTarget:cell action:@selector(onProgressLongPressGesture:)];
-                    [tickView addGestureRecognizer:longPress];
-                }
-                else
-                {
-                    UIImage *image = [UIImage imageNamed:@"sending_message_tick"];
-                    image = [image imageWithRenderingMode:UIImageRenderingModeAlwaysTemplate];
-                    tickView = [[UIImageView alloc] initWithImage:image];
-                    tickView.tintColor = ThemeService.shared.theme.messageTickColor;
-                }
-
-                [statusViews addObject:tickView];
-                [self addTickView:tickView toCell:cell atIndex:index];
-            }
-        }
-        
-        if (component.event.sentState == MXEventSentStateFailed)
-        {
-            tickView = [[UIImageView alloc] initWithImage:[UIImage imageNamed:@"error_message_tick"]];
-            [statusViews addObject:tickView];
-            [self addTickView:tickView toCell:cell atIndex:index];
-        }
-    }
-    
-    
-    if (statusViews.count)
-    {
-        cell.messageStatusViews = statusViews;
-    }
-}
-
-- (void)addTickView:(UIView *)tickView toCell:(MXKRoomBubbleTableViewCell *)cell atIndex:(NSInteger)index
-{
-    CGRect componentFrame = [cell componentFrameInContentViewForIndex: index];
-
-    tickView.frame = CGRectMake(cell.contentView.bounds.size.width - tickView.frame.size.width - 2 * RoomBubbleCellLayout.readReceiptsViewRightMargin, CGRectGetMaxY(componentFrame) - tickView.frame.size.height, tickView.frame.size.width, tickView.frame.size.height);
-
-    [cell.contentView addSubview:tickView];
-}
-
-=======
->>>>>>> 1a71e61a
 #pragma mark - Room creation intro cell
 
 - (BOOL)canShowRoomCreationIntroCell
